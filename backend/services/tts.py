--- conflicted
+++ resolved
@@ -41,11 +41,6 @@
         self.bucket_name = os.getenv("GCS_BUCKET_NAME", "duotopia-audio")
         self.storage_client = None
 
-<<<<<<< HEAD
-        # Cache statistics
-        self._cache_hits = 0
-        self._cache_misses = 0
-=======
         # Backend URL（用於生成完整的音檔 URL）
         self.backend_url = os.getenv("BACKEND_URL", "").rstrip("/")
 
@@ -55,7 +50,10 @@
         )
         if not self.use_gcs:
             os.makedirs(self.local_audio_dir, exist_ok=True)
->>>>>>> de1358a3
+
+        # Cache statistics
+        self._cache_hits = 0
+        self._cache_misses = 0
 
     def _get_storage_client(self):
         """延遲初始化 GCS client（使用與 audio_upload.py 相同的認證邏輯）"""
