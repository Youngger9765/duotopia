--- conflicted
+++ resolved
@@ -188,32 +188,10 @@
                         bucket = client.bucket(self.bucket_name)
                         blob = bucket.blob(f"tts/{filename}")
 
-                        blob.upload_from_filename(tmp_file_path)
-                        blob.make_public()
-
-                        # 返回公開 URL
-                        return f"https://storage.googleapis.com/{self.bucket_name}/tts/{filename}"
-                    else:
-                        # 儲存到本地檔案系統
-                        local_path = os.path.join(self.local_audio_dir, filename)
-
-                        # 移動檔案到本地目錄
-                        import shutil
-
-<<<<<<< HEAD
-                        shutil.move(tmp_file_path, local_path)
-
-                        # 返回本地 URL（如果有 BACKEND_URL 則返回完整 URL）
-                        relative_url = f"/static/tts/{filename}"
-                        if self.backend_url:
-                            return f"{self.backend_url}{relative_url}"
-                        return relative_url
-=======
                     blob.upload_from_filename(tmp_file_path)
 
                     # 返回公開 URL (bucket 已設定為 public，無需 make_public())
                     return f"https://storage.googleapis.com/{self.bucket_name}/tts/{filename}"
->>>>>>> 5fe7b6ae
                 else:
                     cancellation_details = speechsdk.CancellationDetails(result)
                     error_msg = f"Azure TTS failed: {result.reason}"
