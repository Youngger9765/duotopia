"""
Text-to-Speech service using Azure Speech Service (Official Microsoft TTS)
"""

import asyncio
import tempfile
import os
from typing import Optional  # noqa: F401
from google.cloud import storage
import uuid
from datetime import datetime  # noqa: F401
import azure.cognitiveservices.speech as speechsdk


class TTSService:
    def __init__(self):
        # 可用的語音列表 (Azure Neural Voices)
        self.voices = {
            "en-US": {
                "male": "en-US-ChristopherNeural",
                "female": "en-US-JennyNeural",
                "child": "en-US-AnaNeural",
            },
            "en-GB": {"male": "en-GB-RyanNeural", "female": "en-GB-SoniaNeural"},
            "en-AU": {"male": "en-AU-WilliamNeural", "female": "en-AU-NatashaNeural"},
        }

        # Azure Speech 設定
        self.azure_speech_key = os.getenv("AZURE_SPEECH_KEY")
        self.azure_speech_region = os.getenv("AZURE_SPEECH_REGION", "eastasia")

        if not self.azure_speech_key:
            # 不立即拋出錯誤，允許延遲檢查（用於開發環境）
            pass

        # 儲存設定：GCS 或本地檔案系統
        self.use_gcs = os.getenv("USE_GCS_STORAGE", "false").lower() == "true"
        self.bucket_name = os.getenv("GCS_BUCKET_NAME", "duotopia-audio")
        self.storage_client = None

        # 本地儲存目錄（當不使用 GCS 時）
        self.local_audio_dir = os.path.join(
            os.path.dirname(__file__), "..", "static", "tts"
        )
        if not self.use_gcs:
            os.makedirs(self.local_audio_dir, exist_ok=True)

    def _get_storage_client(self):
        """延遲初始化 GCS client（使用與 audio_upload.py 相同的認證邏輯）"""
        if not self.storage_client:
            # 方法 1: 嘗試使用 service account key (生產環境)
            backend_dir = os.path.dirname(os.path.dirname(__file__))
            key_path = os.path.join(backend_dir, "service-account-key.json")

            if os.path.exists(key_path):
                # 檢查文件是否為空或無效
                try:
                    import json

                    if os.path.getsize(key_path) > 0:
                        with open(key_path, "r") as f:
                            json.load(f)  # 驗證 JSON 格式
                        # JSON 有效，嘗試使用
                        try:
                            self.storage_client = (
                                storage.Client.from_service_account_json(key_path)
                            )
                            print(
                                "✅ TTS GCS client initialized with service account key"
                            )
                            return self.storage_client
                        except Exception as e:
                            print(f"⚠️  Failed to use service account key: {e}")
                    else:
                        print("⚠️  Service account key file is empty, skipping")
                except (json.JSONDecodeError, ValueError) as e:
                    print(
                        f"⚠️  Service account key file is invalid JSON: {e}, skipping"
                    )

            # 方法 2: 使用 Application Default Credentials (本機開發)
            try:
                # 臨時清除 GOOGLE_APPLICATION_CREDENTIALS 環境變數（如果指向無效文件）
                import google.auth

                original_creds_env = os.environ.pop(
                    "GOOGLE_APPLICATION_CREDENTIALS", None
                )
                try:
                    credentials, project = google.auth.default()
                    self.storage_client = storage.Client(
                        credentials=credentials, project=project
                    )
                    print(
                        "✅ TTS GCS client initialized with Application Default Credentials"
                    )
                    return self.storage_client
                finally:
                    # 恢復環境變數（如果之前存在）
                    if original_creds_env:
                        os.environ[
                            "GOOGLE_APPLICATION_CREDENTIALS"
                        ] = original_creds_env
            except Exception as e:
                print(f"❌ TTS GCS client initialization failed: {e}")
                print("   請執行: gcloud auth application-default login")
                raise ValueError(
                    f"GCS client initialization failed: {e}. "
                    "Please configure GCS credentials (service-account-key.json or gcloud auth)."
                )
        return self.storage_client

    def _convert_rate_to_prosody(self, rate: str) -> str:
        """
        將 rate 字串轉換為 Azure SSML prosody rate
        '+0%' -> '1.0', '+10%' -> '1.1', '-10%' -> '0.9'
        """
        try:
            percent = int(rate.replace("%", "").replace("+", ""))
            prosody_rate = 1.0 + (percent / 100.0)
            return f"{prosody_rate:.2f}"
        except (ValueError, AttributeError):
            return "1.0"

    async def generate_tts(
        self,
        text: str,
        voice: str = "en-US-JennyNeural",
        rate: str = "+0%",
        volume: str = "+0%",
    ) -> str:
        """
        生成 TTS 音檔並上傳到 GCS (使用 Azure Speech Service)

        Args:
            text: 要轉換的文字
            voice: 語音名稱
            rate: 語速調整 (e.g., '+10%', '-10%')
            volume: 音量調整 (e.g., '+10%', '-10%')

        Returns:
            音檔 GCS URL
        """
        try:
            # 檢查 Azure Speech 配置
            if not self.azure_speech_key:
                raise ValueError(
                    "AZURE_SPEECH_KEY environment variable is not set. "
                    "Please configure Azure Speech Service credentials."
                )

            # 配置 Azure Speech
            speech_config = speechsdk.SpeechConfig(
                subscription=self.azure_speech_key, region=self.azure_speech_region
            )
            speech_config.speech_synthesis_voice_name = voice

            # 生成唯一檔名
            file_id = str(uuid.uuid4())
            timestamp = datetime.now().strftime("%Y%m%d_%H%M%S")
            filename = f"tts_{timestamp}_{file_id}.mp3"

            # 創建臨時檔案（在 with 區塊外保持打開）
            tmp_file = tempfile.NamedTemporaryFile(delete=False, suffix=".mp3")
            tmp_file_path = tmp_file.name
            tmp_file.close()  # 關閉文件句柄，但保留文件

            try:
                # 配置音檔輸出
                audio_config = speechsdk.audio.AudioOutputConfig(filename=tmp_file_path)
                synthesizer = speechsdk.SpeechSynthesizer(
                    speech_config=speech_config, audio_config=audio_config
                )

                # 生成 TTS（同步操作，需在 executor 中執行）
                loop = asyncio.get_event_loop()
                # 直接傳遞方法調用，不需要 lambda
                result = await loop.run_in_executor(None, synthesizer.speak_text, text)

                # 檢查結果
                if result.reason == speechsdk.ResultReason.SynthesizingAudioCompleted:
                    if self.use_gcs:
                        # 上傳到 GCS
                        client = self._get_storage_client()
                        bucket = client.bucket(self.bucket_name)
                        blob = bucket.blob(f"tts/{filename}")

<<<<<<< HEAD
                        blob.upload_from_filename(tmp_file.name)
                        blob.make_public()

                        # 清理臨時檔案
                        os.unlink(tmp_file.name)

                        # 返回公開 URL
                        return f"https://storage.googleapis.com/{self.bucket_name}/tts/{filename}"
                    else:
                        # 儲存到本地檔案系統
                        local_path = os.path.join(self.local_audio_dir, filename)

                        # 移動檔案到本地目錄
                        import shutil

                        shutil.move(tmp_file.name, local_path)

                        # 返回本地 URL
                        return f"/static/tts/{filename}"
=======
                    blob.upload_from_filename(tmp_file_path)
                    blob.make_public()

                    # 返回公開 URL
                    return f"https://storage.googleapis.com/{self.bucket_name}/tts/{filename}"
>>>>>>> 7e405214
                else:
                    cancellation_details = speechsdk.CancellationDetails(result)
                    error_msg = f"Azure TTS failed: {result.reason}"
                    if (
                        cancellation_details.reason
                        == speechsdk.CancellationReason.Error
                    ):
                        error_msg += f" - {cancellation_details.error_details}"
                    raise Exception(error_msg)
            finally:
                # 確保清理臨時檔案
                if os.path.exists(tmp_file_path):
                    try:
                        os.unlink(tmp_file_path)
                    except Exception as e:
                        print(
                            f"Warning: Failed to delete temp file {tmp_file_path}: {e}"
                        )

        except Exception as e:
            raise Exception(f"TTS generation failed: {str(e)}")

    async def batch_generate_tts(
        self,
        texts: list[str],
        voice: str = "en-US-JennyNeural",
        rate: str = "+0%",
        volume: str = "+0%",
    ) -> list[str]:
        """
        批次生成 TTS

        Args:
            texts: 文字列表
            voice: 語音名稱
            rate: 語速調整
            volume: 音量調整

        Returns:
            音檔 URL 列表
        """
        tasks = [self.generate_tts(text, voice, rate, volume) for text in texts]

        # 使用 return_exceptions=True 來捕獲個別任務的錯誤
        results = await asyncio.gather(*tasks, return_exceptions=True)

        # 檢查是否有錯誤
        errors = [r for r in results if isinstance(r, Exception)]
        if errors:
            # 如果有錯誤，拋出第一個錯誤（包含更多上下文）
            error_msg = (
                f"Batch TTS generation failed: {len(errors)} out of {len(texts)} "
                f"failed. First error: {str(errors[0])}"
            )
            raise Exception(error_msg)

        return results

    async def get_available_voices(self, language: str = "en") -> list[dict]:
        """
        取得可用的語音列表 (Azure Speech)

        Args:
            language: 語言代碼 (e.g., 'en', 'zh')

        Returns:
            語音列表
        """
        # Azure Speech 語音列表（精選常用語音）
        all_voices = [
            {
                "name": "en-US-JennyNeural",
                "display_name": "Jenny (US Female)",
                "gender": "Female",
                "locale": "en-US",
            },
            {
                "name": "en-US-ChristopherNeural",
                "display_name": "Christopher (US Male)",
                "gender": "Male",
                "locale": "en-US",
            },
            {
                "name": "en-US-AnaNeural",
                "display_name": "Ana (US Child)",
                "gender": "Female",
                "locale": "en-US",
            },
            {
                "name": "en-GB-SoniaNeural",
                "display_name": "Sonia (UK Female)",
                "gender": "Female",
                "locale": "en-GB",
            },
            {
                "name": "en-GB-RyanNeural",
                "display_name": "Ryan (UK Male)",
                "gender": "Male",
                "locale": "en-GB",
            },
            {
                "name": "en-AU-NatashaNeural",
                "display_name": "Natasha (AU Female)",
                "gender": "Female",
                "locale": "en-AU",
            },
            {
                "name": "en-AU-WilliamNeural",
                "display_name": "William (AU Male)",
                "gender": "Male",
                "locale": "en-AU",
            },
        ]

        # 過濾指定語言的語音
        filtered_voices = [v for v in all_voices if v["locale"].startswith(language)]

        return filtered_voices


# 單例模式
_tts_service = None


def get_tts_service() -> TTSService:
    global _tts_service
    if _tts_service is None:
        _tts_service = TTSService()
    return _tts_service<|MERGE_RESOLUTION|>--- conflicted
+++ resolved
@@ -185,12 +185,8 @@
                         bucket = client.bucket(self.bucket_name)
                         blob = bucket.blob(f"tts/{filename}")
 
-<<<<<<< HEAD
-                        blob.upload_from_filename(tmp_file.name)
+                        blob.upload_from_filename(tmp_file_path)
                         blob.make_public()
-
-                        # 清理臨時檔案
-                        os.unlink(tmp_file.name)
 
                         # 返回公開 URL
                         return f"https://storage.googleapis.com/{self.bucket_name}/tts/{filename}"
@@ -201,17 +197,10 @@
                         # 移動檔案到本地目錄
                         import shutil
 
-                        shutil.move(tmp_file.name, local_path)
+                        shutil.move(tmp_file_path, local_path)
 
                         # 返回本地 URL
                         return f"/static/tts/{filename}"
-=======
-                    blob.upload_from_filename(tmp_file_path)
-                    blob.make_public()
-
-                    # 返回公開 URL
-                    return f"https://storage.googleapis.com/{self.bucket_name}/tts/{filename}"
->>>>>>> 7e405214
                 else:
                     cancellation_details = speechsdk.CancellationDetails(result)
                     error_msg = f"Azure TTS failed: {result.reason}"
