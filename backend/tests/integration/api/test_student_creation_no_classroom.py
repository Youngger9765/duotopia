--- conflicted
+++ resolved
@@ -4,11 +4,7 @@
 """
 
 import requests
-<<<<<<< HEAD
-import json  # noqa: F401
-=======
 import json
->>>>>>> a01aafdb
 from datetime import datetime  # noqa: F401
 
 BASE_URL = "http://localhost:8000/api"
