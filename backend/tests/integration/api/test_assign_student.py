#!/usr/bin/env python3
"""
測試學生指派功能是否正確更新資料庫
Test assign student functionality and database updates
"""

import requests
<<<<<<< HEAD
=======
import json
>>>>>>> a01aafdb
from datetime import datetime  # noqa: F401

# API endpoint
BASE_URL = "http://localhost:8000"

# 教師登入資訊（使用 Demo 教師）
TEACHER_EMAIL = "demo@duotopia.com"
TEACHER_PASSWORD = "demo123"


def login_teacher():
    """登入教師帳號"""
    response = requests.post(
        f"{BASE_URL}/api/auth/teacher/login",
        json={"email": TEACHER_EMAIL, "password": TEACHER_PASSWORD},
    )
    if response.status_code == 200:
        data = response.json()
        return data["access_token"]
    else:
        print(f"Login failed: {response.status_code} - {response.text}")
        return None


def get_assignment_detail(token, assignment_id):
    """取得作業詳情"""
    headers = {"Authorization": f"Bearer {token}"}
    response = requests.get(
        f"{BASE_URL}/api/assignments/{assignment_id}", headers=headers
    )
    if response.status_code == 200:
        return response.json()
    else:
        print(f"Failed to get assignment: {response.status_code} - {response.text}")
        return None


def get_classroom_students(token, classroom_id):
    """取得班級學生列表"""
    headers = {"Authorization": f"Bearer {token}"}
    response = requests.get(
        f"{BASE_URL}/api/classrooms/{classroom_id}/students", headers=headers
    )
    if response.status_code == 200:
        return response.json()
    else:
        print(f"Failed to get students: {response.status_code} - {response.text}")
        return None


def test_assign_student(token, assignment_id, student_ids):
    """測試指派學生功能"""
    headers = {"Authorization": f"Bearer {token}", "Content-Type": "application/json"}

    # 使用 PATCH 更新 student_ids
    response = requests.patch(
        f"{BASE_URL}/api/assignments/{assignment_id}",
        headers=headers,
        json={"student_ids": student_ids},
    )

    print("\n=== 測試指派學生 ===")
    print(f"Assignment ID: {assignment_id}")
    print(f"Student IDs to assign: {student_ids}")
    print(f"Response status: {response.status_code}")

    if response.status_code == 200:
        print("✅ 成功更新學生指派")
        return True
    else:
        print(f"❌ 更新失敗: {response.text}")
        return False


def get_assignment_progress(token, assignment_id):
    """取得作業進度（檢查哪些學生被指派）"""
    headers = {"Authorization": f"Bearer {token}"}
    response = requests.get(
        f"{BASE_URL}/api/assignments/{assignment_id}/progress", headers=headers
    )
    if response.status_code == 200:
        return response.json()
    else:
        print(f"Failed to get progress: {response.status_code} - {response.text}")
        return None


def main():
    print("=" * 50)
    print("測試學生指派功能")
    print("=" * 50)

    # 1. 登入教師
    print("\n1. 登入教師帳號...")
    token = login_teacher()
    if not token:
        print("❌ 無法登入教師帳號")
        return
    print("✅ 登入成功")

    # 2. 取得作業詳情（假設作業 ID 13）
    assignment_id = 13
    print(f"\n2. 取得作業 {assignment_id} 的詳情...")
    assignment = get_assignment_detail(token, assignment_id)
    if not assignment:
        print("❌ 無法取得作業詳情")
        return

    print(f"✅ 作業標題: {assignment.get('title', 'N/A')}")
    print(f"   班級 ID: {assignment.get('classroom_id', 'N/A')}")
    print(f"   目前指派學生: {assignment.get('student_ids', [])}")

    # 3. 取得班級學生列表
    classroom_id = assignment.get("classroom_id")
    print(f"\n3. 取得班級 {classroom_id} 的學生列表...")
    students = get_classroom_students(token, classroom_id)
    if not students:
        print("❌ 無法取得學生列表")
        return

    print(f"✅ 班級共有 {len(students)} 位學生")
    for student in students[:5]:  # 顯示前5位
        print(f"   - ID: {student['id']}, 姓名: {student['name']}")

    # 4. 測試指派學生
    # 根據當前狀態決定要指派的學生
    current_assigned = assignment.get("student_ids", [])

    if len(current_assigned) == 0:
        # 第一次指派：選擇前3位學生
        print("目前沒有指派任何學生，將指派前3位學生")
        if len(students) >= 3:
            new_student_ids = [students[0]["id"], students[1]["id"], students[2]["id"]]
        else:
            new_student_ids = [s["id"] for s in students]
    elif len(current_assigned) < 5:
        # 已有指派：增加更多學生
        print(f"目前已指派 {len(current_assigned)} 位學生，將增加更多學生")
        # 加入第4和第5位學生（如果有的話）
        new_student_ids = current_assigned.copy()
        for student in students:
            if student["id"] not in new_student_ids:
                new_student_ids.append(student["id"])
                if len(new_student_ids) >= 5:
                    break
    else:
        # 測試移除學生：只保留前2位
        print(f"目前已指派 {len(current_assigned)} 位學生，將減少到只有2位")
        new_student_ids = current_assigned[:2]

    print("\n4. 測試指派學生...")
    success = test_assign_student(token, assignment_id, new_student_ids)

    if success:
        # 5. 驗證更新結果
        print("\n5. 驗證更新結果...")

        # 重新取得作業詳情
        updated_assignment = get_assignment_detail(token, assignment_id)
        if updated_assignment:
            print(f"✅ 更新後的指派學生: {updated_assignment.get('student_ids', [])}")

            # 檢查進度
            progress = get_assignment_progress(token, assignment_id)
            if progress and "students" in progress:
                assigned_count = len(
                    [s for s in progress["students"] if s.get("is_assigned")]
                )
                print(f"✅ 已指派學生數: {assigned_count}/{len(progress['students'])}")

                # 顯示前幾位學生的狀態
                print("\n學生指派狀態:")
                for student in progress["students"][:8]:
                    status = "✅ 已指派" if student.get("is_assigned") else "⚪ 未指派"
                    assignment_status = student.get("status", "N/A")
                    print(
                        f"   {status} {student['name']} (ID: {student['id']}) - 狀態: {assignment_status}"
                    )

    print("\n" + "=" * 50)
    print("測試完成！")
    print("=" * 50)


if __name__ == "__main__":
    main()<|MERGE_RESOLUTION|>--- conflicted
+++ resolved
@@ -5,10 +5,7 @@
 """
 
 import requests
-<<<<<<< HEAD
-=======
 import json
->>>>>>> a01aafdb
 from datetime import datetime  # noqa: F401
 
 # API endpoint
