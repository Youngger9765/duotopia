"""
Duotopia 資料模型
Phase 1: 個體教師版本
"""

from sqlalchemy import (
    Column,
    Integer,
    String,
    DateTime,
    ForeignKey,
    Boolean,
    Text,
    JSON,
    Date,
    Enum,
    Float,
    DECIMAL,
    Numeric,
    UniqueConstraint,
    Index,
    TypeDecorator,
    select,
    text,
)
from sqlalchemy.dialects.postgresql import UUID as PostgreSQL_UUID, JSONB
from sqlalchemy.orm import relationship, Session
from sqlalchemy.sql import func
from database import Base
import enum
import uuid


# ============ SQLite 兼容的 UUID 類型 ============
class UUID(TypeDecorator):
    """
    跨資料庫的 UUID 類型
    - PostgreSQL: 使用原生 UUID
    - SQLite: 使用 CHAR(36) 儲存字串格式
    """

    impl = String
    cache_ok = True

    def load_dialect_impl(self, dialect):
        if dialect.name == "postgresql":
            return dialect.type_descriptor(PostgreSQL_UUID(as_uuid=True))
        else:
            return dialect.type_descriptor(String(36))

    def process_bind_param(self, value, dialect):
        if value is None:
            return value
        if dialect.name == "postgresql":
            return value
        else:
            if isinstance(value, uuid.UUID):
                return str(value)
            return value

    def process_result_value(self, value, dialect):
        if value is None:
            return value
        if dialect.name == "postgresql":
            return value
        else:
            if isinstance(value, str):
                return uuid.UUID(value)
            return value


# ============ SQLite 兼容的 JSONB 類型 ============
class JSONType(TypeDecorator):
    """
    跨資料庫的 JSON 類型
    - PostgreSQL: 使用 JSONB
    - SQLite: 使用 JSON
    """

    impl = JSON
    cache_ok = True

    def load_dialect_impl(self, dialect):
        if dialect.name == "postgresql":
            return dialect.type_descriptor(JSONB())
        else:
            return dialect.type_descriptor(JSON())


# ============ Enums ============
class UserRole(str, enum.Enum):
    TEACHER = "teacher"
    STUDENT = "student"
    ADMIN = "admin"


class ProgramLevel(str, enum.Enum):
    PRE_A = "preA"
    A1 = "A1"
    A2 = "A2"
    B1 = "B1"
    B2 = "B2"
    C1 = "C1"
    C2 = "C2"


class AssignmentStatus(str, enum.Enum):
    NOT_STARTED = "NOT_STARTED"  # 未開始
    IN_PROGRESS = "IN_PROGRESS"  # 進行中
    SUBMITTED = "SUBMITTED"  # 已提交（待批改）
    GRADED = "GRADED"  # 已批改（完成）
    RETURNED = "RETURNED"  # 退回訂正
    RESUBMITTED = "RESUBMITTED"  # 重新提交（訂正後待批改）


class AnswerMode(str, enum.Enum):
    LISTENING = "listening"  # 聽力模式作答
    WRITING = "writing"  # 寫作模式作答


class TransactionType(str, enum.Enum):
    TRIAL = "TRIAL"  # 試用期啟動
    RECHARGE = "RECHARGE"  # 充值
    EXPIRED = "EXPIRED"  # 到期
    REFUND = "REFUND"  # 退款


class TransactionStatus(str, enum.Enum):
    PENDING = "PENDING"  # 處理中
    SUCCESS = "SUCCESS"  # 成功
    FAILED = "FAILED"  # 失敗


class ContentType(str, enum.Enum):
    # Phase 1 - 啟用
    EXAMPLE_SENTENCES = "EXAMPLE_SENTENCES"  # 例句集（原 READING_ASSESSMENT）

    # Phase 2 - 暫時禁用（UI 中不顯示）
    VOCABULARY_SET = "VOCABULARY_SET"  # 單字集（原 SENTENCE_MAKING）
    MULTIPLE_CHOICE = "MULTIPLE_CHOICE"  # 單選題庫
    SCENARIO_DIALOGUE = "SCENARIO_DIALOGUE"  # 情境對話

    # Legacy values - 保留向後相容性（deprecated，新資料不應使用）
    READING_ASSESSMENT = "READING_ASSESSMENT"  # @deprecated: use EXAMPLE_SENTENCES
    SENTENCE_MAKING = "SENTENCE_MAKING"  # @deprecated: use VOCABULARY_SET


class PracticeMode(str, enum.Enum):
    """作答模式（例句集專用）"""

    READING = "reading"  # 例句朗讀 -> 口說分類
    REARRANGEMENT = "rearrangement"  # 例句重組 -> 聽力/寫作分類


class ScoreCategory(str, enum.Enum):
    """分數記錄分類"""

    SPEAKING = "speaking"  # 口說
    LISTENING = "listening"  # 聽力
    WRITING = "writing"  # 寫作


# ============ 使用者系統 ============
class SubscriptionPeriod(Base):
    """訂閱週期表 - 記錄每次付款的訂閱週期"""

    __tablename__ = "subscription_periods"
    __table_args__ = (
        Index("ix_subscription_periods_teacher_status", "teacher_id", "status"),
        Index("ix_subscription_periods_end_date", "end_date"),
    )

    id = Column(Integer, primary_key=True, index=True)
    teacher_id = Column(
        Integer, ForeignKey("teachers.id", ondelete="CASCADE"), nullable=False
    )

    # 訂閱資訊
    plan_name = Column(String, nullable=False)  # "Tutor Teachers" or "School Teachers"
    amount_paid = Column(Integer, nullable=False)  # 330 or 660
    quota_total = Column(Integer, nullable=False)  # 10000 or 25000 點
    quota_used = Column(Integer, default=0, nullable=False)

    # 時間範圍
    start_date = Column(DateTime(timezone=True), nullable=False)
    end_date = Column(DateTime(timezone=True), nullable=False)

    # 付款資訊
    payment_method = Column(String, nullable=False)  # "auto_renew" or "manual"
    payment_id = Column(String, nullable=True)  # TapPay rec_id
    payment_status = Column(
        String, default="paid", nullable=False
    )  # paid/pending/failed/refunded

    # 狀態
    status = Column(
        String, default="active", nullable=False
    )  # active/expired/cancelled
    cancelled_at = Column(DateTime(timezone=True), nullable=True)
    cancel_reason = Column(String, nullable=True)

    # Admin 操作記錄（結構化欄位 + JSONB metadata）
    admin_id = Column(
        Integer, ForeignKey("teachers.id", ondelete="SET NULL"), nullable=True
    )
    admin_reason = Column(Text, nullable=True)
    admin_metadata = Column(JSONType, nullable=True)  # 記錄完整操作歷史

    # 時間戳
    created_at = Column(DateTime(timezone=True), server_default=func.now())
    updated_at = Column(DateTime(timezone=True), onupdate=func.now())

    # 關聯
    teacher = relationship(
        "Teacher", foreign_keys=[teacher_id], back_populates="subscription_periods"
    )
    admin = relationship("Teacher", foreign_keys=[admin_id])
    usage_logs = relationship(
        "PointUsageLog",
        back_populates="subscription_period",
        cascade="all, delete-orphan",
    )

    def __repr__(self):
        start = self.start_date.date() if self.start_date else "None"
        end = self.end_date.date() if self.end_date else "None"
        return (
            f"<SubscriptionPeriod teacher={self.teacher_id} "
            f"period={start}-{end} method={self.payment_method}>"
        )


class PointUsageLog(Base):
    """點數使用記錄表 - 追蹤每一筆配額消耗"""

    __tablename__ = "point_usage_logs"
    __table_args__ = (
        Index("ix_point_usage_logs_teacher_id", "teacher_id"),
        Index("ix_point_usage_logs_period_id", "subscription_period_id"),
        Index("ix_point_usage_logs_created_at", "created_at"),
        Index("ix_point_usage_logs_feature_type", "feature_type"),
        Index("ix_point_usage_logs_teacher_created", "teacher_id", "created_at"),
    )

    id = Column(Integer, primary_key=True, index=True)

    # 關聯
    subscription_period_id = Column(
        Integer,
        ForeignKey("subscription_periods.id", ondelete="CASCADE"),
        nullable=False,
    )
    teacher_id = Column(
        Integer, ForeignKey("teachers.id", ondelete="CASCADE"), nullable=False
    )
    student_id = Column(
        Integer, ForeignKey("students.id", ondelete="SET NULL"), nullable=True
    )  # 哪個學生用的
    assignment_id = Column(Integer, nullable=True)  # 哪個作業

    # 功能資訊
    feature_type = Column(
        String, nullable=False
    )  # "speech_recording", "speech_assessment", "text_correction"
    feature_detail = Column(JSON)  # 詳細資訊 {"duration": 30, "file_url": "..."}

    # 點數消耗
    points_used = Column(Integer, nullable=False)  # 本次消耗點數
    quota_before = Column(Integer)  # 使用前配額
    quota_after = Column(Integer)  # 使用後配額

    # 單位資訊
    unit_count = Column(Float)  # 單位數量（30秒、500字）
    unit_type = Column(String)  # "秒", "字", "張"

    # 時間
    created_at = Column(DateTime(timezone=True), server_default=func.now())

    # 關聯
    teacher = relationship("Teacher", back_populates="point_usage_logs")
    student = relationship("Student")
    subscription_period = relationship(
        "SubscriptionPeriod", back_populates="usage_logs"
    )

    def __repr__(self):
        return (
            f"<PointUsageLog teacher={self.teacher_id} "
            f"student={self.student_id} feature={self.feature_type} "
            f"points={self.points_used}>"
        )


class Teacher(Base):
    """教師模型（個體戶）"""

    __tablename__ = "teachers"

    id = Column(Integer, primary_key=True, index=True)
    email = Column(String(255), unique=True, index=True, nullable=False)
    password_hash = Column(String(255), nullable=False)
    name = Column(String(100), nullable=False)
    phone = Column(String(20))
    avatar_url = Column(String(500))
    is_active = Column(Boolean, default=True)
    is_demo = Column(Boolean, default=False)  # 標記 demo 帳號
    is_admin = Column(Boolean, default=False)  # Admin 權限

    # Email 驗證字段
    email_verified = Column(Boolean, default=False)  # email 是否已驗證
    email_verified_at = Column(DateTime(timezone=True))  # email 驗證時間
    email_verification_token = Column(String(100))  # email 驗證 token
    email_verification_sent_at = Column(DateTime(timezone=True))  # 最後發送驗證信時間

    # 密碼重設字段
    password_reset_token = Column(String(100))  # 密碼重設 token
    password_reset_sent_at = Column(DateTime(timezone=True))  # 最後發送密碼重設郵件時間
    password_reset_expires_at = Column(DateTime(timezone=True))  # token 過期時間

    # 訂閱系統 - 新系統使用 subscription_periods 表
    # 移除舊欄位：subscription_type, subscription_status, subscription_start_date,
    #            subscription_end_date, subscription_renewed_at, monthly_message_limit,
    #            messages_used_this_month
    subscription_auto_renew = Column(Boolean, default=False)  # 是否自動續訂（全域偏好）
    subscription_cancelled_at = Column(DateTime(timezone=True), nullable=True)  # 取消續訂時間
    trial_start_date = Column(DateTime(timezone=True), nullable=True)  # 試用開始日
    trial_end_date = Column(DateTime(timezone=True), nullable=True)  # 試用結束日

    # TapPay 信用卡 Token（用於自動續訂扣款）
    card_key = Column(String(255), nullable=True)  # TapPay Card Key（永久有效）
    card_token = Column(String(255), nullable=True)  # TapPay Card Token（90天有效，每次交易更新）
    card_last_four = Column(String(4), nullable=True)  # 信用卡末四碼（顯示用）
    card_bin_code = Column(String(6), nullable=True)  # 信用卡 BIN Code
    card_type = Column(
        Integer, nullable=True
    )  # 卡別（1: VISA, 2: MasterCard, 3: JCB, 4: Union Pay, 5: AMEX）
    card_funding = Column(Integer, nullable=True)  # 卡種（0: 信用卡, 1: 金融卡, 2: 預付卡）
    card_issuer = Column(String(100), nullable=True)  # 發卡銀行
    card_country = Column(String(2), nullable=True)  # 發卡國家代碼
    card_saved_at = Column(DateTime(timezone=True), nullable=True)  # 卡片儲存時間

    created_at = Column(DateTime(timezone=True), server_default=func.now())
    updated_at = Column(DateTime(timezone=True), onupdate=func.now())

    # Relationships
    classrooms = relationship(
        "Classroom", back_populates="teacher", cascade="all, delete-orphan"
    )
    programs = relationship(
        "Program", back_populates="teacher", cascade="all, delete-orphan"
    )
    assignments = relationship("Assignment", back_populates="teacher")
    subscription_transactions = relationship(
        "TeacherSubscriptionTransaction",
        foreign_keys="TeacherSubscriptionTransaction.teacher_id",
        back_populates="teacher",
        cascade="all, delete-orphan",
    )
    subscription_periods = relationship(
        "SubscriptionPeriod",
        foreign_keys="SubscriptionPeriod.teacher_id",
        back_populates="teacher",
        cascade="all, delete-orphan",
        order_by="SubscriptionPeriod.start_date.desc()",
    )
    point_usage_logs = relationship(
        "PointUsageLog",
        back_populates="teacher",
        cascade="all, delete-orphan",
        order_by="PointUsageLog.created_at.desc()",
    )

    @property
    def current_period(self):
        """取得當前有效的訂閱週期

        優化說明：
        - 使用 SQL query 而非 Python 循環（避免 N+1 query）
        - 利用 (teacher_id, status) 複合索引
        - 只查詢需要的欄位
        """
        # 從 session 取得當前 session（如果物件已 attached）
        session = Session.object_session(self)
        if not session:
            # Fallback: 使用原始方法（物件未 attached 時）
            for period in self.subscription_periods:
                if period.status == "active":
                    return period
            return None

        # 使用 SQL query（利用索引）
        stmt = (
            select(SubscriptionPeriod)
            .where(
                SubscriptionPeriod.teacher_id == self.id,
                SubscriptionPeriod.status == "active",
            )
            .order_by(SubscriptionPeriod.start_date.desc())  # 最新的 period 優先
            .limit(1)
        )
        return session.execute(stmt).scalar_one_or_none()

    @property
    def quota_total(self) -> int:
        """當前週期的總配額"""
        period = self.current_period
        return period.quota_total if period else 0

    @property
    def quota_remaining(self) -> int:
        """當前週期的剩餘配額"""
        period = self.current_period
        if not period:
            return 0
        return max(0, period.quota_total - period.quota_used)

    @property
    def subscription_status(self):
        """獲取訂閱狀態 - 從 subscription_periods 計算"""
        period = self.current_period
        if not period:
            return "expired"

        from datetime import datetime, timezone

        now = datetime.now(timezone.utc)

        # 確保 end_date 有 timezone
        end_date = period.end_date
        if end_date.tzinfo is None:
            end_date = end_date.replace(tzinfo=timezone.utc)

        if end_date > now:
            return "subscribed"
        else:
            return "expired"

    @property
    def days_remaining(self):
        """獲取剩餘天數 - 從 subscription_periods 計算"""
        period = self.current_period
        if not period:
            return 0

        from datetime import datetime, timezone

        now = datetime.now(timezone.utc)

        # 確保 end_date 有 timezone
        end_date = period.end_date
        if end_date.tzinfo is None:
            end_date = end_date.replace(tzinfo=timezone.utc)

        if end_date > now:
            return (end_date - now).days
        else:
            return 0

    @property
    def subscription_end_date(self):
        """獲取訂閱結束日期 - 從 subscription_periods 計算"""
        period = self.current_period
        if not period:
            return None
        return period.end_date

    @property
    def can_assign_homework(self):
        """是否可以分派作業 - 檢查是否有有效的 subscription_period"""
        period = self.current_period
        if not period:
            return False

        from datetime import datetime, timezone

        now = datetime.now(timezone.utc)

        # 確保 end_date 有 timezone
        end_date = period.end_date
        if end_date.tzinfo is None:
            end_date = end_date.replace(tzinfo=timezone.utc)

        return end_date > now

    def __repr__(self):
        return f"<Teacher {self.name} ({self.email})>"


class Student(Base):
    """學生模型"""

    __tablename__ = "students"

    id = Column(Integer, primary_key=True, index=True)
    name = Column(String(100), nullable=False)
    student_number = Column(String(50))  # 學號（選填）
    email = Column(String(255), nullable=True, index=True)  # Email（可為空，可重複）
    password_hash = Column(String(255), nullable=False)  # 密碼雜湊
    birthdate = Column(Date, nullable=False)  # 生日（預設密碼來源）
    password_changed = Column(Boolean, default=False)  # 是否已更改密碼
    email_verified = Column(Boolean, default=False)  # email 是否已驗證
    email_verified_at = Column(DateTime(timezone=True))  # email 驗證時間
    email_verification_token = Column(String(100))  # email 驗證 token
    email_verification_sent_at = Column(DateTime(timezone=True))  # 最後發送驗證信時間
    parent_phone = Column(String(20))  # Phase 2
    avatar_url = Column(String(500))
    is_active = Column(Boolean, default=True)
    last_login = Column(DateTime(timezone=True))  # 最後登入時間

    # 學習目標設定
    target_wpm = Column(Integer, default=80)  # 目標每分鐘字數
    target_accuracy = Column(Float, default=0.8)  # 目標準確率

    created_at = Column(DateTime(timezone=True), server_default=func.now())
    updated_at = Column(DateTime(timezone=True), onupdate=func.now())

    # Relationships
    classroom_enrollments = relationship("ClassroomStudent", back_populates="student")
    assignments = relationship("StudentAssignment", back_populates="student")

    def get_default_password(self):
        """取得預設密碼（生日格式：YYYYMMDD）"""
        if self.birthdate:
            return self.birthdate.strftime("%Y%m%d")
        return None

    def __repr__(self):
        return f"<Student {self.name}>"


# ============ 班級管理 ============
class Classroom(Base):
    """班級模型（注意：使用 Classroom 避免與 Python 保留字衝突）"""

    __tablename__ = "classrooms"

    id = Column(Integer, primary_key=True, index=True)
    name = Column(String(100), nullable=False)
    description = Column(Text)
    level = Column(Enum(ProgramLevel), default=ProgramLevel.A1)
    teacher_id = Column(Integer, ForeignKey("teachers.id"), nullable=False)
    school = Column(String(255), nullable=True)  # 學校名稱（與 DB 一致，但不使用）
    grade = Column(String(50), nullable=True)  # 年級（與 DB 一致，但不使用）
    academic_year = Column(String(20), nullable=True)  # 學年度（與 DB 一致，但不使用）
    is_active = Column(Boolean, default=True)

    created_at = Column(DateTime(timezone=True), server_default=func.now())
    updated_at = Column(DateTime(timezone=True), onupdate=func.now())

    # Relationships
    teacher = relationship("Teacher", back_populates="classrooms")
    students = relationship(
        "ClassroomStudent", back_populates="classroom", cascade="all, delete-orphan"
    )
    programs = relationship(
        "Program", back_populates="classroom", cascade="all, delete-orphan"
    )  # 直接關聯課程
    assignments = relationship(
        "Assignment", back_populates="classroom", cascade="all, delete-orphan"
    )

    # 移除 program_mappings，因為 Program 已直接關聯到 Classroom

    def __repr__(self):
        return f"<Classroom {self.name}>"


class ClassroomStudent(Base):
    """班級學生關聯表"""

    __tablename__ = "classroom_students"

    id = Column(Integer, primary_key=True, index=True)
    classroom_id = Column(Integer, ForeignKey("classrooms.id"), nullable=False)
    student_id = Column(Integer, ForeignKey("students.id"), nullable=False)
    joined_at = Column(DateTime(timezone=True), server_default=func.now())
    is_active = Column(Boolean, default=True)

    # Relationships
    classroom = relationship("Classroom", back_populates="students")
    student = relationship("Student", back_populates="classroom_enrollments")

    # Unique constraint
    __table_args__ = ({"mysql_engine": "InnoDB"},)


# ============ 課程系統（三層架構）============
class Program(Base):
    """課程計畫 - 公版模板或班級課程"""

    __tablename__ = "programs"

    id = Column(Integer, primary_key=True, index=True)
    name = Column(String(200), nullable=False)
    description = Column(Text)
    level = Column(Enum(ProgramLevel), default=ProgramLevel.A1)

    # 類型與歸屬
    is_template = Column(
        Boolean, default=False, nullable=False
    )  # True=公版模板, False=班級課程
    classroom_id = Column(
        Integer, ForeignKey("classrooms.id", ondelete="CASCADE"), nullable=True
    )  # 公版課程為 NULL
    teacher_id = Column(Integer, ForeignKey("teachers.id"), nullable=False)

    # 來源追蹤
    source_type = Column(
        String(20), nullable=True
    )  # 'template', 'classroom', 'custom', None
    source_metadata = Column(JSON, nullable=True)
    """
    範例：
    - 從公版複製: {"template_id": 123, "template_name": "初級會話"}
    - 從其他班級: {"classroom_id": 456, "classroom_name": "五年級B班", "program_id": 789}
    - 自建: {"created_by": "manual"}
    """

    # 課程屬性
    is_public = Column(Boolean, nullable=True)  # 是否公開（與 DB 一致，但不使用）
    estimated_hours = Column(Integer)  # 預計時數
    order_index = Column(Integer, default=1)  # 排序順序
    tags = Column(JSON, nullable=True)  # 標籤

    # 軟刪除
    is_active = Column(Boolean, default=True)
    deleted_at = Column(DateTime(timezone=True), nullable=True)

    created_at = Column(DateTime(timezone=True), server_default=func.now())
    updated_at = Column(DateTime(timezone=True), onupdate=func.now())

    # Relationships
    teacher = relationship("Teacher", back_populates="programs")
    classroom = relationship("Classroom", back_populates="programs")
    lessons = relationship(
        "Lesson",
        back_populates="program",
        cascade="all, delete-orphan",
        order_by="Lesson.order_index",
    )

    @property
    def is_public_template(self):
        """判斷是否為公版模板"""
        return self.is_template and self.classroom_id is None

    @property
    def is_classroom_program(self):
        """判斷是否為班級課程"""
        return not self.is_template and self.classroom_id is not None

    def __repr__(self):
        type_str = "Template" if self.is_template else f"Class {self.classroom_id}"
        return f"<Program {self.name} ({type_str})>"


class Lesson(Base):
    """課程單元（中層）"""

    __tablename__ = "lessons"

    id = Column(Integer, primary_key=True, index=True)
    program_id = Column(Integer, ForeignKey("programs.id"), nullable=False)
    name = Column(String(200), nullable=False)
    description = Column(Text)
    order_index = Column(Integer, default=0)  # 排序
    estimated_minutes = Column(Integer)  # 預計分鐘數
    is_active = Column(Boolean, default=True)  # 軟刪除標記

    created_at = Column(DateTime(timezone=True), server_default=func.now())
    updated_at = Column(DateTime(timezone=True), onupdate=func.now())

    # Relationships
    program = relationship("Program", back_populates="lessons")
    contents = relationship(
        "Content",
        back_populates="lesson",
        cascade="all, delete-orphan",
        order_by="Content.order_index",
    )

    def __repr__(self):
        return f"<Lesson {self.name}>"


# (重複定義已刪除)


class Content(Base):
    """課程內容（底層 - Phase 1 只有朗讀錄音集）"""

    __tablename__ = "contents"

    id = Column(Integer, primary_key=True, index=True)
    lesson_id = Column(Integer, ForeignKey("lessons.id"), nullable=False)
    type = Column(Enum(ContentType), default=ContentType.EXAMPLE_SENTENCES)
    title = Column(String(200), nullable=False)
    order_index = Column(Integer, default=0)
    is_active = Column(Boolean, default=True)  # 軟刪除標記

    # 注意：items 欄位已移除，改用 ContentItem 關聯表
    # items = Column(JSON) # DEPRECATED - 使用 content_items 關聯

    # 設定
    target_wpm = Column(Integer)  # 目標 WPM
    target_accuracy = Column(Float)  # 目標準確率
    time_limit_seconds = Column(Integer)  # 時間限制

    # 新增欄位
    level = Column(String(10), default="A1")  # 等級 (PreA, A1, A2, B1, B2, C1, C2)
    tags = Column(JSON, default=list)  # 標籤列表
    is_public = Column(Boolean, default=False)  # 是否公開（給其他老師使用）

    # 作業副本機制欄位
    is_assignment_copy = Column(
        Boolean, nullable=False, server_default=text("false"), default=False, index=True
    )  # 標記是否為作業副本
    source_content_id = Column(
        Integer, ForeignKey("contents.id"), nullable=True, index=True
    )  # 原始內容 ID（如果是副本）

    created_at = Column(DateTime(timezone=True), server_default=func.now())
    updated_at = Column(DateTime(timezone=True), onupdate=func.now())

    # Relationships
    lesson = relationship("Lesson", back_populates="contents")
    content_items = relationship(
        "ContentItem", back_populates="content", cascade="all, delete-orphan"
    )
    source_content = relationship(
        "Content", remote_side=[id], foreign_keys=[source_content_id]
    )  # 原始內容（如果是副本）

    def __repr__(self):
        return f"<Content {self.title}>"


# ============ 作業系統 ============
class Assignment(Base):
    """作業主表 - 教師建立的作業任務"""

    __tablename__ = "assignments"

    id = Column(Integer, primary_key=True, index=True)
    title = Column(String(200), nullable=False)
    description = Column(Text)
    classroom_id = Column(Integer, ForeignKey("classrooms.id"), nullable=False)
    teacher_id = Column(Integer, ForeignKey("teachers.id"), nullable=False)

    due_date = Column(DateTime(timezone=True))
    created_at = Column(DateTime(timezone=True), server_default=func.now())
    updated_at = Column(DateTime(timezone=True), onupdate=func.now())

    # Legacy: 造句練習答題模式（只對舊 SENTENCE_MAKING 類型有效）
    # @deprecated: 請使用 practice_mode 和 play_audio 替代
    # Note: 保持 nullable=True 以兼容現有數據庫 schema
    answer_mode = Column(
        String(20),
        default="writing",
        server_default="writing",
        nullable=True,
    )

    # ===== 新增：例句集作答模式設定 =====
    # 作答模式：'reading' (例句朗讀) / 'rearrangement' (例句重組)
    practice_mode = Column(String(20), default="reading")

    # 每題時間限制（秒）：10/20/30/40
    time_limit_per_question = Column(Integer, default=40)

    # 是否打亂題目順序
    shuffle_questions = Column(Boolean, default=False)

    # 是否播放音檔（例句重組專用）
    play_audio = Column(Boolean, default=False)

    # 答題結束後是否顯示正確答案（例句重組專用）
    show_answer = Column(Boolean, default=False)

    # 分數記錄分類：'speaking' / 'listening' / 'writing'
    score_category = Column(String(20), default=None)

    # 軟刪除標記
    is_active = Column(Boolean, default=True)

    # Relationships
    classroom = relationship("Classroom", back_populates="assignments")
    teacher = relationship("Teacher", back_populates="assignments")
    contents = relationship(
        "AssignmentContent", back_populates="assignment", cascade="all, delete-orphan"
    )
    student_assignments = relationship(
        "StudentAssignment", back_populates="assignment", cascade="all, delete-orphan"
    )

    def __repr__(self):
        return f"<Assignment {self.title} in Classroom {self.classroom_id}>"


class AssignmentContent(Base):
    """作業-內容關聯表 - 一個作業可包含多個內容"""

    __tablename__ = "assignment_contents"

    id = Column(Integer, primary_key=True, index=True)
    assignment_id = Column(Integer, ForeignKey("assignments.id"), nullable=False)
    content_id = Column(Integer, ForeignKey("contents.id"), nullable=False)
    order_index = Column(Integer, default=0)  # 內容順序

    # Relationships
    assignment = relationship("Assignment", back_populates="contents")
    content = relationship("Content")

    # Constraints - 確保同一作業不會重複包含相同內容
    __table_args__ = (
        UniqueConstraint(
            "assignment_id", "content_id", name="unique_assignment_content"
        ),
        Index(
            "ix_assignment_content_assignment_order", "assignment_id", "order_index"
        ),  # 優化查詢排序
    )

    def __repr__(self):
        return f"<AssignmentContent assignment={self.assignment_id} content={self.content_id}>"


class StudentAssignment(Base):
    """學生作業實例 - 每個學生對應作業的記錄"""

    __tablename__ = "student_assignments"

    id = Column(Integer, primary_key=True, index=True)
    assignment_id = Column(
        Integer, ForeignKey("assignments.id"), nullable=True
    )  # nullable 暫時為 True 以兼容舊資料
    student_id = Column(Integer, ForeignKey("students.id"), nullable=False)

    # TODO: Phase 2 - 移除以下舊欄位（等資料遷移完成）
    # 這些欄位應該從 Assignment 取得，不需要重複儲存
    classroom_id = Column(
        Integer, ForeignKey("classrooms.id"), nullable=False
    )  # 可從 assignment.classroom_id 取得
    title = Column(String(200), nullable=False)  # 可從 assignment.title 取得
    instructions = Column(Text)  # 可從 assignment.description 取得
    due_date = Column(DateTime(timezone=True))  # 可從 assignment.due_date 取得

    status = Column(Enum(AssignmentStatus), default=AssignmentStatus.NOT_STARTED)

    # 時間記錄
    assigned_at = Column(DateTime(timezone=True), server_default=func.now())
    started_at = Column(DateTime(timezone=True))  # 首次開始時間
    submitted_at = Column(DateTime(timezone=True))  # 全部完成時間
    graded_at = Column(DateTime(timezone=True))  # 批改完成時間
    returned_at = Column(DateTime(timezone=True))  # 🔥 退回訂正時間
    resubmitted_at = Column(DateTime(timezone=True))  # 🔥 重新提交時間

    # 成績與回饋
    score = Column(Float, nullable=True)  # 總分（選填，保留但不強制使用）
    feedback = Column(Text)  # 總評

    # 軟刪除標記
    is_active = Column(Boolean, default=True)

    # 時間戳記
    created_at = Column(DateTime(timezone=True), server_default=func.now())
    updated_at = Column(DateTime(timezone=True), onupdate=func.now())

    # Relationships
    assignment = relationship("Assignment", back_populates="student_assignments")
    student = relationship("Student", back_populates="assignments")
    content_progress = relationship(
        "StudentContentProgress",
        back_populates="student_assignment",
        cascade="all, delete-orphan",
    )
    item_progress = relationship(
        "StudentItemProgress",
        back_populates="student_assignment",
        cascade="all, delete-orphan",
    )

    def __repr__(self):
        return f"<Assignment {self.title} for {self.student_id}>"


class StudentContentProgress(Base):
    """學生-內容進度表 - 追蹤學生對每個內容的完成狀況"""

    __tablename__ = "student_content_progress"

    id = Column(Integer, primary_key=True, index=True)
    student_assignment_id = Column(
        Integer, ForeignKey("student_assignments.id"), nullable=False
    )
    content_id = Column(Integer, ForeignKey("contents.id"), nullable=False)

    status = Column(Enum(AssignmentStatus), default=AssignmentStatus.NOT_STARTED)
    score = Column(Float, nullable=True)  # 該內容的分數（選填，保留但不強制）

    # 順序與鎖定（支援順序學習）
    order_index = Column(Integer, default=0)
    is_locked = Column(Boolean, default=False)  # 是否需要解鎖（Phase 2）

    # 批改相關
    checked = Column(Boolean, nullable=True)  # True=通過, False=未通過, None=未批改
    feedback = Column(Text)  # 該內容的個別回饋

    # 學生回答/提交內容
    response_data = Column(JSON)  # 儲存錄音URL、答案等

    # AI 評分結果
    ai_scores = Column(JSON)  # {"wpm": 85, "accuracy": 0.92, ...}
    ai_feedback = Column(Text)

    started_at = Column(DateTime(timezone=True))
    completed_at = Column(DateTime(timezone=True))

    # Relationships
    student_assignment = relationship(
        "StudentAssignment", back_populates="content_progress"
    )
    content = relationship("Content")

    # Constraints - 優化查詢性能
    __table_args__ = (
        Index(
            "ix_student_content_progress_assignment_order",
            "student_assignment_id",
            "order_index",
        ),  # 優化查詢排序
    )

    def __repr__(self):
        return (
            f"<Progress student_assignment={self.student_assignment_id} "
            f"content={self.content_id}>"
        )


# AssignmentSubmission 已移除 - 新架構使用 StudentContentProgress 記錄提交內容


# ============ New Item-based Models (Phase 2) ============


class ContentItem(Base):
    """Individual question/item within a Content"""

    __tablename__ = "content_items"

    id = Column(Integer, primary_key=True, index=True)
    content_id = Column(
        Integer, ForeignKey("contents.id", ondelete="CASCADE"), nullable=False
    )
    order_index = Column(Integer, nullable=False)
    text = Column(Text, nullable=False)
    translation = Column(Text)
    audio_url = Column(Text)  # Example audio file

    # Example sentence fields (Phase 1)
    example_sentence = Column(Text, nullable=True)  # Example sentence in English
    example_sentence_translation = Column(
        Text, nullable=True
    )  # Chinese translation of example
    example_sentence_definition = Column(
        Text, nullable=True
    )  # English definition of example

    # ===== 新增：例句重組相關欄位 =====
    # 單字數量（建立時自動計算）
    word_count = Column(Integer, nullable=True)

    # 允許錯誤次數（根據 word_count 自動計算：2-10 字 → 3 次，11-25 字 → 5 次）
    max_errors = Column(Integer, nullable=True)

    item_metadata = Column(JSON, default={})
    created_at = Column(DateTime(timezone=True), server_default=func.now())
    updated_at = Column(
        DateTime(timezone=True), server_default=func.now(), onupdate=func.now()
    )

    # Relationships
    content = relationship("Content", back_populates="content_items")
    student_progress = relationship(
        "StudentItemProgress",
        back_populates="content_item",
        cascade="all, delete-orphan",
    )

    # Constraints
    __table_args__ = (
        UniqueConstraint("content_id", "order_index", name="_content_item_order_uc"),
    )

    def __repr__(self):
        return (
            f"<ContentItem(id={self.id}, content_id={self.content_id}, "
            f"order={self.order_index}, text='{self.text[:30]}...')>"
        )


class StudentItemProgress(Base):
    """Track individual item progress for each student"""

    __tablename__ = "student_item_progress"

    id = Column(Integer, primary_key=True, index=True)
    student_assignment_id = Column(
        Integer,
        ForeignKey("student_assignments.id", ondelete="CASCADE"),
        nullable=False,
    )
    content_item_id = Column(
        Integer, ForeignKey("content_items.id", ondelete="CASCADE"), nullable=False
    )

    # Recording data
    recording_url = Column(Text)
    answer_text = Column(Text)
    transcription = Column(Text)  # AI 轉錄文字（與 DB 一致）
    submitted_at = Column(DateTime(timezone=True))

    # AI Assessment (flattened structure for better querying)
    accuracy_score = Column(DECIMAL(5, 2))
    fluency_score = Column(DECIMAL(5, 2))
    pronunciation_score = Column(DECIMAL(5, 2))
    completeness_score = Column(DECIMAL(5, 2))
    ai_feedback = Column(Text)
    ai_assessed_at = Column(DateTime(timezone=True))

    # Teacher Review Fields (新增老師批改功能)
    teacher_review_score = Column(DECIMAL(5, 2))  # 老師評分 (0-100)
    teacher_feedback = Column(Text)  # 老師文字回饋
    teacher_passed = Column(Boolean)  # 老師判定是否通過 (True/False/None)
    teacher_reviewed_at = Column(DateTime(timezone=True))  # 批改時間
    teacher_id = Column(Integer, ForeignKey("teachers.id", ondelete="SET NULL"))  # 批改老師
    review_status = Column(String(20), default="PENDING")  # PENDING, REVIEWED

    # Status tracking
    status = Column(
        String(20), default="NOT_STARTED"
    )  # NOT_STARTED, IN_PROGRESS, COMPLETED, SUBMITTED
    attempts = Column(Integer, default=0)

    # ===== 新增：例句重組相關欄位 =====
    # 錯誤次數
    error_count = Column(Integer, default=0)

    # 已正確選擇的單字數量
    correct_word_count = Column(Integer, default=0)

    # 重新挑戰次數
    retry_count = Column(Integer, default=0)

    # 預期分數（作答過程中持續更新）
    expected_score = Column(DECIMAL(5, 2), default=0)

    # 是否因時間到期結束
    timeout_ended = Column(Boolean, default=False)

    # 例句重組作答記錄（JSON 格式）
    rearrangement_data = Column(JSONB, default=None)

    created_at = Column(DateTime(timezone=True), server_default=func.now())
    updated_at = Column(
        DateTime(timezone=True), server_default=func.now(), onupdate=func.now()
    )

    # Relationships
    student_assignment = relationship(
        "StudentAssignment", back_populates="item_progress"
    )
    content_item = relationship("ContentItem", back_populates="student_progress")
    teacher = relationship("Teacher", foreign_keys=[teacher_id])

    # Constraints
    __table_args__ = (
        UniqueConstraint(
            "student_assignment_id", "content_item_id", name="_student_item_progress_uc"
        ),
        Index("ix_student_item_progress_assignment", "student_assignment_id"),  # 優化查詢性能
    )

    @property
    def overall_score(self):
        """Calculate overall score from all components"""
        scores = [
            s
            for s in [
                self.accuracy_score,
                self.fluency_score,
                self.pronunciation_score,
                self.completeness_score,
            ]
            if s is not None
        ]
        return sum(scores) / len(scores) if scores else None

    @property
    def is_completed(self):
        """Check if this item is completed"""
        return self.status == "COMPLETED"

    @property
    def has_teacher_review(self):
        """Check if teacher has reviewed this item"""
        return (
            self.review_status == "REVIEWED" and self.teacher_review_score is not None
        )

    @property
    def final_score(self):
        """Get final score (teacher review if available, otherwise AI score)"""
        if self.has_teacher_review:
            return float(self.teacher_review_score)
        return self.overall_score

    @property
    def has_recording(self):
        """Check if recording exists"""
        return self.recording_url is not None and self.recording_url != ""

    @property
    def has_ai_assessment(self):
        """Check if AI assessment exists"""
        # 使用 ai_assessed_at 判斷是否有 AI 評估，因為分數可能為 0
        return self.ai_assessed_at is not None

    def __repr__(self):
        return (
            f"<StudentItemProgress(id={self.id}, "
            f"assignment={self.student_assignment_id}, "
            f"item={self.content_item_id}, status={self.status})>"
        )


# ============ 訂閱交易系統 ============
class TeacherSubscriptionTransaction(Base):
    """教師訂閱交易記錄 - 支援多種支付方式的完整金流記錄"""

    __tablename__ = "teacher_subscription_transactions"

    # 基本欄位
    id = Column(Integer, primary_key=True, index=True)
    teacher_id = Column(
        Integer, ForeignKey("teachers.id", ondelete="CASCADE"), nullable=False
    )

    # 1. 用戶識別
    teacher_email = Column(String(255), nullable=True, index=True)  # 直接儲存教師 email

    # 2. 交易基本資訊
    transaction_type = Column(Enum(TransactionType), nullable=False)
    subscription_type = Column(String, nullable=True)  # 訂閱類型
    amount = Column(Numeric(10, 2), nullable=True)  # 充值金額（可為空，如試用期）
    currency = Column(String(3), nullable=True, default="TWD")  # 貨幣
    status = Column(String, nullable=False, default="PENDING", index=True)  # 交易狀態
    months = Column(Integer, nullable=False)  # 訂閱月數

    # 3. 時間相關
    period_start = Column(DateTime(timezone=True), nullable=True)  # 訂閱期間開始
    period_end = Column(DateTime(timezone=True), nullable=True)  # 訂閱期間結束
    previous_end_date = Column(DateTime(timezone=True), nullable=True)  # 交易前的到期日
    new_end_date = Column(DateTime(timezone=True), nullable=False)  # 交易後的到期日
    processed_at = Column(DateTime(timezone=True), nullable=True)  # 實際處理時間
    expires_at = Column(DateTime(timezone=True), nullable=True)  # 過期時間（PENDING 狀態用）

    # 4. 防重複扣款
    idempotency_key = Column(
        String(255), nullable=True, unique=True, index=True
    )  # 防重複扣款
    retry_count = Column(Integer, nullable=False, default=0)  # 重試次數

    # 5. 稽核追蹤
    ip_address = Column(String(45), nullable=True)  # 支援 IPv6
    user_agent = Column(Text, nullable=True)  # 瀏覽器/裝置資訊
    request_id = Column(String(255), nullable=True)  # API 請求 ID

    # 6. 支付詳情
    payment_provider = Column(
        String(50), nullable=True, index=True
    )  # tappay/line_pay/paypal
    payment_method = Column(
        String(50), nullable=True
    )  # credit_card/bank_transfer/e_wallet
    external_transaction_id = Column(String(255), nullable=True, index=True)  # 外部交易 ID

    # 7. 錯誤處理
    failure_reason = Column(Text, nullable=True)  # 失敗原因
    error_code = Column(String(50), nullable=True)  # 錯誤代碼
    gateway_response = Column(JSON, nullable=True)  # 金流商完整回應

    # 8. 退款相關
    refunded_amount = Column(Integer, nullable=True, default=0)  # 已退款金額（TWD 分）
    refund_status = Column(String(20), nullable=True)  # 退款狀態
    refund_amount = Column(Integer, nullable=True)  # 本次退款金額（TWD 元）
    refund_reason = Column(Text, nullable=True)  # 退款原因
    refund_notes = Column(Text, nullable=True)  # 退款備註
    refund_initiated_by = Column(
        Integer, ForeignKey("teachers.id"), nullable=True
    )  # 退款操作者
    refund_initiated_at = Column(DateTime(timezone=True), nullable=True)  # 退款發起時間
    original_transaction_id = Column(
        Integer, ForeignKey("teacher_subscription_transactions.id"), nullable=True
    )  # 原始交易（退款時參照）

    # 9. TapPay 電子發票欄位
    rec_invoice_id = Column(String(30), nullable=True, index=True)  # TapPay 發票 ID
    invoice_number = Column(String(10), nullable=True, index=True)  # 發票號碼
    invoice_status = Column(
        String(20), nullable=True, default="PENDING", index=True
    )  # 發票狀態
    invoice_issued_at = Column(DateTime(timezone=True), nullable=True)  # 發票開立時間
    buyer_tax_id = Column(String(8), nullable=True)  # 統一編號
    buyer_name = Column(String(100), nullable=True)  # 買受人名稱
    buyer_email = Column(String(255), nullable=True)  # 買受人 email
    carrier_type = Column(String(10), nullable=True)  # 載具類型
    carrier_id = Column(String(64), nullable=True)  # 載具號碼
    invoice_response = Column(JSON, nullable=True)  # 發票 API 完整回應

    # 10. 其他
    webhook_status = Column(String(20), nullable=True)  # Webhook 通知狀態
    transaction_metadata = Column("metadata", JSON, nullable=True)  # 額外資料（向後相容）
    created_at = Column(
        DateTime(timezone=True), server_default=func.now(), nullable=False
    )
    updated_at = Column(
        DateTime(timezone=True),
        server_default=func.now(),
        onupdate=func.now(),
        nullable=False,
    )  # 更新時間（與 DB 一致）

    # 關聯
    teacher = relationship(
        "Teacher", foreign_keys=[teacher_id], back_populates="subscription_transactions"
    )

    def __repr__(self):
        return (
            f"<TeacherSubscriptionTransaction({self.teacher_id}, "
            f"{self.transaction_type}, {self.months}個月)>"
        )


class InvoiceStatusHistory(Base):
    """發票狀態變更歷史 - 追蹤發票生命週期與 Notify 事件"""

    __tablename__ = "invoice_status_history"

    id = Column(UUID(), primary_key=True, default=uuid.uuid4)
    transaction_id = Column(
        Integer,
        ForeignKey("teacher_subscription_transactions.id", ondelete="CASCADE"),
        nullable=False,
        index=True,
    )

    # 狀態轉換
    from_status = Column(String(20), nullable=True)  # 原狀態
    to_status = Column(String(20), nullable=False)  # 新狀態
    action_type = Column(
        String(20), nullable=False
    )  # ISSUE/VOID/ALLOWANCE/REISSUE/NOTIFY
    reason = Column(Text, nullable=True)  # 變更原因

    # Notify 事件相關
    is_notify = Column(Boolean, nullable=False, default=False)  # 是否為 Notify 觸發
    notify_error_code = Column(String(20), nullable=True)  # Notify 錯誤代碼
    notify_error_msg = Column(Text, nullable=True)  # Notify 錯誤訊息

    # 完整 API 記錄
    request_payload = Column(JSON, nullable=True)  # 請求資料
    response_payload = Column(JSON, nullable=True)  # 回應資料

    created_at = Column(
        DateTime(timezone=True), server_default=func.now(), nullable=False, index=True
    )

    def __repr__(self):
        return (
            f"<InvoiceStatusHistory({self.transaction_id}, "
            f"{self.from_status}->{self.to_status}, {self.action_type})>"
        )


# ============ 造句練習記憶曲線系統 ============
class UserWordProgress(Base):
    """學生單字記憶進度 - 追蹤艾賓浩斯記憶曲線"""

    __tablename__ = "user_word_progress"

    # Note: 移除 index=True，primary key 本身已有 index
    id = Column(Integer, primary_key=True)
    student_id = Column(
        Integer, ForeignKey("students.id", ondelete="CASCADE"), nullable=False
    )
    student_assignment_id = Column(
        Integer,
        ForeignKey("student_assignments.id", ondelete="CASCADE"),
        nullable=False,
    )
    content_item_id = Column(
        Integer, ForeignKey("content_items.id", ondelete="CASCADE"), nullable=False
    )

    # 艾賓浩斯記憶曲線相關欄位
    memory_strength = Column(
        Numeric(5, 4), default=0, server_default="0", nullable=False
    )  # 記憶強度 (0-1)
    repetition_count = Column(
        Integer, default=0, server_default="0", nullable=False
    )  # 連續答對次數
    correct_count = Column(
        Integer, default=0, server_default="0", nullable=False
    )  # 累計答對次數
    incorrect_count = Column(
        Integer, default=0, server_default="0", nullable=False
    )  # 累計答錯次數
    last_review_at = Column(DateTime(timezone=True))  # 最後複習時間
    next_review_at = Column(DateTime(timezone=True))  # 下次建議複習時間
    easiness_factor = Column(
        Numeric(3, 2), default=2.5, server_default="2.5", nullable=False
    )  # SM-2 難易度因子
    interval_days = Column(
        Numeric(10, 2), default=1, server_default="1", nullable=False
    )  # 複習間隔天數
    total_attempts = Column(
        Integer, default=0, server_default="0", nullable=False
    )  # 總嘗試次數
    accuracy_rate = Column(
        Numeric(5, 4), default=0, server_default="0", nullable=False
    )  # 正確率

    created_at = Column(
        DateTime(timezone=True), server_default=func.now(), nullable=False
    )
    updated_at = Column(
        DateTime(timezone=True), server_default=func.now(), nullable=False
    )

    # Relationships
    student = relationship("Student")
    student_assignment = relationship("StudentAssignment")
    content_item = relationship("ContentItem")

    # Constraints
    __table_args__ = (
        UniqueConstraint(
            "student_assignment_id",
            "content_item_id",
            name="uq_user_word_progress_assignment_item",
        ),
<<<<<<< HEAD
=======
        Index("idx_user_word_progress_student", "student_id"),
        Index("idx_user_word_progress_memory", "memory_strength"),
        Index("idx_user_word_progress_next_review", "next_review_at"),
>>>>>>> c8094623
    )

    def __repr__(self):
        return (
            f"<UserWordProgress student={self.student_id} "
            f"item={self.content_item_id} strength={self.memory_strength}>"
        )


class PracticeSession(Base):
    """練習記錄 - 每次練習 session"""

    __tablename__ = "practice_sessions"

    # Note: 移除 index=True，primary key 本身已有 index
    id = Column(Integer, primary_key=True)
    student_id = Column(
        Integer, ForeignKey("students.id", ondelete="CASCADE"), nullable=False
    )
    student_assignment_id = Column(
        Integer,
        ForeignKey("student_assignments.id", ondelete="CASCADE"),
        nullable=False,
    )

    # 練習模式
    practice_mode = Column(String(20), nullable=False)  # 'listening' or 'writing'

    # 本次練習統計
    words_practiced = Column(
        Integer, default=0, server_default="0", nullable=False
    )  # 本次練習單字數
    correct_count = Column(
        Integer, default=0, server_default="0", nullable=False
    )  # 本次答對題數
    total_time_seconds = Column(
        Integer, default=0, server_default="0", nullable=False
    )  # 總花費時間（秒）

    # 時間戳記
    started_at = Column(
        DateTime(timezone=True), server_default=func.now(), nullable=False
    )
    completed_at = Column(DateTime(timezone=True))
    created_at = Column(
        DateTime(timezone=True), server_default=func.now(), nullable=False
    )

    # Relationships
    student = relationship("Student")
    student_assignment = relationship("StudentAssignment")
    answers = relationship(
        "PracticeAnswer", back_populates="session", cascade="all, delete-orphan"
    )

<<<<<<< HEAD
=======
    # Constraints - 匹配現有資料庫索引
    __table_args__ = (
        Index("idx_practice_sessions_student", "student_id"),
        Index("idx_practice_sessions_started", "started_at"),
    )

>>>>>>> c8094623
    def __repr__(self):
        return (
            f"<PracticeSession id={self.id} student={self.student_id} "
            f"mode={self.practice_mode}>"
        )


class PracticeAnswer(Base):
    """答題詳細記錄"""

    __tablename__ = "practice_answers"

    # Note: 移除 index=True，primary key 本身已有 index
    id = Column(Integer, primary_key=True)
    practice_session_id = Column(
        Integer, ForeignKey("practice_sessions.id", ondelete="CASCADE"), nullable=False
    )
    content_item_id = Column(Integer, ForeignKey("content_items.id"), nullable=False)

    # 答題結果
    is_correct = Column(Boolean, nullable=False)
    time_spent_seconds = Column(Integer, default=0, server_default="0", nullable=False)

    # 學生答案（JSONB 格式儲存，兼容現有數據庫 schema）
    answer_data = Column(JSONB)  # {"selected_words": [...], "attempts": 3}

    # 時間戳記
    created_at = Column(
        DateTime(timezone=True), server_default=func.now(), nullable=False
    )

    # Relationships
    session = relationship("PracticeSession", back_populates="answers")
    content_item = relationship("ContentItem")

<<<<<<< HEAD
=======
    # Constraints - 匹配現有資料庫索引
    __table_args__ = (
        Index("idx_practice_answers_session", "practice_session_id"),
        Index("idx_practice_answers_item", "content_item_id"),
    )

>>>>>>> c8094623
    def __repr__(self):
        return (
            f"<PracticeAnswer session={self.practice_session_id} "
            f"item={self.content_item_id} correct={self.is_correct}>"
        )<|MERGE_RESOLUTION|>--- conflicted
+++ resolved
@@ -1352,12 +1352,9 @@
             "content_item_id",
             name="uq_user_word_progress_assignment_item",
         ),
-<<<<<<< HEAD
-=======
         Index("idx_user_word_progress_student", "student_id"),
         Index("idx_user_word_progress_memory", "memory_strength"),
         Index("idx_user_word_progress_next_review", "next_review_at"),
->>>>>>> c8094623
     )
 
     def __repr__(self):
@@ -1413,15 +1410,12 @@
         "PracticeAnswer", back_populates="session", cascade="all, delete-orphan"
     )
 
-<<<<<<< HEAD
-=======
     # Constraints - 匹配現有資料庫索引
     __table_args__ = (
         Index("idx_practice_sessions_student", "student_id"),
         Index("idx_practice_sessions_started", "started_at"),
     )
 
->>>>>>> c8094623
     def __repr__(self):
         return (
             f"<PracticeSession id={self.id} student={self.student_id} "
@@ -1457,15 +1451,12 @@
     session = relationship("PracticeSession", back_populates="answers")
     content_item = relationship("ContentItem")
 
-<<<<<<< HEAD
-=======
     # Constraints - 匹配現有資料庫索引
     __table_args__ = (
         Index("idx_practice_answers_session", "practice_session_id"),
         Index("idx_practice_answers_item", "content_item_id"),
     )
 
->>>>>>> c8094623
     def __repr__(self):
         return (
             f"<PracticeAnswer session={self.practice_session_id} "
