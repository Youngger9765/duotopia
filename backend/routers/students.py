from fastapi import APIRouter, Depends, HTTPException, status, UploadFile, File, Form
from sqlalchemy.orm import Session, joinedload
from sqlalchemy import text
from pydantic import BaseModel
from typing import Optional, List, Dict, Any  # noqa: F401
from datetime import datetime, timedelta, timezone  # noqa: F401
from decimal import Decimal
import json
import logging
from database import get_db
from models import (
    Student,
    Classroom,
    ClassroomStudent,
    StudentAssignment,
    Content,
    ContentItem,
    ContentType,
    StudentItemProgress,
    AssignmentStatus,
    AssignmentContent,
    StudentContentProgress,
    PracticeSession,
    PracticeAnswer,
    Assignment,
)
from auth import (
    create_access_token,
    verify_password,
    get_current_user,
    get_password_hash,
    validate_password_strength,
    get_current_student,
    get_current_student_or_teacher,
)

logger = logging.getLogger(__name__)
router = APIRouter(prefix="/api/students", tags=["students"])


# =============================================================================
# Content Type Compatibility Helpers
# =============================================================================
# 處理新舊 ContentType 的相容性，API 回傳時統一使用新類型：
# - READING_ASSESSMENT (legacy) → EXAMPLE_SENTENCES (new) - 例句集
# - SENTENCE_MAKING (legacy) → VOCABULARY_SET (new) - 單字集


def normalize_content_type_for_response(content_type: str) -> str:
    """將舊的 ContentType 值轉換為新值（用於 API 回傳）"""
    mapping = {
        "READING_ASSESSMENT": "EXAMPLE_SENTENCES",
        "reading_assessment": "EXAMPLE_SENTENCES",
        "SENTENCE_MAKING": "VOCABULARY_SET",
        "sentence_making": "VOCABULARY_SET",
    }
    return mapping.get(content_type, content_type)


def get_score_with_fallback(
    item_progress,
    field_name: str,
    json_key: str,
    db: Session,
    ai_feedback_data: dict = None,
) -> float:
    """
    Get score from independent field or ai_feedback JSON with automatic backfill.

    This handles migration from old data (scores in JSON) to new schema (independent fields).
    If score is NULL in field but exists in JSON, it backfills the field on-the-fly.

    Args:
        item_progress: StudentItemProgress instance
        field_name: Database field name (e.g., 'completeness_score')
        json_key: JSON key in ai_feedback (e.g., 'completeness_score')
        db: Database session for backfill commit
        ai_feedback_data: Parsed ai_feedback dict (optimization to avoid re-parsing)

    Returns:
        float: Score value (0 if not found in either location)
    """
    score = getattr(item_progress, field_name)

    # If field has value, return it
    if score is not None:
        return float(score)

    # Field is NULL - try fallback to JSON
    if not item_progress.ai_feedback:
        return 0.0

    # Parse JSON if not already provided
    if ai_feedback_data is None:
        try:
            ai_feedback_data = (
                json.loads(item_progress.ai_feedback)
                if isinstance(item_progress.ai_feedback, str)
                else item_progress.ai_feedback
            )
        except (json.JSONDecodeError, TypeError) as e:
            logger.warning(
                f"Failed to parse ai_feedback JSON for item_progress {item_progress.id}: {e}"
            )
            return 0.0

    # Try to get score from JSON
    json_score = ai_feedback_data.get(json_key)
    if json_score is None:
        return 0.0

    # Found score in JSON - backfill the database field
    try:
        setattr(item_progress, field_name, Decimal(str(json_score)))
        db.commit()
        logger.info(
            f"Backfilled {field_name}={json_score} for item_progress {item_progress.id} from ai_feedback JSON"
        )
        return float(json_score)
    except Exception as e:
        logger.error(
            f"Failed to backfill {field_name} for item_progress {item_progress.id}: {e}"
        )
        db.rollback()
        # Return the JSON value even if backfill failed
        return float(json_score)


class StudentValidateRequest(BaseModel):
    email: str
    password: str  # Can be birthdate (YYYYMMDD) or new password if changed


class StudentLoginResponse(BaseModel):
    access_token: str
    token_type: str
    student: dict


class UpdateStudentProfileRequest(BaseModel):
    name: Optional[str] = None


class UpdatePasswordRequest(BaseModel):
    current_password: str
    new_password: str


class SubmitAssignmentRequest(BaseModel):
    """Assignment submission request"""

    answers: Optional[List[Dict[str, Any]]] = []


@router.post("/validate", response_model=StudentLoginResponse)
async def validate_student(
    request: StudentValidateRequest, db: Session = Depends(get_db)
):
    """學生登入驗證"""
    # 查詢學生
    student = db.query(Student).filter(Student.email == request.email).first()

    if not student:
        raise HTTPException(
            status_code=status.HTTP_404_NOT_FOUND, detail="Student not found"
        )

    # 驗證密碼 - 未改密碼時是生日，改密碼後是新密碼
    if not verify_password(request.password, student.password_hash):
        raise HTTPException(
            status_code=status.HTTP_400_BAD_REQUEST, detail="Invalid password"
        )

    # 建立 token
    access_token = create_access_token(
        data={"sub": str(student.id), "type": "student"},
        expires_delta=timedelta(minutes=30),
    )

    # 取得班級資訊 - 使用 JOIN 優化查詢（避免 N+1）
    # 原本：3次查詢 (Student + ClassroomStudent + Classroom)
    # 現在：1次查詢 (JOIN)
    classroom_info = (
        db.query(Classroom.id, Classroom.name)
        .join(ClassroomStudent)
        .filter(ClassroomStudent.student_id == student.id)
        .first()
    )

    classroom_id = classroom_info[0] if classroom_info else None
    classroom_name = classroom_info[1] if classroom_info else None

    return {
        "access_token": access_token,
        "token_type": "bearer",
        "student": {
            "id": student.id,
            "name": student.name,
            "email": student.email,
            "classroom_id": classroom_id,
            "classroom_name": classroom_name,
        },
    }


@router.get("/profile")
async def get_student_profile(
    current_user: Dict[str, Any] = Depends(get_current_user),
    db: Session = Depends(get_db),
):
    """取得當前學生資訊"""
    if current_user.get("type") != "student":
        raise HTTPException(
            status_code=status.HTTP_403_FORBIDDEN,
            detail="This endpoint is for students only",
        )

    student_id = current_user.get("sub")
    student = db.query(Student).filter(Student.id == int(student_id)).first()

    if not student:
        raise HTTPException(
            status_code=status.HTTP_404_NOT_FOUND, detail="Student not found"
        )

    # Get classroom info
    classroom_student = (
        db.query(ClassroomStudent)
        .filter(ClassroomStudent.student_id == student.id)
        .first()
    )

    classroom_name = None
    classroom_id = None
    if classroom_student:
        classroom = (
            db.query(Classroom)
            .filter(Classroom.id == classroom_student.classroom_id)
            .first()
        )
        if classroom:
            classroom_name = classroom.name
            classroom_id = classroom.id

    return {
        "id": student.id,
        "name": student.name,
        "email": student.email,
        "student_id": student.student_number,
        "classroom_id": classroom_id,
        "classroom_name": classroom_name,
        "target_wpm": student.target_wpm,
        "target_accuracy": student.target_accuracy,
    }


@router.get("/assignments")
async def get_student_assignments(
    current_user: Dict[str, Any] = Depends(get_current_user),
    db: Session = Depends(get_db),
):
    """取得學生作業列表"""
    if current_user.get("type") != "student":
        raise HTTPException(
            status_code=status.HTTP_403_FORBIDDEN,
            detail="This endpoint is for students only",
        )

    student_id = current_user.get("sub")

    # Get assignments
    # 🔥 Fix Issue #34: 只顯示已開始的作業（assigned_at <= 當前時間）
    current_time = datetime.now(timezone.utc)

    assignments = (
        db.query(StudentAssignment)
        .filter(
            StudentAssignment.student_id == int(student_id),
            StudentAssignment.assigned_at <= current_time,  # 🔥 只顯示已開始的作業
        )
        .order_by(
            StudentAssignment.due_date.desc()
            if StudentAssignment.due_date
            else StudentAssignment.assigned_at.desc()
        )
        .all()
    )

    result = []
    for assignment in assignments:
        result.append(
            {
                "id": assignment.id,
                "title": assignment.title,
                "status": (
                    assignment.status.value if assignment.status else "not_started"
                ),
                "due_date": (
                    assignment.due_date.isoformat() if assignment.due_date else None
                ),
                "assigned_at": (
                    assignment.assigned_at.isoformat()
                    if assignment.assigned_at
                    else None
                ),
                "submitted_at": (
                    assignment.submitted_at.isoformat()
                    if assignment.submitted_at
                    else None
                ),
                "classroom_id": assignment.classroom_id,
                "score": assignment.score,
                "feedback": assignment.feedback,
            }
        )

    return result


@router.get("/assignments/{assignment_id}/activities")
async def get_assignment_activities(
    assignment_id: int,
    current_user: Dict[str, Any] = Depends(get_current_user),
    db: Session = Depends(get_db),
):
    """取得作業的活動內容列表（題目）"""
    if current_user.get("type") != "student":
        raise HTTPException(
            status_code=status.HTTP_403_FORBIDDEN,
            detail="This endpoint is for students only",
        )

    student_id = int(current_user.get("sub"))

    # 確認學生有這個作業
    student_assignment = (
        db.query(StudentAssignment)
        .filter(
            StudentAssignment.id == assignment_id,
            StudentAssignment.student_id == student_id,
            StudentAssignment.is_active.is_(True),
        )
        .first()
    )

    if not student_assignment:
        raise HTTPException(
            status_code=status.HTTP_404_NOT_FOUND,
            detail="Assignment not found or not assigned to you",
        )

    # 獲取作業對應的 Assignment（如果有 assignment_id）
    activities = []
    assignment_practice_mode = None
    assignment_score_category = None
    assignment_show_answer = False

    if student_assignment.assignment_id:
        # 獲取 Assignment 的 practice_mode 設定
        assignment = (
            db.query(Assignment)
            .filter(Assignment.id == student_assignment.assignment_id)
            .first()
        )
        if assignment:
            assignment_practice_mode = assignment.practice_mode
            assignment_score_category = assignment.score_category
            assignment_show_answer = assignment.show_answer or False
        # 直接查詢這個學生作業的所有進度記錄（這才是正確的數據源）
        progress_records = (
            db.query(StudentContentProgress)
            .filter(
                StudentContentProgress.student_assignment_id == student_assignment.id
            )
            .order_by(StudentContentProgress.order_index)
            .all()
        )

        # 如果沒有 progress_records，自動創建
        if not progress_records:
            # 獲取作業的所有 assignment_contents
            assignment_contents = (
                db.query(AssignmentContent)
                .filter(
                    AssignmentContent.assignment_id == student_assignment.assignment_id
                )
                .order_by(AssignmentContent.order_index)
                .all()
            )

            # 🔥 批次查詢所有 ContentItem (避免 N+1)
            content_ids = [ac.content_id for ac in assignment_contents]
            all_content_items = (
                db.query(ContentItem)
                .filter(ContentItem.content_id.in_(content_ids))
                .order_by(ContentItem.content_id, ContentItem.order_index)
                .all()
            )
            # 建立 content_id -> [items] 的索引
            content_items_map = {}
            for item in all_content_items:
                if item.content_id not in content_items_map:
                    content_items_map[item.content_id] = []
                content_items_map[item.content_id].append(item)

            # 為每個 assignment_content 創建 StudentContentProgress
            for idx, ac in enumerate(assignment_contents):
                progress = StudentContentProgress(
                    student_assignment_id=student_assignment.id,
                    content_id=ac.content_id,
                    status=AssignmentStatus.NOT_STARTED,
                    order_index=idx,
                )
                db.add(progress)
                progress_records.append(progress)

                # 🔥 使用預載入的 ContentItem (避免 N+1)
                content_items = content_items_map.get(ac.content_id, [])

                for item in content_items:
                    item_progress = StudentItemProgress(
                        student_assignment_id=student_assignment.id,
                        content_item_id=item.id,
                        status="NOT_STARTED",
                    )
                    db.add(item_progress)

            # 提交到資料庫
            db.commit()

            # 重新查詢以獲取 ID
            progress_records = (
                db.query(StudentContentProgress)
                .filter(
                    StudentContentProgress.student_assignment_id
                    == student_assignment.id
                )
                .order_by(StudentContentProgress.order_index)
                .all()
            )

        # 優化：批次查詢所有 content，避免 N+1 問題
        content_ids = [progress.content_id for progress in progress_records]
        contents = db.query(Content).filter(Content.id.in_(content_ids)).all()
        content_dict = {content.id: content for content in contents}

        # 🔥 優化：預先批次查詢所有 ContentItems 和 StudentItemProgress
        # 避免在循環中對每個 content 都查詢一次（N+1 問題）
        all_content_items = (
            db.query(ContentItem)
            .filter(ContentItem.content_id.in_(content_ids))
            .order_by(ContentItem.content_id, ContentItem.order_index)
            .all()
        )

        # 建立 content_id -> [items] 的索引
        content_items_map = {}
        for ci in all_content_items:
            if ci.content_id not in content_items_map:
                content_items_map[ci.content_id] = []
            content_items_map[ci.content_id].append(ci)

        # 批次查詢所有 StudentItemProgress
        all_item_progress = (
            db.query(StudentItemProgress)
            .filter(StudentItemProgress.student_assignment_id == student_assignment.id)
            .all()
        )

        # 建立 content_item_id -> progress 的索引
        progress_by_item = {p.content_item_id: p for p in all_item_progress}

        for progress in progress_records:
            content = content_dict.get(progress.content_id)

            if content:
                # 將整個 content 作為一個活動，包含所有 items
                activity_data = {
                    "id": progress.id,
                    "content_id": content.id,
                    "order": len(activities) + 1,
                    "type": normalize_content_type_for_response(
                        content.type.value if content.type else "EXAMPLE_SENTENCES"
                    ),
                    "title": content.title,
                    "duration": 60,  # Default duration
                    "points": (
                        100 // len(progress_records)
                        if len(progress_records) > 0
                        else 100
                    ),  # 平均分配分數
                    "status": (
                        progress.status.value if progress.status else "NOT_STARTED"
                    ),
                    "score": progress.score,
                    "completed_at": (
                        progress.completed_at.isoformat()
                        if progress.completed_at
                        else None
                    ),
                    # AI 評估結果現在統一在 activity_data["ai_assessments"] 陣列中處理
                }

                # 🔥 優化：從預先載入的 map 取得 ContentItems（不再查詢資料庫）
                content_items = content_items_map.get(content.id, [])

                if content_items:
                    # 使用 ContentItem 記錄（每個都有 ID）
                    items_with_ids = []
                    for ci in content_items:
                        item_progress = progress_by_item.get(ci.id)
                        item_data = {
                            "id": ci.id,  # ContentItem 的 ID！
                            "text": ci.text,
                            "translation": ci.translation,
                            "audio_url": ci.audio_url,
                            "order_index": ci.order_index,
                        }

                        # 如果有 progress 記錄，加入 AI 評估資料
                        if item_progress:
                            item_data["recording_url"] = item_progress.recording_url
                            item_data["status"] = item_progress.status
                            item_data[
                                "progress_id"
                            ] = item_progress.id  # 🔥 返回 progress_id 給前端用於批次分析

                            # 加入老師評語相關資料
                            item_data[
                                "teacher_feedback"
                            ] = item_progress.teacher_feedback
                            item_data["teacher_passed"] = item_progress.teacher_passed
                            item_data["teacher_review_score"] = (
                                float(item_progress.teacher_review_score)
                                if item_progress.teacher_review_score
                                else None
                            )
                            item_data["teacher_reviewed_at"] = (
                                item_progress.teacher_reviewed_at.isoformat()
                                if item_progress.teacher_reviewed_at
                                else None
                            )
                            item_data["review_status"] = item_progress.review_status

                            if item_progress.has_ai_assessment:
                                # 🔥 優化：核心分數從獨立欄位讀取（熱數據），冷數據從 JSON 讀取
                                # Parse ai_feedback JSON once for efficiency
                                ai_feedback_data = {}
                                if item_progress.ai_feedback:
                                    try:
                                        ai_feedback_data = (
                                            json.loads(item_progress.ai_feedback)
                                            if isinstance(
                                                item_progress.ai_feedback, str
                                            )
                                            else item_progress.ai_feedback
                                        )
                                    except (json.JSONDecodeError, TypeError):
                                        ai_feedback_data = {}

                                # 核心分數從獨立欄位讀取（優化性能），自動 fallback 到 JSON 並回填
                                item_data["ai_assessment"] = {
                                    "accuracy_score": get_score_with_fallback(
                                        item_progress,
                                        "accuracy_score",
                                        "accuracy_score",
                                        db,
                                        ai_feedback_data,
                                    ),
                                    "fluency_score": get_score_with_fallback(
                                        item_progress,
                                        "fluency_score",
                                        "fluency_score",
                                        db,
                                        ai_feedback_data,
                                    ),
                                    "pronunciation_score": get_score_with_fallback(
                                        item_progress,
                                        "pronunciation_score",
                                        "pronunciation_score",
                                        db,
                                        ai_feedback_data,
                                    ),
                                    "completeness_score": get_score_with_fallback(
                                        item_progress,
                                        "completeness_score",
                                        "completeness_score",
                                        db,
                                        ai_feedback_data,
                                    ),
                                    # 冷數據從 JSON 讀取
                                    "prosody_score": ai_feedback_data.get(
                                        "prosody_score"
                                    ),
                                    "word_details": ai_feedback_data.get(
                                        "word_details", []
                                    ),
                                    "detailed_words": ai_feedback_data.get(
                                        "detailed_words", []
                                    ),
                                    "reference_text": ai_feedback_data.get(
                                        "reference_text", ""
                                    ),
                                    "recognized_text": ai_feedback_data.get(
                                        "recognized_text", ""
                                    ),
                                    "analysis_summary": ai_feedback_data.get(
                                        "analysis_summary", {}
                                    ),
                                    "ai_feedback": item_progress.ai_feedback,
                                    "assessed_at": item_progress.ai_assessed_at.isoformat()
                                    if item_progress.ai_assessed_at
                                    else None,
                                }

                        items_with_ids.append(item_data)

                    activity_data["items"] = items_with_ids
                    activity_data["item_count"] = len(items_with_ids)
                else:
                    # 沒有 ContentItem 記錄的情況 - 返回空陣列
                    print(f"Warning: Content {content.id} has no ContentItem records")
                    activity_data["items"] = []
                    activity_data["item_count"] = 0

                # 如果完全沒有項目，提供一個空的預設項目
                if not activity_data.get("items"):
                    single_item = {
                        "text": "",
                        "translation": "",
                    }
                    activity_data["items"] = [single_item]
                    activity_data["item_count"] = 1

                activity_data["content"] = ""
                activity_data["target_text"] = ""

                # 🔧 修復：為 EXAMPLE_SENTENCES 類型添加 example_audio_url（取第一個 item 的 audio_url）
                # 檢查 content type（處理新舊類型）
                is_example_sentences = (
                    content.type
                    in [
                        ContentType.EXAMPLE_SENTENCES,
                        ContentType.READING_ASSESSMENT,
                    ]
                    if content.type
                    else False
                )
                if is_example_sentences and content_items and len(content_items) > 0:
                    first_item = content_items[0]
                    activity_data["example_audio_url"] = first_item.audio_url
                    # 同時設置 content 和 target_text（ReadingAssessmentTemplate 需要）
                    activity_data["content"] = first_item.translation or ""
                    activity_data["target_text"] = first_item.text or ""

                # 現在統一使用 StudentItemProgress 的資料，不再從 response_data 讀取
                # recordings 和 AI 評分都應該從 items 的 recording_url 和 ai_assessment 取得
                # 保留這些空陣列只是為了向後相容，未來應該移除
                activity_data["recordings"] = []
                activity_data["answers"] = (
                    progress.response_data.get("answers", [])
                    if progress.response_data
                    else []
                )
                activity_data["ai_assessments"] = []

                activities.append(activity_data)

    # 如果沒有活動，創建一個默認的朗讀活動
    if not activities:
        # 創建一個臨時的朗讀活動
        activities.append(
            {
                "id": 0,
                "content_id": 0,
                "order": 1,
                "type": "reading_assessment",
                "title": "朗讀測驗",
                "content": "Please read the following text aloud.",
                "target_text": (
                    "The quick brown fox jumps over the lazy dog. "
                    "This pangram contains all letters of the English alphabet."
                ),
                "duration": 60,
                "points": 100,
                "status": "NOT_STARTED",
                "score": None,
                "audio_url": None,
                "completed_at": None,
            }
        )

    # 更新作業狀態為進行中（如果還是未開始）
    if student_assignment.status == AssignmentStatus.NOT_STARTED:
        student_assignment.status = AssignmentStatus.IN_PROGRESS
        db.commit()

    return {
        "assignment_id": assignment_id,
        "title": student_assignment.title,
        "status": student_assignment.status.value,  # 返回作業狀態
        "practice_mode": assignment_practice_mode,  # 例句重組/朗讀模式
        "score_category": assignment_score_category,  # 計分類別
        "show_answer": assignment_show_answer,  # 答題結束後是否顯示正確答案
        "total_activities": len(activities),
        "activities": activities,
    }


@router.post("/assignments/{assignment_id}/activities/{progress_id}/save")
async def save_activity_progress(
    assignment_id: int,
    progress_id: int,
    audio_url: Optional[str] = None,
    text_answer: Optional[str] = None,
    recordings: Optional[List[str]] = None,
    answers: Optional[List[str]] = None,
    user_answers: Optional[List[str]] = None,
    item_index: Optional[int] = None,
    current_user: Dict[str, Any] = Depends(get_current_user),
    db: Session = Depends(get_db),
):
    """儲存活動進度（自動儲存）"""
    if current_user.get("type") != "student":
        raise HTTPException(
            status_code=status.HTTP_403_FORBIDDEN,
            detail="This endpoint is for students only",
        )

    student_id = int(current_user.get("sub"))

    # 確認學生有這個作業
    student_assignment = (
        db.query(StudentAssignment)
        .filter(
            StudentAssignment.id == assignment_id,
            StudentAssignment.student_id == student_id,
        )
        .first()
    )

    if not student_assignment:
        raise HTTPException(
            status_code=status.HTTP_404_NOT_FOUND, detail="Assignment not found"
        )

    # 獲取並更新進度記錄
    progress = (
        db.query(StudentContentProgress)
        .filter(
            StudentContentProgress.id == progress_id,
            StudentContentProgress.student_assignment_id == student_assignment.id,
        )
        .first()
    )

    if not progress:
        raise HTTPException(
            status_code=status.HTTP_404_NOT_FOUND, detail="Activity progress not found"
        )

    # 更新進度 - 使用 response_data JSON 欄位儲存所有資料
    if not progress.response_data:
        progress.response_data = {}

    # 更新各種類型的資料
    if audio_url:
        progress.response_data["audio_url"] = audio_url
    if text_answer:
        progress.response_data["text_answer"] = text_answer
    if recordings:
        progress.response_data["recordings"] = recordings
    if answers:
        progress.response_data["answers"] = answers
    if user_answers:
        progress.response_data["user_answers"] = user_answers
    if item_index is not None:
        progress.response_data["item_index"] = item_index

    # 標記 JSON 欄位已修改，確保 SQLAlchemy 偵測到變更
    from sqlalchemy.orm.attributes import flag_modified

    flag_modified(progress, "response_data")

    # 更新狀態
    if progress.status == AssignmentStatus.NOT_STARTED:
        progress.status = AssignmentStatus.IN_PROGRESS

    db.commit()

    return {"message": "Progress saved successfully"}


def calculate_assignment_score(
    student_assignment_id: int, db: Session, practice_mode: Optional[str] = None
) -> Optional[float]:
    """
    Calculate assignment total score from StudentItemProgress scores

    Logic:
    - For reading mode (Issue #53):
      1. For each item: item_score = (accuracy + fluency + pronunciation) / available_count
      2. For assignment: total_score = sum(all_item_scores) / total_items
      3. If item has no AI scores: count as 0
      4. If no items exist: return None

    - For rearrangement mode:
      1. For each item: use expected_score field
      2. For assignment: total_score = sum(all_expected_scores) / total_items
      3. Round to 1 decimal place

    Args:
        student_assignment_id: StudentAssignment ID
        db: Database session
        practice_mode: Optional practice mode ("reading" or "rearrangement")

    Returns:
        Calculated score (0-100) or None if cannot calculate
    """
    # Get all item progress records
    items = (
        db.query(StudentItemProgress)
        .filter(StudentItemProgress.student_assignment_id == student_assignment_id)
        .all()
    )

    if not items:
        return None  # No items, cannot calculate

    # Calculate each item's score
    item_scores = []
    for item in items:
        # 🆕 rearrangement 模式使用 expected_score
        if practice_mode == "rearrangement":
            # Use expected_score for rearrangement mode
            if item.expected_score is not None:
                item_scores.append(float(item.expected_score))
            else:
                item_scores.append(0.0)
        else:
            # Use the overall_score property which handles partial scores (for reading mode)
            if item.overall_score is not None:
                item_scores.append(float(item.overall_score))
            else:
                # No AI scores, count as 0 (per Issue #53 requirement)
                item_scores.append(0.0)

    # Calculate average of all item scores
    total_score = sum(item_scores) / len(item_scores)

    # Clamp score to valid range [0, 100]
    total_score = max(0.0, min(100.0, total_score))

    # 🆕 rearrangement 模式取到小數第一位
    if practice_mode == "rearrangement":
        return round(total_score, 1)
    return round(total_score, 2)


# Removed Cloud Tasks scheduling - submissions now only upload audio without executing analysis


@router.post("/assignments/{assignment_id}/submit")
async def submit_assignment(
    assignment_id: int,
    request: SubmitAssignmentRequest = SubmitAssignmentRequest(),
    current_user: Dict[str, Any] = Depends(get_current_user),
    db: Session = Depends(get_db),
):
    """提交作業（只儲存，不執行分析）"""
    if current_user.get("type") != "student":
        raise HTTPException(
            status_code=status.HTTP_403_FORBIDDEN,
            detail="This endpoint is for students only",
        )

    student_id = int(current_user.get("sub"))

    # 確認學生有這個作業
    student_assignment = (
        db.query(StudentAssignment)
        .filter(
            StudentAssignment.id == assignment_id,
            StudentAssignment.student_id == student_id,
        )
        .first()
    )

    if not student_assignment:
        raise HTTPException(
            status_code=status.HTTP_404_NOT_FOUND, detail="Assignment not found"
        )

    # 取得父作業以檢查 practice_mode
    assignment = (
        db.query(Assignment)
        .filter(Assignment.id == student_assignment.assignment_id)
        .first()
    )

    # 🆕 rearrangement 模式自動完成：跳過 SUBMITTED → RETURNED → RESUBMITTED 階段，直接到 GRADED
    is_rearrangement = assignment and assignment.practice_mode == "rearrangement"
    final_status = (
        AssignmentStatus.GRADED if is_rearrangement else AssignmentStatus.SUBMITTED
    )

    # 更新所有進度為已完成
    progress_records = (
        db.query(StudentContentProgress)
        .filter(StudentContentProgress.student_assignment_id == student_assignment.id)
        .all()
    )

    for progress in progress_records:
        if progress.status == AssignmentStatus.IN_PROGRESS:
            progress.status = final_status
            progress.completed_at = datetime.now()

<<<<<<< HEAD
    # 更新作業狀態
    student_assignment.status = final_status
    student_assignment.submitted_at = datetime.now()
=======
    # 🔥 Fix Issue #58: 判斷是否為訂正後提交
    # 如果當前狀態是 RETURNED (待訂正)，提交後應該是 RESUBMITTED (已訂正)
    # 否則就是第一次提交，狀態為 SUBMITTED (已提交)
    if student_assignment.status == AssignmentStatus.RETURNED:
        student_assignment.status = AssignmentStatus.RESUBMITTED
        student_assignment.resubmitted_at = datetime.now(timezone.utc)
    else:
        student_assignment.status = AssignmentStatus.SUBMITTED
        student_assignment.submitted_at = datetime.now(timezone.utc)
>>>>>>> 5fe7b6ae

    # 🆕 rearrangement 模式：同時設定 graded_at
    if is_rearrangement:
        student_assignment.graded_at = datetime.now()

    # 🆕 Auto-calculate score from StudentItemProgress AI scores (Issue #53)
    # 🆕 傳入 practice_mode 讓函數知道使用哪種計分方式
    calculated_score = calculate_assignment_score(
        student_assignment.id, db, assignment.practice_mode if assignment else None
    )
    if calculated_score is not None:
        student_assignment.score = calculated_score

    db.commit()

    # 根據模式回傳不同訊息
    if is_rearrangement:
        return {
            "message": "Assignment completed successfully",
            "status": "GRADED",
            "submitted_at": student_assignment.submitted_at.isoformat(),
            "graded_at": student_assignment.graded_at.isoformat()
            if student_assignment.graded_at
            else None,
            "score": student_assignment.score,
        }
    else:
        return {
            "message": "Assignment submitted successfully",
            "status": "SUBMITTED",
            "submitted_at": student_assignment.submitted_at.isoformat(),
            "score": student_assignment.score,
        }


# ========== Email 驗證相關 API ==========


class EmailUpdateRequest(BaseModel):
    email: str


@router.post("/update-email")
async def update_student_email(
    request: EmailUpdateRequest,
    current_user: Dict[str, Any] = Depends(get_current_user),
    db: Session = Depends(get_db),
):
    """更新學生 email (簡化版本用於前端)"""
    from services.email_service import email_service

    if current_user.get("type") != "student":
        raise HTTPException(
            status_code=status.HTTP_403_FORBIDDEN,
            detail="This endpoint is for students only",
        )

    student_id = int(current_user.get("sub"))
    student = db.query(Student).filter(Student.id == student_id).first()

    if not student:
        raise HTTPException(
            status_code=status.HTTP_404_NOT_FOUND, detail="Student not found"
        )

    # 更新 email
    student.email = request.email
    student.email_verified = False
    student.email_verified_at = None

    # 發送驗證信
    success = email_service.send_verification_email(db, student, request.email)

    db.commit()

    return {
        "message": "Email updated and verification email sent",
        "email": request.email,
        "verified": False,
        "verification_sent": success,
    }


@router.post("/unbind-email")
async def unbind_student_email(
    current_user: Dict[str, Any] = Depends(get_current_user),
    db: Session = Depends(get_db),
):
    """解除學生 email 綁定"""
    if current_user.get("type") != "student":
        raise HTTPException(
            status_code=status.HTTP_403_FORBIDDEN,
            detail="This endpoint is for students only",
        )

    student_id = int(current_user.get("sub"))
    student = db.query(Student).filter(Student.id == student_id).first()

    if not student:
        raise HTTPException(
            status_code=status.HTTP_404_NOT_FOUND, detail="Student not found"
        )

    # 清除 email 相關欄位
    student.email = None
    student.email_verified = False
    student.email_verified_at = None
    student.email_verification_token = None
    student.email_verification_sent_at = None

    db.commit()

    return {
        "message": "Email unbind successfully",
        "email": None,
        "verified": False,
    }


@router.get("/me")
async def get_current_student_info(
    current_user: Dict[str, Any] = Depends(get_current_user),
    db: Session = Depends(get_db),
):
    """取得當前學生資訊 (別名為 /profile)"""
    if current_user.get("type") != "student":
        raise HTTPException(
            status_code=status.HTTP_403_FORBIDDEN,
            detail="This endpoint is for students only",
        )

    student_id = current_user.get("sub")
    student = db.query(Student).filter(Student.id == int(student_id)).first()

    if not student:
        raise HTTPException(
            status_code=status.HTTP_404_NOT_FOUND, detail="Student not found"
        )

    # Get classroom info
    classroom_student = (
        db.query(ClassroomStudent)
        .filter(ClassroomStudent.student_id == student.id)
        .first()
    )

    classroom_name = None
    classroom_id = None
    if classroom_student:
        classroom = (
            db.query(Classroom)
            .filter(Classroom.id == classroom_student.classroom_id)
            .first()
        )
        if classroom:
            classroom_name = classroom.name
            classroom_id = classroom.id

    return {
        "id": student.id,
        "name": student.name,
        "email": student.email,
        "email_verified": student.email_verified,
        "student_id": student.student_number,
        "classroom_id": classroom_id,
        "classroom_name": classroom_name,
        "target_wpm": student.target_wpm,
        "target_accuracy": student.target_accuracy,
    }


@router.put("/me")
async def update_student_profile(
    request: UpdateStudentProfileRequest,
    current_user: Dict[str, Any] = Depends(get_current_user),
    db: Session = Depends(get_db),
):
    """更新學生個人資料"""
    if current_user.get("type") != "student":
        raise HTTPException(
            status_code=status.HTTP_403_FORBIDDEN,
            detail="This endpoint is for students only",
        )

    student_id = current_user.get("sub")
    student = db.query(Student).filter(Student.id == int(student_id)).first()

    if not student:
        raise HTTPException(
            status_code=status.HTTP_404_NOT_FOUND, detail="Student not found"
        )

    # Update name if provided
    if request.name is not None:
        student.name = request.name

    db.commit()
    db.refresh(student)

    # Get classroom info
    classroom_student = (
        db.query(ClassroomStudent)
        .filter(ClassroomStudent.student_id == student.id)
        .first()
    )

    classroom_name = None
    classroom_id = None
    if classroom_student:
        classroom = (
            db.query(Classroom)
            .filter(Classroom.id == classroom_student.classroom_id)
            .first()
        )
        if classroom:
            classroom_name = classroom.name
            classroom_id = classroom.id

    return {
        "id": student.id,
        "name": student.name,
        "email": student.email,
        "email_verified": student.email_verified,
        "student_id": student.student_number,
        "classroom_id": classroom_id,
        "classroom_name": classroom_name,
        "target_wpm": student.target_wpm,
        "target_accuracy": student.target_accuracy,
    }


@router.put("/me/password")
async def update_student_password(
    request: UpdatePasswordRequest,
    current_user: Dict[str, Any] = Depends(get_current_user),
    db: Session = Depends(get_db),
):
    """更新學生密碼"""
    if current_user.get("type") != "student":
        raise HTTPException(
            status_code=status.HTTP_403_FORBIDDEN,
            detail="This endpoint is for students only",
        )

    student_id = current_user.get("sub")
    student = db.query(Student).filter(Student.id == int(student_id)).first()

    if not student:
        raise HTTPException(
            status_code=status.HTTP_404_NOT_FOUND, detail="Student not found"
        )

    # Verify current password
    if not verify_password(request.current_password, student.password_hash):
        raise HTTPException(
            status_code=status.HTTP_400_BAD_REQUEST,
            detail="Current password is incorrect",
        )

    # Check if new password is same as current password
    if verify_password(request.new_password, student.password_hash):
        raise HTTPException(
            status_code=status.HTTP_400_BAD_REQUEST,
            detail="New password must be different from current password",
        )

    # Validate new password strength (same as registration)
    is_valid, error_msg = validate_password_strength(request.new_password)
    if not is_valid:
        raise HTTPException(status_code=status.HTTP_400_BAD_REQUEST, detail=error_msg)

    # Update password
    student.password_hash = get_password_hash(request.new_password)
    student.password_changed = True  # Mark that password has been changed
    db.commit()

    return {"message": "Password updated successfully"}


@router.get("/stats")
async def get_student_stats(
    current_user: Dict[str, Any] = Depends(get_current_user),
    db: Session = Depends(get_db),
):
    """Get current student statistics for dashboard"""
    if current_user.get("type") != "student":
        raise HTTPException(
            status_code=status.HTTP_403_FORBIDDEN,
            detail="This endpoint is for students only",
        )

    student_id = current_user.get("sub")

    # Calculate completed assignments (GRADED status)
    completed_count = (
        db.query(StudentAssignment)
        .filter(
            StudentAssignment.student_id == int(student_id),
            StudentAssignment.status == AssignmentStatus.GRADED,
        )
        .count()
    )

    # Calculate average score from graded assignments
    graded_assignments = (
        db.query(StudentAssignment.score)
        .filter(
            StudentAssignment.student_id == int(student_id),
            StudentAssignment.status == AssignmentStatus.GRADED,
            StudentAssignment.score.isnot(None),
        )
        .all()
    )

    average_score = 0
    if graded_assignments:
        total_scores = [
            score[0] for score in graded_assignments if score[0] is not None
        ]
        if total_scores:
            average_score = round(sum(total_scores) / len(total_scores))

    # Calculate total practice time (sum of all submitted assignments' durations)
    # For now, estimate based on number of submissions (10 min per assignment)
    submitted_count = (
        db.query(StudentAssignment)
        .filter(
            StudentAssignment.student_id == int(student_id),
            StudentAssignment.status.in_(
                [
                    AssignmentStatus.SUBMITTED,
                    AssignmentStatus.GRADED,
                    AssignmentStatus.RESUBMITTED,
                ]
            ),
        )
        .count()
    )
    total_practice_time = submitted_count * 10  # 10 minutes per assignment

    # Calculate practice days (累積練習天數 - 有幾天有練習過)
    # Count distinct dates where student submitted assignments
    from sqlalchemy import func, cast, Date

    practice_days_result = (
        db.query(func.count(func.distinct(cast(StudentAssignment.submitted_at, Date))))
        .filter(
            StudentAssignment.student_id == int(student_id),
            StudentAssignment.submitted_at.isnot(None),
        )
        .scalar()
    )
    practice_days = practice_days_result or 0

    return {
        "completedAssignments": completed_count,
        "averageScore": average_score,
        "totalPracticeTime": total_practice_time,
        "practiceDays": practice_days,  # 累積練習天數
    }


@router.post("/{student_id}/email/request-verification")
async def request_email_verification(
    student_id: int,
    email_request: Dict[str, str],
    db: Session = Depends(get_db),
    current_user: dict = Depends(get_current_user),
):
    """請求發送 email 驗證信"""
    from services.email_service import email_service

    # 確認是學生本人
    if (
        current_user.get("type") != "student"
        or int(current_user.get("sub")) != student_id
    ):
        raise HTTPException(status_code=403, detail="Unauthorized")

    student = db.query(Student).filter(Student.id == student_id).first()
    if not student:
        raise HTTPException(status_code=404, detail="Student not found")

    # 檢查是否已經驗證
    if student.email_verified:
        return {"message": "Email already verified", "verified": True}

    email = email_request.get("email")
    if not email:
        raise HTTPException(status_code=400, detail="Email is required")

    # 發送驗證信
    success = email_service.send_verification_email(db, student, email)
    if not success:
        raise HTTPException(status_code=500, detail="Failed to send verification email")

    return {
        "message": "Verification email sent successfully",
        "email": email,
        "verification_sent": True,
    }


@router.post("/{student_id}/email/resend-verification")
async def resend_email_verification(
    student_id: int,
    db: Session = Depends(get_db),
    current_user: dict = Depends(get_current_user),
):
    """重新發送驗證信"""
    from services.email_service import email_service

    # 確認是學生本人
    if (
        current_user.get("type") != "student"
        or int(current_user.get("sub")) != student_id
    ):
        raise HTTPException(status_code=403, detail="Unauthorized")

    student = db.query(Student).filter(Student.id == student_id).first()
    if not student:
        raise HTTPException(status_code=404, detail="Student not found")

    # 檢查是否已經驗證
    if student.email_verified:
        return {"message": "Email already verified", "verified": True}

    # 檢查是否有 email（且不是系統生成的）
    if not student.email or "@duotopia.local" in student.email:
        raise HTTPException(status_code=400, detail="No valid email to verify")

    # 重新發送
    success = email_service.resend_verification_email(db, student)
    if not success:
        raise HTTPException(
            status_code=429, detail="Please wait 5 minutes before requesting again"
        )

    return {
        "message": "Verification email resent successfully",
        "email": student.email,
        "verification_sent": True,
    }


@router.get("/verify-email/{token}")
async def verify_email(token: str, db: Session = Depends(get_db)):
    """驗證 email token"""
    from services.email_service import email_service

    student = email_service.verify_email_token(db, token)
    if not student:
        raise HTTPException(status_code=400, detail="Invalid or expired token")

    return {
        "message": "Email 驗證成功",
        "student_name": student.name,
        "email": student.email,
        "verified": True,
    }


@router.post("/upload-recording")
async def upload_student_recording(
    assignment_id: int = Form(...),  # StudentAssignment ID
    content_item_id: int = Form(...),  # ContentItem ID (最關鍵的簡化)
    audio_file: UploadFile = File(...),
    current_user: dict = Depends(get_current_user),
    db: Session = Depends(get_db),
):
    """上傳學生錄音到 Google Cloud Storage (支援重新錄製)"""
    try:
        from services.audio_upload import get_audio_upload_service
        from services.audio_manager import get_audio_manager

        audio_service = get_audio_upload_service()
        audio_manager = get_audio_manager()

        # 驗證學生身份
        if current_user.get("type") != "student":
            raise HTTPException(
                status_code=403, detail="Only students can upload recordings"
            )

        student_id = int(current_user.get("sub"))

        # 驗證作業存在且屬於該學生
        assignment = (
            db.query(StudentAssignment)
            .filter(
                StudentAssignment.id == assignment_id,
                StudentAssignment.student_id == student_id,
            )
            .first()
        )
        if not assignment:
            raise HTTPException(status_code=404, detail="Assignment not found")

        # 直接用 content_item_id 查詢
        content_item = (
            db.query(ContentItem).filter(ContentItem.id == content_item_id).first()
        )

        if not content_item:
            raise HTTPException(
                status_code=404,
                detail=f"Content item not found with id {content_item_id}",
            )

        # 查找現有的 StudentItemProgress 記錄以獲取舊 URL
        existing_item_progress = (
            db.query(StudentItemProgress)
            .filter(
                StudentItemProgress.student_assignment_id == assignment_id,
                StudentItemProgress.content_item_id == content_item.id,
            )
            .first()
        )

        # 檢查是否有舊錄音需要刪除
        old_audio_url = None
        if existing_item_progress and existing_item_progress.recording_url:
            old_audio_url = existing_item_progress.recording_url

        # 上傳新錄音（不傳 content_id 和 item_index，讓它用 UUID）
        audio_url = await audio_service.upload_audio(
            audio_file,
            duration_seconds=30,  # 預設 30 秒
            assignment_id=assignment_id,
            student_id=student_id,
        )

        # 刪除舊錄音檔案（如果存在且不同）
        if old_audio_url and old_audio_url != audio_url:
            try:
                audio_manager.delete_old_audio(old_audio_url)
                print(f"Deleted old student recording: {old_audio_url}")

                # 同時清除舊的 AI 分數，因為分數對應的是舊錄音
                if existing_item_progress:
                    existing_item_progress.accuracy_score = None
                    existing_item_progress.fluency_score = None
                    existing_item_progress.pronunciation_score = None
                    existing_item_progress.completeness_score = None
                    existing_item_progress.ai_feedback = None
                    existing_item_progress.ai_assessed_at = None
                    print("Cleared AI scores for re-recording")

            except Exception as e:
                print(f"Failed to delete old recording: {e}")

        # 更新或創建 StudentItemProgress 記錄
        if existing_item_progress:
            # 更新現有記錄
            existing_item_progress.recording_url = audio_url
            existing_item_progress.submitted_at = datetime.utcnow()
            existing_item_progress.status = "COMPLETED"
            print(f"Updated existing item progress record: {existing_item_progress.id}")
            current_item_progress = existing_item_progress
        else:
            # 創建新記錄
            new_item_progress = StudentItemProgress(
                student_assignment_id=assignment_id,
                content_item_id=content_item.id,
                recording_url=audio_url,
                submitted_at=datetime.utcnow(),
                status="COMPLETED",
            )
            db.add(new_item_progress)
            print("Created new item progress record")
            current_item_progress = new_item_progress

        # 從 ContentItem 找到對應的 Content
        content_item_obj = db.query(ContentItem).filter_by(id=content_item_id).first()
        if not content_item_obj:
            raise HTTPException(
                status_code=status.HTTP_404_NOT_FOUND, detail="Content item not found"
            )

        content_id = content_item_obj.content_id

        # 更新或創建摘要統計 (StudentContentProgress)
        summary_progress = (
            db.query(StudentContentProgress)
            .filter(
                StudentContentProgress.student_assignment_id == assignment_id,
                StudentContentProgress.content_id == content_id,
            )
            .first()
        )

        if not summary_progress:
            summary_progress = StudentContentProgress(
                student_assignment_id=assignment_id,
                content_id=content_id,
                order_index=0,  # 摘要記錄使用 0
                status=AssignmentStatus.IN_PROGRESS,
            )
            db.add(summary_progress)

        # 更新 StudentContentProgress 狀態
        summary_progress.status = AssignmentStatus.IN_PROGRESS

        db.commit()

        # 重新查詢以取得 ID（因為新記錄需要 commit 後才有 ID）
        db.refresh(current_item_progress)

        return {
            "audio_url": audio_url,
            "assignment_id": assignment_id,
            "content_item_id": content_item_id,
            "progress_id": current_item_progress.id,  # 🔥 新增：回傳 progress_id 給前端使用
            "storage_type": "gcs",
            "message": "Recording uploaded successfully to cloud storage",
        }

    except HTTPException as e:
        raise e
    except Exception as e:
        print(f"Student upload error: {e}")
        raise HTTPException(
            status_code=500, detail=f"Failed to upload recording: {str(e)}"
        )


@router.get("/{student_id}/email-status")
async def get_email_status(
    student_id: int,
    db: Session = Depends(get_db),
    current_user: dict = Depends(get_current_user),
):
    """獲取 email 驗證狀態"""
    # 確認是學生本人
    if (
        current_user.get("type") != "student"
        or int(current_user.get("sub")) != student_id
    ):
        raise HTTPException(status_code=403, detail="Unauthorized")

    student = db.query(Student).filter(Student.id == student_id).first()
    if not student:
        raise HTTPException(status_code=404, detail="Student not found")

    return {
        "email": student.email,
        "is_system_email": (
            "@duotopia.local" in student.email if student.email else True
        ),
        "email_verified": student.email_verified,
        "email_verified_at": (
            student.email_verified_at.isoformat() if student.email_verified_at else None
        ),
        "verification_sent_at": (
            student.email_verification_sent_at.isoformat()
            if student.email_verification_sent_at
            else None
        ),
    }


# ========== 班級切換相關 API ==========


@router.get("/{student_id}/linked-accounts")
async def get_linked_accounts(
    student_id: int,
    db: Session = Depends(get_db),
    current_user: dict = Depends(get_current_user),
):
    """獲取相同已驗證 email 的其他學生帳號"""
    # 確認是學生本人
    if (
        current_user.get("type") != "student"
        or int(current_user.get("sub")) != student_id
    ):
        raise HTTPException(status_code=403, detail="Unauthorized")

    student = db.query(Student).filter(Student.id == student_id).first()
    if not student:
        raise HTTPException(status_code=404, detail="Student not found")

    # 檢查是否有已驗證的 email
    if not student.email or not student.email_verified:
        return {"linked_accounts": [], "message": "No verified email"}

    # 找出所有相同 email 且已驗證的學生帳號
    linked_students = (
        db.query(Student)
        .filter(
            Student.email == student.email,
            Student.email_verified is True,
            Student.id != student_id,  # 排除自己
            Student.is_active is True,
        )
        .all()
    )

    # 🔥 優化：批次查詢所有 linked students 的 classroom 資訊（避免 N+1）
    linked_student_ids = [s.id for s in linked_students]

    # 批次查詢所有 ClassroomStudent 關係
    classroom_enrollments = (
        db.query(ClassroomStudent)
        .filter(
            ClassroomStudent.student_id.in_(linked_student_ids),
            ClassroomStudent.is_active is True,
        )
        .all()
    )

    # 建立 student_id -> classroom_id 的索引
    student_classroom_map = {
        ce.student_id: ce.classroom_id for ce in classroom_enrollments
    }

    # 批次查詢所有 Classroom（包含 teacher 關係）
    classroom_ids = list(set(student_classroom_map.values()))

    classrooms = (
        db.query(Classroom)
        .options(joinedload(Classroom.teacher))  # 🔥 eager load teacher
        .filter(Classroom.id.in_(classroom_ids))
        .all()
    )

    # 建立 classroom_id -> classroom 的索引
    classroom_map = {c.id: c for c in classrooms}

    # 建立回應，包含班級資訊
    linked_accounts = []
    for linked_student in linked_students:
        # 🔥 從預先載入的 map 取得 classroom 資訊（不再查詢資料庫）
        classroom_id = student_classroom_map.get(linked_student.id)
        classroom = classroom_map.get(classroom_id) if classroom_id else None

        classroom_info = None
        if classroom:
            classroom_info = {
                "id": classroom.id,
                "name": classroom.name,
                "teacher_name": (classroom.teacher.name if classroom.teacher else None),
            }

        linked_accounts.append(
            {
                "student_id": linked_student.id,
                "name": linked_student.name,
                "classroom": classroom_info,
                "last_login": (
                    linked_student.last_login.isoformat()
                    if linked_student.last_login
                    else None
                ),
            }
        )

    return {"linked_accounts": linked_accounts, "current_email": student.email}


class SwitchAccountRequest(BaseModel):
    target_student_id: int
    password: str  # 目標帳號的密碼（生日）


@router.post("/switch-account")
async def switch_account(
    request: SwitchAccountRequest,
    db: Session = Depends(get_db),
    current_user: dict = Depends(get_current_user),
):
    """切換到另一個已連結的學生帳號"""
    # 確認是學生
    if current_user.get("type") != "student":
        raise HTTPException(status_code=403, detail="Only students can switch accounts")

    current_student_id = int(current_user.get("sub"))
    current_student = db.query(Student).filter(Student.id == current_student_id).first()

    if not current_student:
        raise HTTPException(status_code=404, detail="Current student not found")

    # 檢查當前帳號是否有已驗證的 email
    if not current_student.email or not current_student.email_verified:
        raise HTTPException(
            status_code=400, detail="Current account has no verified email"
        )

    # 查找目標學生
    target_student = (
        db.query(Student).filter(Student.id == request.target_student_id).first()
    )

    if not target_student:
        raise HTTPException(status_code=404, detail="Target student not found")

    # 檢查目標學生是否有相同的已驗證 email
    if (
        target_student.email != current_student.email
        or not target_student.email_verified
    ):
        raise HTTPException(status_code=403, detail="Target account is not linked")

    # 驗證目標帳號的密碼
    if not verify_password(request.password, target_student.password_hash):
        raise HTTPException(
            status_code=401, detail="Invalid password for target account"
        )

    # 更新最後登入時間
    target_student.last_login = datetime.now()
    db.commit()

    # 建立新的 JWT token
    access_token = create_access_token(
        data={"sub": str(target_student.id), "type": "student"},
        expires_delta=timedelta(minutes=30),
    )

    # 取得班級資訊
    classroom_enrollment = (
        db.query(ClassroomStudent)
        .filter(
            ClassroomStudent.student_id == target_student.id,
            ClassroomStudent.is_active is True,
        )
        .first()
    )

    classroom_info = None
    if classroom_enrollment:
        classroom = (
            db.query(Classroom)
            .filter(Classroom.id == classroom_enrollment.classroom_id)
            .first()
        )
        if classroom:
            classroom_info = {"id": classroom.id, "name": classroom.name}

    return {
        "access_token": access_token,
        "token_type": "bearer",
        "student": {
            "id": target_student.id,
            "name": target_student.name,
            "email": target_student.email,
            "classroom": classroom_info,
        },
        "message": "Successfully switched to target account",
    }


@router.delete("/{student_id}/email-binding")
async def unbind_email(
    student_id: int,
    db: Session = Depends(get_db),
    current_user: dict = Depends(get_current_user),
):
    """解除 email 綁定（學生自己或老師都可以操作）"""
    # 檢查權限：學生本人或老師
    is_student_self = (
        current_user.get("type") == "student"
        and int(current_user.get("sub")) == student_id
    )
    is_teacher = current_user.get("type") == "teacher"

    if not is_student_self and not is_teacher:
        raise HTTPException(status_code=403, detail="Unauthorized")

    student = db.query(Student).filter(Student.id == student_id).first()
    if not student:
        raise HTTPException(status_code=404, detail="Student not found")

    # 如果是老師，檢查學生是否在老師的班級中
    if is_teacher:
        teacher_id = int(current_user.get("sub"))
        # 檢查學生是否在該老師的任何班級中
        student_in_teacher_class = (
            db.query(ClassroomStudent)
            .join(Classroom)
            .filter(
                ClassroomStudent.student_id == student_id,
                Classroom.teacher_id == teacher_id,
                ClassroomStudent.is_active is True,
            )
            .first()
        )
        if not student_in_teacher_class:
            raise HTTPException(
                status_code=403, detail="Student is not in your classroom"
            )

    # 清除 email 綁定相關資訊
    old_email = student.email
    student.email = None
    student.email_verified = False
    student.email_verified_at = None
    student.email_verification_token = None
    student.email_verification_sent_at = None

    db.commit()

    return {
        "message": "Email binding removed successfully",
        "student_id": student_id,
        "old_email": old_email,
        "removed_by": "teacher" if is_teacher else "student",
    }


# ============ 造句練習 Sentence Making Endpoints ============


class PracticeWord(BaseModel):
    """練習單字資料"""

    content_item_id: int
    text: str
    translation: str
    example_sentence: str
    example_sentence_translation: str
    audio_url: Optional[str] = None
    memory_strength: float
    priority_score: float


class PracticeWordsResponse(BaseModel):
    """練習單字回應"""

    session_id: int
    answer_mode: str
    words: List[PracticeWord]


class SubmitAnswerRequest(BaseModel):
    """提交答案請求"""

    content_item_id: int
    is_correct: bool
    time_spent_seconds: int
    answer_data: Dict[str, Any]  # {"selected_words": [...], "attempts": 3}


class SubmitAnswerResponse(BaseModel):
    """提交答案回應"""

    success: bool
    new_memory_strength: float
    next_review_at: Optional[datetime]


class MasteryStatusResponse(BaseModel):
    """達標狀態回應"""

    current_mastery: float
    target_mastery: float
    achieved: bool
    words_mastered: int
    total_words: int


@router.get(
    "/assignments/{student_assignment_id}/practice-words",
    response_model=PracticeWordsResponse,
)
async def get_practice_words(
    student_assignment_id: int,
    user=Depends(get_current_student_or_teacher),
    db: Session = Depends(get_db),
):
    """
    獲取練習題目（10個單字）
    - 根據艾賓浩斯記憶曲線智能選擇單字
    - 優先選擇即將遺忘或從未練習的單字
    - 支援老師預覽模式

    參數：student_assignment_id（不是 assignment_id）
    """

    # 檢查是學生還是老師（user 現在總是 dict）
    is_teacher = user.get("user_type") == "teacher"

    if is_teacher:
        # === 老師預覽模式 ===
        # 老師預覽時，student_assignment_id 其實是 assignment_id（從預覽 URL 來的）
        # 1. 驗證 assignment 存在
        assignment = (
            db.query(Assignment).filter(Assignment.id == student_assignment_id).first()
        )
        if not assignment:
            raise HTTPException(status_code=404, detail="Assignment not found")

        # 2. 獲取 assignment 的 content_items（不使用記憶曲線，直接返回所有單字）
        result = db.execute(
            text(
                """
                SELECT DISTINCT
                    ci.id as content_item_id,
                    ci.text,
                    ci.translation,
                    ci.example_sentence,
                    ci.example_sentence_translation,
                    ci.audio_url
                FROM assignment_contents ac
                JOIN contents c ON c.id = ac.content_id
                JOIN content_items ci ON ci.content_id = c.id
                WHERE ac.assignment_id = :assignment_id
                AND c.type = 'VOCABULARY_SET'
                LIMIT 10
            """
            ),
            {"assignment_id": student_assignment_id},
        )

        words = []
        for row in result:
            words.append(
                PracticeWord(
                    content_item_id=row[0],
                    text=row[1] or "",
                    translation=row[2] or "",
                    example_sentence=row[3] or "",
                    example_sentence_translation=row[4] or "",
                    audio_url=row[5] or "",
                    memory_strength=0.0,  # 老師預覽不需要記憶強度
                    priority_score=0.0,
                )
            )

        return PracticeWordsResponse(
            session_id=-1,  # -1 表示老師預覽模式，不創建真實 session
            answer_mode=assignment.answer_mode,
            words=words,
        )

    else:
        # === 學生模式 ===
        student_id = user["student_id"]  # user 是 dict

        # 1. 取得學生作業實例（使用 student_assignment_id）
        student_assignment = (
            db.query(StudentAssignment)
            .join(Assignment)
            .filter(
                StudentAssignment.id == student_assignment_id,
                StudentAssignment.student_id == student_id,
            )
            .first()
        )

        if not student_assignment:
            raise HTTPException(status_code=404, detail="Student assignment not found")

        # 2. 創建新的練習 session
        assignment = student_assignment.assignment

        # 確保 practice_mode 是正確的字串值 ('listening' 或 'writing')
        answer_mode_value = assignment.answer_mode
        if answer_mode_value is None:
            raise HTTPException(
                status_code=500,
                detail="Assignment answer_mode is None. Please set answer_mode when creating assignment.",
            )

        if isinstance(answer_mode_value, str):
            # 如果是字串，確保是小寫
            practice_mode_str = answer_mode_value.lower()
        else:
            # 如果是 enum，取其值（.value）
            try:
                practice_mode_str = answer_mode_value.value
            except AttributeError:
                raise HTTPException(
                    status_code=500,
                    detail=f"Invalid answer_mode type: {type(answer_mode_value)}",
                )

        practice_session = PracticeSession(
            student_id=student_id,
            student_assignment_id=student_assignment.id,
            practice_mode=practice_mode_str,  # 直接使用字串值
        )
        db.add(practice_session)
        db.commit()
        db.refresh(practice_session)

        # 3. 使用 SQL function 選擇 10 個單字
        result = db.execute(
            text(
                """
                SELECT * FROM get_words_for_practice(
                    :student_assignment_id,
                    :limit_count
                )
            """
            ),
            {"student_assignment_id": student_assignment.id, "limit_count": 10},
        )

        words = []
        for row in result:
            words.append(
                PracticeWord(
                    content_item_id=row[0],
                    text=row[1],
                    translation=row[2],
                    example_sentence=row[3],
                    example_sentence_translation=row[4],
                    audio_url=row[5],
                    memory_strength=float(row[6]),
                    priority_score=float(row[7]),
                )
            )

        return PracticeWordsResponse(
            session_id=practice_session.id,
            answer_mode=assignment.answer_mode,
            words=words,
        )


@router.post(
    "/practice-sessions/{session_id}/submit-answer", response_model=SubmitAnswerResponse
)
async def submit_answer(
    session_id: int,
    request: SubmitAnswerRequest,
    user=Depends(get_current_student_or_teacher),
    db: Session = Depends(get_db),
):
    """
    提交單字答案
    - 記錄答題結果
    - 更新記憶強度（使用 SM-2 演算法）
    - 計算下次複習時間
    - 支援老師預覽模式（session_id = -1 時不記錄）
    """

    # 檢查是否為老師預覽模式
    is_teacher = user.get("user_type") == "teacher"

    if is_teacher:
        # === 老師預覽模式 ===
        # session_id = -1 表示預覽，不實際記錄資料
        if session_id == -1:
            # 直接返回成功，不更新資料庫
            return SubmitAnswerResponse(
                success=True,
                new_memory_strength=0.5,  # 假設值
                next_review_at=None,
            )
        else:
            # 老師不應該提交真實 session 的答案
            raise HTTPException(
                status_code=403,
                detail="Teachers cannot submit answers for student sessions",
            )

    # === 學生模式 ===
    student_id = user["student_id"]

    # 1. 驗證 session 屬於當前學生
    session = (
        db.query(PracticeSession)
        .filter(
            PracticeSession.id == session_id,
            PracticeSession.student_id == student_id,
        )
        .first()
    )

    if not session:
        raise HTTPException(status_code=404, detail="Practice session not found")

    # 2. 記錄答案
    practice_answer = PracticeAnswer(
        practice_session_id=session_id,
        content_item_id=request.content_item_id,
        is_correct=request.is_correct,
        time_spent_seconds=request.time_spent_seconds,
        answer_data=request.answer_data,
    )
    db.add(practice_answer)

    # 3. 更新記憶強度（使用 PostgreSQL function）
    result = db.execute(
        text(
            """
            SELECT * FROM update_memory_strength(
                :student_assignment_id,
                :content_item_id,
                :is_correct
            )
        """
        ),
        {
            "student_assignment_id": session.student_assignment_id,
            "content_item_id": request.content_item_id,
            "is_correct": request.is_correct,
        },
    )

    row = result.fetchone()
    if not row:
        raise HTTPException(status_code=500, detail="Failed to update memory strength")

    # 4. 更新 session 統計
    session.words_practiced += 1
    if request.is_correct:
        session.correct_count += 1
    session.total_time_seconds += request.time_spent_seconds

    db.commit()

    return SubmitAnswerResponse(
        success=True,
        new_memory_strength=float(row[0]),
        next_review_at=row[1],
    )


@router.get(
    "/assignments/{student_assignment_id}/mastery-status",
    response_model=MasteryStatusResponse,
)
async def get_mastery_status(
    student_assignment_id: int,
    user=Depends(get_current_student_or_teacher),
    db: Session = Depends(get_db),
):
    """
    檢查作業完成度
    - 計算整體熟悉度
    - 判斷是否達成目標（90%）
    - 返回已掌握的單字數
    - 支援老師預覽模式

    參數：student_assignment_id（學生模式）或 assignment_id（老師預覽模式）
    """

    # 檢查是否為老師預覽模式
    is_teacher = user.get("user_type") == "teacher"

    if is_teacher:
        # === 老師預覽模式 ===
        # 老師預覽時，student_assignment_id 其實是 assignment_id
        # 返回假的達標狀態（因為沒有真實學生資料）
        return MasteryStatusResponse(
            current_mastery=0.0,
            target_mastery=90.0,
            achieved=False,
            words_mastered=0,
            total_words=10,  # 假設值
        )

    # === 學生模式 ===
    student_id = user["student_id"]

    # 1. 取得學生作業實例（使用 student_assignment_id）
    student_assignment = (
        db.query(StudentAssignment)
        .filter(
            StudentAssignment.id == student_assignment_id,
            StudentAssignment.student_id == student_id,
        )
        .first()
    )

    if not student_assignment:
        raise HTTPException(status_code=404, detail="Student assignment not found")

    # 2. 使用 SQL function 計算達標狀態
    result = db.execute(
        text(
            """
            SELECT * FROM calculate_assignment_mastery(
                :student_assignment_id
            )
        """
        ),
        {"student_assignment_id": student_assignment.id},
    )

    row = result.fetchone()
    if not row:
        raise HTTPException(status_code=500, detail="Failed to calculate mastery")

    return MasteryStatusResponse(
        current_mastery=float(row[0]),
        target_mastery=float(row[1]),
        achieved=row[2],
        words_mastered=row[3],
        total_words=row[4],
    )


# ============ 例句重組（Rearrangement）API ============


class RearrangementQuestionResponse(BaseModel):
    """例句重組題目回應"""

    content_item_id: int
    shuffled_words: List[str]  # 打亂後的單字列表
    word_count: int
    max_errors: int
    time_limit: int  # 時間限制（秒）
    play_audio: bool  # 是否播放音檔
    audio_url: Optional[str] = None
    translation: Optional[str] = None
    original_text: Optional[str] = None  # 正確答案（用於顯示答案功能）


class RearrangementAnswerRequest(BaseModel):
    """例句重組答題請求"""

    content_item_id: int
    selected_word: str  # 學生選擇的單字
    current_position: int  # 目前已正確選擇的位置（0-based）


class RearrangementAnswerResponse(BaseModel):
    """例句重組答題回應"""

    is_correct: bool
    correct_word: Optional[str] = None  # 如果錯誤，顯示正確答案
    error_count: int
    max_errors: int
    expected_score: float
    correct_word_count: int
    total_word_count: int
    challenge_failed: bool  # 達到錯誤上限
    completed: bool  # 是否完成此題


class RearrangementRetryRequest(BaseModel):
    """重新挑戰請求"""

    content_item_id: int


class RearrangementCompleteRequest(BaseModel):
    """完成題目請求"""

    content_item_id: int
    timeout: bool = False  # 是否因超時完成
    expected_score: Optional[float] = None  # 最終分數
    error_count: Optional[int] = None  # 錯誤次數


@router.get("/assignments/{assignment_id}/rearrangement-questions")
async def get_rearrangement_questions(
    assignment_id: int,
    current_student: Student = Depends(get_current_student),
    db: Session = Depends(get_db),
):
    """取得例句重組題目列表"""
    import random

    # 驗證學生作業存在（assignment_id 實際上是 StudentAssignment.id）
    student_assignment = (
        db.query(StudentAssignment)
        .filter(
            StudentAssignment.id == assignment_id,
            StudentAssignment.student_id == current_student.id,
        )
        .first()
    )

    if not student_assignment:
        raise HTTPException(status_code=404, detail="Student assignment not found")

    # 取得作業設定
    assignment = (
        db.query(Assignment)
        .filter(Assignment.id == student_assignment.assignment_id)
        .first()
    )

    if not assignment:
        raise HTTPException(status_code=404, detail="Assignment not found")

    # 確認是例句重組模式
    if assignment.practice_mode != "rearrangement":
        raise HTTPException(
            status_code=400, detail="This assignment is not in rearrangement mode"
        )

    # 取得所有內容項目
    content_items = (
        db.query(ContentItem)
        .join(Content)
        .join(AssignmentContent)
        .filter(AssignmentContent.assignment_id == assignment.id)
        .order_by(ContentItem.order_index)
        .all()
    )

    # 如果需要打亂順序
    if assignment.shuffle_questions:
        random.shuffle(content_items)

    questions = []
    for item in content_items:
        # 打亂單字順序
        words = item.text.strip().split()
        shuffled_words = words.copy()
        random.shuffle(shuffled_words)

        questions.append(
            RearrangementQuestionResponse(
                content_item_id=item.id,
                shuffled_words=shuffled_words,
                word_count=item.word_count or len(words),
                max_errors=item.max_errors or (3 if len(words) <= 10 else 5),
                time_limit=assignment.time_limit_per_question or 40,
                play_audio=assignment.play_audio or False,
                audio_url=item.audio_url,
                translation=item.translation,
                original_text=item.text.strip(),  # 正確答案
            )
        )

    return {
        "student_assignment_id": assignment_id,
        "practice_mode": "rearrangement",
        "score_category": assignment.score_category,
        "questions": questions,
        "total_questions": len(questions),
    }


@router.post("/assignments/{assignment_id}/rearrangement-answer")
async def submit_rearrangement_answer(
    assignment_id: int,
    request: RearrangementAnswerRequest,
    current_student: Student = Depends(get_current_student),
    db: Session = Depends(get_db),
):
    """提交例句重組答案"""
    import math

    # 驗證學生作業存在（assignment_id 實際上是 StudentAssignment.id）
    student_assignment = (
        db.query(StudentAssignment)
        .filter(
            StudentAssignment.id == assignment_id,
            StudentAssignment.student_id == current_student.id,
        )
        .first()
    )

    if not student_assignment:
        raise HTTPException(status_code=404, detail="Student assignment not found")

    # 取得內容項目
    content_item = (
        db.query(ContentItem).filter(ContentItem.id == request.content_item_id).first()
    )

    if not content_item:
        raise HTTPException(status_code=404, detail="Content item not found")

    # 取得或建立進度記錄
    progress = (
        db.query(StudentItemProgress)
        .filter(
            StudentItemProgress.student_assignment_id == assignment_id,
            StudentItemProgress.content_item_id == request.content_item_id,
        )
        .first()
    )

    if not progress:
        progress = StudentItemProgress(
            student_assignment_id=assignment_id,
            content_item_id=request.content_item_id,
            status="IN_PROGRESS",
            error_count=0,
            correct_word_count=0,
            expected_score=100.0,
            rearrangement_data={"selections": []},
        )
        db.add(progress)
        db.flush()

    # 解析正確答案
    correct_words = content_item.text.strip().split()
    word_count = len(correct_words)
    max_errors = content_item.max_errors or (3 if word_count <= 10 else 5)
    points_per_word = math.floor(100 / word_count)

    # 檢查答案是否正確
    current_position = request.current_position
    if current_position >= word_count:
        raise HTTPException(status_code=400, detail="Invalid position")

    correct_word = correct_words[current_position]
    is_correct = request.selected_word.strip() == correct_word.strip()

    # 更新進度
    if is_correct:
        progress.correct_word_count = current_position + 1
    else:
        progress.error_count = (progress.error_count or 0) + 1

    # 修正：每次回答後都計算 expected_score（與老師預覽端一致）
    # 這樣即使 progress 記錄已存在，分數也會正確計算
    progress.expected_score = max(
        0, 100 - ((progress.error_count or 0) * points_per_word)
    )

    # 記錄選擇歷史
    selections = (
        progress.rearrangement_data.get("selections", [])
        if progress.rearrangement_data
        else []
    )
    selections.append(
        {
            "position": current_position,
            "selected": request.selected_word,
            "correct": correct_word,
            "is_correct": is_correct,
            "timestamp": datetime.now().isoformat(),
        }
    )
    progress.rearrangement_data = {"selections": selections}

    # 檢查是否達到錯誤上限
    challenge_failed = progress.error_count >= max_errors

    # 檢查是否完成
    completed = progress.correct_word_count >= word_count

    if completed:
        progress.status = "COMPLETED"
        # 確保保底分（完成作答最低分）
        assignment = (
            db.query(Assignment)
            .filter(Assignment.id == student_assignment.assignment_id)
            .first()
        )
        if assignment:
            # 取得總題數
            total_items = (
                db.query(ContentItem)
                .join(Content)
                .join(AssignmentContent)
                .filter(AssignmentContent.assignment_id == assignment.id)
                .count()
            )
            min_score = math.floor(100 / total_items) if total_items > 0 else 1
            progress.expected_score = max(
                float(progress.expected_score or 0), min_score
            )

    db.commit()

    return RearrangementAnswerResponse(
        is_correct=is_correct,
        correct_word=correct_word if not is_correct else None,
        error_count=progress.error_count or 0,
        max_errors=max_errors,
        expected_score=float(progress.expected_score or 0),
        correct_word_count=progress.correct_word_count or 0,
        total_word_count=word_count,
        challenge_failed=challenge_failed,
        completed=completed,
    )


@router.post("/assignments/{student_assignment_id}/rearrangement-retry")
async def retry_rearrangement(
    student_assignment_id: int,
    request: RearrangementRetryRequest,
    current_student: Student = Depends(get_current_student),
    db: Session = Depends(get_db),
):
    """重新挑戰題目（重置分數）"""
    # 驗證學生作業存在
    student_assignment = (
        db.query(StudentAssignment)
        .filter(
            StudentAssignment.id == student_assignment_id,
            StudentAssignment.student_id == current_student.id,
        )
        .first()
    )

    if not student_assignment:
        raise HTTPException(status_code=404, detail="Student assignment not found")

    # 取得進度記錄
    progress = (
        db.query(StudentItemProgress)
        .filter(
            StudentItemProgress.student_assignment_id == student_assignment_id,
            StudentItemProgress.content_item_id == request.content_item_id,
        )
        .first()
    )

    if not progress:
        raise HTTPException(status_code=404, detail="Progress not found")

    # 重置進度
    progress.error_count = 0
    progress.correct_word_count = 0
    progress.expected_score = 100.0
    progress.retry_count = (progress.retry_count or 0) + 1
    progress.status = "IN_PROGRESS"
    progress.rearrangement_data = {"selections": [], "retries": progress.retry_count}

    db.commit()

    return {
        "success": True,
        "retry_count": progress.retry_count,
        "message": "Progress reset. You can start again.",
    }


@router.post("/assignments/{student_assignment_id}/rearrangement-complete")
async def complete_rearrangement(
    student_assignment_id: int,
    request: RearrangementCompleteRequest,
    current_student: Student = Depends(get_current_student),
    db: Session = Depends(get_db),
):
    """完成題目（時間到期或主動完成）"""
    # 驗證學生作業存在
    student_assignment = (
        db.query(StudentAssignment)
        .filter(
            StudentAssignment.id == student_assignment_id,
            StudentAssignment.student_id == current_student.id,
        )
        .first()
    )

    if not student_assignment:
        raise HTTPException(status_code=404, detail="Student assignment not found")

    # 取得進度記錄
    progress = (
        db.query(StudentItemProgress)
        .filter(
            StudentItemProgress.student_assignment_id == student_assignment_id,
            StudentItemProgress.content_item_id == request.content_item_id,
        )
        .first()
    )

    if not progress:
        # 防禦性：建立新記錄（正常情況下應該已存在）
        progress = StudentItemProgress(
            student_assignment_id=student_assignment_id,
            content_item_id=request.content_item_id,
            status="COMPLETED",
            timeout_ended=request.timeout,
            expected_score=request.expected_score or 0,
            error_count=request.error_count or 0,
        )
        db.add(progress)
    else:
        # 標記完成狀態
        progress.status = "COMPLETED"
        progress.timeout_ended = request.timeout

        # 更新分數（如果前端有提供）
        if request.expected_score is not None:
            progress.expected_score = request.expected_score
        if request.error_count is not None:
            progress.error_count = request.error_count

    db.commit()

    return {
        "success": True,
        "final_score": float(progress.expected_score or 0),
        "timeout": request.timeout,
        "completed_at": datetime.now().isoformat(),
    }<|MERGE_RESOLUTION|>--- conflicted
+++ resolved
@@ -916,11 +916,6 @@
             progress.status = final_status
             progress.completed_at = datetime.now()
 
-<<<<<<< HEAD
-    # 更新作業狀態
-    student_assignment.status = final_status
-    student_assignment.submitted_at = datetime.now()
-=======
     # 🔥 Fix Issue #58: 判斷是否為訂正後提交
     # 如果當前狀態是 RETURNED (待訂正)，提交後應該是 RESUBMITTED (已訂正)
     # 否則就是第一次提交，狀態為 SUBMITTED (已提交)
@@ -930,7 +925,6 @@
     else:
         student_assignment.status = AssignmentStatus.SUBMITTED
         student_assignment.submitted_at = datetime.now(timezone.utc)
->>>>>>> 5fe7b6ae
 
     # 🆕 rearrangement 模式：同時設定 graded_at
     if is_rearrangement:
