--- conflicted
+++ resolved
@@ -2569,13 +2569,10 @@
                 "content_id": item.content_id,
                 "order_index": item.order_index,
                 "item_metadata": item.item_metadata or {},
-<<<<<<< HEAD
                 "parts_of_speech": item.item_metadata.get("parts_of_speech", [])
                 if item.item_metadata
                 else [],
-=======
                 "has_student_progress": item.id in items_with_progress,  # 🔥 新增：是否有學生進度
->>>>>>> 7e405214
             }
             for item in content.content_items
         ]
@@ -2779,19 +2776,6 @@
                         and old_item.audio_url == new_audio_url
                     )
 
-<<<<<<< HEAD
-                content_item = ContentItem(
-                    content_id=content.id,
-                    order_index=idx,
-                    text=item_data.get("text", ""),
-                    translation=translation_value,
-                    audio_url=item_data.get("audio_url"),
-                    example_sentence=item_data.get("example_sentence"),
-                    example_sentence_translation=item_data.get(
-                        "example_sentence_translation"
-                    ),
-                    item_metadata=metadata,
-=======
                     if text_matches or audio_matches:
                         matched_item = old_item
                         matched_items.add(old_item.id)
@@ -2811,6 +2795,10 @@
                     matched_item.text = new_text
                     matched_item.translation = translation_value
                     matched_item.audio_url = new_audio_url
+                    matched_item.example_sentence = item_data.get("example_sentence")
+                    matched_item.example_sentence_translation = item_data.get(
+                        "example_sentence_translation"
+                    )
                     matched_item.item_metadata = metadata
                 else:
                     # 無法匹配，創建新的 ContentItem
@@ -2820,6 +2808,10 @@
                         text=new_text,
                         translation=translation_value,
                         audio_url=new_audio_url,
+                        example_sentence=item_data.get("example_sentence"),
+                        example_sentence_translation=item_data.get(
+                            "example_sentence_translation"
+                        ),
                         item_metadata=metadata,
                     )
                     db.add(new_item)
@@ -2837,7 +2829,6 @@
                     db.query(StudentItemProgress)
                     .filter(StudentItemProgress.content_item_id.in_(deleted_item_ids))
                     .all()
->>>>>>> 7e405214
                 )
 
                 # 檢查每個要刪除的 item 是否有學生數據
