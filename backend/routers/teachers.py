from fastapi import APIRouter, Depends, HTTPException, status, UploadFile, File, Form
from fastapi.security import OAuth2PasswordBearer
from sqlalchemy.orm import Session, selectinload
from sqlalchemy import func
from pydantic import BaseModel
from database import get_db
from models import (
    Teacher,
    Classroom,
    Student,
    Program,
    ClassroomStudent,
    Lesson,
    Content,
    ContentType,
    ProgramLevel,
)
from auth import verify_token, get_password_hash
from typing import List, Optional, Dict, Any  # noqa: F401
from datetime import date  # noqa: F401
<<<<<<< HEAD
from services.translation import translation_service
=======
>>>>>>> a01aafdb

router = APIRouter(prefix="/api/teachers", tags=["teachers"])
oauth2_scheme = OAuth2PasswordBearer(tokenUrl="/api/auth/teacher/login")


# ============ Dependency to get current teacher ============
async def get_current_teacher(
    token: str = Depends(oauth2_scheme), db: Session = Depends(get_db)
):
    """取得當前登入的教師"""
    payload = verify_token(token)
    if not payload:
        raise HTTPException(
            status_code=status.HTTP_401_UNAUTHORIZED, detail="Invalid token"
        )

    teacher_id = payload.get("sub")
    teacher_type = payload.get("type")

    if teacher_type != "teacher":
        raise HTTPException(
            status_code=status.HTTP_403_FORBIDDEN, detail="Not a teacher"
        )

    teacher = db.query(Teacher).filter(Teacher.id == teacher_id).first()
    if not teacher:
        raise HTTPException(
            status_code=status.HTTP_404_NOT_FOUND, detail="Teacher not found"
        )

    return teacher


# ============ Response Models ============
class TeacherProfile(BaseModel):
    id: int
    email: str
    name: str
    phone: Optional[str]
    is_demo: bool
    is_active: bool

    class Config:
        from_attributes = True


class ClassroomSummary(BaseModel):
    id: int
    name: str
    description: Optional[str]
    student_count: int


class StudentSummary(BaseModel):
    id: int
    name: str
    email: str
    classroom_name: str


class TeacherDashboard(BaseModel):
    teacher: TeacherProfile
    classroom_count: int
    student_count: int
    program_count: int
    classrooms: List[ClassroomSummary]
    recent_students: List[StudentSummary]


# ============ Teacher Endpoints ============
@router.get("/me", response_model=TeacherProfile)
async def get_teacher_profile(current_teacher: Teacher = Depends(get_current_teacher)):
    """取得教師個人資料"""
    return current_teacher


@router.get("/dashboard", response_model=TeacherDashboard)
async def get_teacher_dashboard(
    current_teacher: Teacher = Depends(get_current_teacher),
    db: Session = Depends(get_db),
):
    """取得教師儀表板資料"""

    # Get classrooms with student count
    classrooms = (
        db.query(Classroom)
        .filter(Classroom.teacher_id == current_teacher.id)
        .options(
            selectinload(Classroom.students).selectinload(ClassroomStudent.student)
        )
        .all()
    )

    classroom_summaries = []
    total_students = 0
    recent_students = []

    for classroom in classrooms:
        student_count = len(classroom.students)
        total_students += student_count

        classroom_summaries.append(
            ClassroomSummary(
                id=classroom.id,
                name=classroom.name,
                description=classroom.description,
                student_count=student_count,
            )
        )

        # Add recent students (first 3 from each classroom)
        for classroom_student in classroom.students[:3]:
            if len(recent_students) < 10:  # Limit to 10 recent students
                recent_students.append(
                    StudentSummary(
                        id=classroom_student.student.id,
                        name=classroom_student.student.name,
                        email=classroom_student.student.email,
                        classroom_name=classroom.name,
                    )
                )

    # Get program count (programs created by this teacher)
    program_count = (
        db.query(Program)
        .filter(Program.teacher_id == current_teacher.id, Program.is_active.is_(True))
        .count()
    )

    return TeacherDashboard(
        teacher=TeacherProfile.from_orm(current_teacher),
        classroom_count=len(classrooms),
        student_count=total_students,
        program_count=program_count,
        classrooms=classroom_summaries,
        recent_students=recent_students,
    )


@router.get("/classrooms")
async def get_teacher_classrooms(
    current_teacher: Teacher = Depends(get_current_teacher),
    db: Session = Depends(get_db),
):
    """取得教師的所有班級"""
    from sqlalchemy import func

    # Get classrooms with students (only active classrooms)
    classrooms = (
        db.query(Classroom)
        .filter(
            Classroom.teacher_id == current_teacher.id,
            Classroom.is_active.is_(True),  # Only show active classrooms
        )
        .options(
            selectinload(Classroom.students).selectinload(ClassroomStudent.student)
        )
        .all()
    )

    # Get program counts in a single query for all classrooms
    program_counts = (
        db.query(Program.classroom_id, func.count(Program.id).label("count"))
        .filter(
            Program.classroom_id.in_([c.id for c in classrooms]),
            Program.is_active.is_(True),
        )
        .group_by(Program.classroom_id)
        .all()
    )

    # Convert to dict for easy lookup
    program_count_map = {pc.classroom_id: pc.count for pc in program_counts}

    return [
        {
            "id": classroom.id,
            "name": classroom.name,
            "description": classroom.description,
            "level": classroom.level.value if classroom.level else "A1",
            "student_count": len([s for s in classroom.students if s.is_active]),
            "program_count": program_count_map.get(classroom.id, 0),  # Efficient lookup
            "created_at": (
                classroom.created_at.isoformat() if classroom.created_at else None
            ),
            "students": [
                {
                    "id": cs.student.id,
                    "name": cs.student.name,
                    "email": cs.student.email,
                    "student_id": cs.student.student_id,
                    "birthdate": (
                        cs.student.birthdate.isoformat()
                        if cs.student.birthdate
                        else None
                    ),
                    "password_changed": cs.student.password_changed,
                    "last_login": (
                        cs.student.last_login.isoformat()
                        if cs.student.last_login
                        else None
                    ),
                    "phone": "",  # Privacy: don't expose phone numbers in list
                    "status": "active" if cs.student.is_active else "inactive",
                }
                for cs in classroom.students
                if cs.is_active
            ],
        }
        for classroom in classrooms
    ]


@router.get("/programs")
async def get_teacher_programs(
    current_teacher: Teacher = Depends(get_current_teacher),
    db: Session = Depends(get_db),
):
    """取得教師的所有課程"""
    programs = (
        db.query(Program)
        .filter(Program.teacher_id == current_teacher.id, Program.is_active.is_(True))
        .options(selectinload(Program.classroom), selectinload(Program.lessons))
        .order_by(Program.order_index)
        .all()
    )

    result = []
    for program in programs:
        # Get student count for the classroom through ClassroomStudent relationship
        student_count = (
            db.query(ClassroomStudent)
            .filter(ClassroomStudent.classroom_id == program.classroom_id)
            .count()
        )

        result.append(
            {
                "id": program.id,
                "name": program.name,
                "description": program.description,
                "level": program.level.value if program.level else None,
                "classroom_id": program.classroom_id,
                "classroom_name": program.classroom.name,
                "estimated_hours": program.estimated_hours,
                "is_active": program.is_active,
                "created_at": (
                    program.created_at.isoformat() if program.created_at else None
                ),
                "lesson_count": len(
                    [lesson for lesson in program.lessons if lesson.is_active]
                ),  # Count only active lessons
                "student_count": student_count,  # Real student count
                "status": (
                    "active" if program.is_active else "archived"
                ),  # Real status based on is_active
                "order_index": (
                    program.order_index if hasattr(program, "order_index") else 1
                ),
            }
        )

    return result


# ============ CRUD Endpoints ============


# ------------ Classroom CRUD ------------
class ClassroomCreate(BaseModel):
    name: str
    description: Optional[str] = None
    level: str = "A1"


class ClassroomUpdate(BaseModel):
    name: Optional[str] = None
    description: Optional[str] = None
    level: Optional[str] = None


@router.post("/classrooms")
async def create_classroom(
    classroom_data: ClassroomCreate,
    current_teacher: Teacher = Depends(get_current_teacher),
    db: Session = Depends(get_db),
):
    """創建新班級"""
    classroom = Classroom(
        name=classroom_data.name,
        description=classroom_data.description,
        level=getattr(
            ProgramLevel,
            classroom_data.level.upper().replace("-", "_"),
            ProgramLevel.A1,
        ),
        teacher_id=current_teacher.id,
        is_active=True,
    )
    db.add(classroom)
    db.commit()
    db.refresh(classroom)

    return {
        "id": classroom.id,
        "name": classroom.name,
        "description": classroom.description,
        "level": classroom.level.value,
        "teacher_id": classroom.teacher_id,
    }


@router.get("/classrooms/{classroom_id}")
async def get_classroom(
    classroom_id: int,
    current_teacher: Teacher = Depends(get_current_teacher),
    db: Session = Depends(get_db),
):
    """取得單一班級資料"""
    classroom = (
        db.query(Classroom)
        .filter(
            Classroom.id == classroom_id, Classroom.teacher_id == current_teacher.id
        )
        .first()
    )

    if not classroom:
        raise HTTPException(status_code=404, detail="Classroom not found")

    return {
        "id": classroom.id,
        "name": classroom.name,
        "description": classroom.description,
        "level": classroom.level.value if classroom.level else "A1",
        "teacher_id": classroom.teacher_id,
    }


@router.put("/classrooms/{classroom_id}")
async def update_classroom(
    classroom_id: int,
    update_data: ClassroomUpdate,
    current_teacher: Teacher = Depends(get_current_teacher),
    db: Session = Depends(get_db),
):
    """更新班級資料"""
    classroom = (
        db.query(Classroom)
        .filter(
            Classroom.id == classroom_id, Classroom.teacher_id == current_teacher.id
        )
        .first()
    )

    if not classroom:
        raise HTTPException(status_code=404, detail="Classroom not found")

    if update_data.name is not None:
        classroom.name = update_data.name
    if update_data.description is not None:
        classroom.description = update_data.description
    if update_data.level is not None:
        classroom.level = getattr(
            ProgramLevel, update_data.level.upper().replace("-", "_"), ProgramLevel.A1
        )

    db.commit()
    db.refresh(classroom)

    return {
        "id": classroom.id,
        "name": classroom.name,
        "description": classroom.description,
        "level": classroom.level.value,
    }


@router.delete("/classrooms/{classroom_id}")
async def delete_classroom(
    classroom_id: int,
    current_teacher: Teacher = Depends(get_current_teacher),
    db: Session = Depends(get_db),
):
    """刪除班級"""
    classroom = (
        db.query(Classroom)
        .filter(
            Classroom.id == classroom_id, Classroom.teacher_id == current_teacher.id
        )
        .first()
    )

    if not classroom:
        raise HTTPException(status_code=404, detail="Classroom not found")

    # Soft delete by setting is_active = False
    classroom.is_active = False
    db.commit()

    return {"message": "Classroom deleted successfully"}


# ------------ Student CRUD ------------
class StudentCreate(BaseModel):
    name: str
    email: Optional[str] = None  # Email 改為選填
    birthdate: str  # YYYY-MM-DD format
    classroom_id: Optional[int] = None  # 班級改為選填，可以之後再分配
    student_id: Optional[str] = None
    phone: Optional[str] = None  # 新增 phone 欄位


class StudentUpdate(BaseModel):
    name: Optional[str] = None
    email: Optional[str] = None
    student_id: Optional[str] = None
    birthdate: Optional[str] = None
    phone: Optional[str] = None
    status: Optional[str] = None
    target_wpm: Optional[int] = None
    target_accuracy: Optional[float] = None
    classroom_id: Optional[int] = None  # 新增班級分配功能


class BatchStudentCreate(BaseModel):
    students: List[Dict[str, Any]]


@router.get("/students")
async def get_all_students(
    current_teacher: Teacher = Depends(get_current_teacher),
    db: Session = Depends(get_db),
):
    """取得教師的所有學生（包含未分配班級的）"""
    # Get all students created by this teacher or in their classrooms
    # First, get students in teacher's classrooms
    students_in_classrooms = (
        db.query(Student)
        .join(ClassroomStudent, Student.id == ClassroomStudent.student_id)
        .join(Classroom, ClassroomStudent.classroom_id == Classroom.id)
        .filter(
            Classroom.teacher_id == current_teacher.id,
            Student.is_active.is_(True),  # Only show active students
        )
        .all()
    )

    # Also get students without classroom (created by this teacher)
    # We need to track which teacher created a student - for now, get all unassigned
    students_without_classroom = (
        db.query(Student)
        .outerjoin(ClassroomStudent, Student.id == ClassroomStudent.student_id)
        .filter(
            ClassroomStudent.id is None,
            Student.is_active.is_(True),  # Only show active students
        )
        .all()
    )

    # Combine and deduplicate
    all_students = list(
        {s.id: s for s in students_in_classrooms + students_without_classroom}.values()
    )

    # Build response with classroom info
    result = []
    for student in all_students:
        # Get classroom info if exists
        classroom_student = (
            db.query(ClassroomStudent)
            .filter(
                ClassroomStudent.student_id == student.id,
                ClassroomStudent.is_active.is_(True),
            )
            .join(Classroom)
            .filter(Classroom.teacher_id == current_teacher.id)
            .first()
        )

        classroom_info = None
        if classroom_student:
            classroom = (
                db.query(Classroom)
                .filter(Classroom.id == classroom_student.classroom_id)
                .first()
            )
            if classroom:
                classroom_info = {"id": classroom.id, "name": classroom.name}

        result.append(
            {
                "id": student.id,
                "name": student.name,
                "email": student.email,
                "student_id": student.student_id,
                "birthdate": (
                    student.birthdate.isoformat() if student.birthdate else None
                ),
                "phone": getattr(student, "phone", ""),
                "password_changed": student.password_changed,
                "last_login": (
                    student.last_login.isoformat() if student.last_login else None
                ),
                "status": "active" if student.is_active else "inactive",
                "classroom_id": classroom_info["id"] if classroom_info else None,
                "classroom_name": (classroom_info["name"] if classroom_info else "未分配"),
            }
        )

    return result


@router.post("/students")
async def create_student(
    student_data: StudentCreate,
    current_teacher: Teacher = Depends(get_current_teacher),
    db: Session = Depends(get_db),
):
    """創建新學生"""
    # Verify classroom belongs to teacher (only if classroom_id is provided)
    if student_data.classroom_id:
        classroom = (
            db.query(Classroom)
            .filter(
                Classroom.id == student_data.classroom_id,
                Classroom.teacher_id == current_teacher.id,
            )
            .first()
        )

        if not classroom:
            raise HTTPException(status_code=404, detail="Classroom not found")

    # Parse birthdate with error handling
    try:
        # Try to parse the birthdate
        birthdate = date.fromisoformat(student_data.birthdate)
    except ValueError:
        # If format is wrong, try to handle common formats
        try:
            # Try format with slashes
            from datetime import datetime

            birthdate = datetime.strptime(student_data.birthdate, "%Y/%m/%d").date()
        except ValueError:
            raise HTTPException(
                status_code=422,
                detail="Invalid birthdate format. Please use YYYY-MM-DD format",
            )

    default_password = birthdate.strftime("%Y%m%d")

    # Generate unique email if not provided
    if not student_data.email:
        # Generate a unique email based on student_id or timestamp
        import time

        timestamp = int(time.time())
        email = f"student_{timestamp}@duotopia.local"
    else:
        email = student_data.email

    # Check if email already exists
    existing_student = db.query(Student).filter(Student.email == email).first()
    if existing_student:
        raise HTTPException(
            status_code=422,
            detail=f"Email '{email}' is already registered. Please use a different email.",
        )

    # Create student
    student = Student(
        name=student_data.name,
        email=email,
        birthdate=birthdate,
        password_hash=get_password_hash(default_password),
        password_changed=False,
        student_id=student_data.student_id,
        target_wpm=80,
        target_accuracy=0.8,
        is_active=True,
    )

    try:
        db.add(student)
        db.commit()
        db.refresh(student)
    except Exception as e:
        db.rollback()
        # Check if it's a unique constraint violation
        if "duplicate key" in str(e):
            raise HTTPException(
                status_code=422, detail="Email or student ID already exists"
            )
        raise HTTPException(status_code=500, detail=str(e))

    # Add student to classroom (only if classroom_id is provided)
    if student_data.classroom_id:
        enrollment = ClassroomStudent(
            classroom_id=student_data.classroom_id,
            student_id=student.id,
            is_active=True,
        )
        db.add(enrollment)
        db.commit()

    return {
        "id": student.id,
        "name": student.name,
        "email": student.email,
        "birthdate": student.birthdate.isoformat(),
        "default_password": default_password,
        "password_changed": False,
        "classroom_id": student_data.classroom_id,
        "student_id": student.student_id,
        "phone": student_data.phone,
    }


@router.get("/students/{student_id}")
async def get_student(
    student_id: int,
    current_teacher: Teacher = Depends(get_current_teacher),
    db: Session = Depends(get_db),
):
    """取得單一學生資料"""
    # First check if student exists and is active
    student = (
        db.query(Student)
        .filter(Student.id == student_id, Student.is_active.is_(True))
        .first()
    )

    if not student:
        raise HTTPException(status_code=404, detail="Student not found")

    # Check if student belongs to teacher's classroom (if assigned to any)
    classroom_student = (
        db.query(ClassroomStudent)
        .filter(ClassroomStudent.student_id == student_id)
        .first()
    )

    if classroom_student:
        # If student is in a classroom, verify it belongs to this teacher
        classroom = (
            db.query(Classroom)
            .filter(
                Classroom.id == classroom_student.classroom_id,
                Classroom.teacher_id == current_teacher.id,
            )
            .first()
        )

        if not classroom:
            raise HTTPException(
                status_code=403,
                detail="You don't have permission to access this student",
            )

    # If student has no classroom, we assume the teacher can access them

    return {
        "id": student.id,
        "name": student.name,
        "email": student.email,
        "birthdate": student.birthdate.isoformat(),
        "password_changed": student.password_changed,
        "student_id": student.student_id,
    }


@router.put("/students/{student_id}")
async def update_student(
    student_id: int,
    update_data: StudentUpdate,
    current_teacher: Teacher = Depends(get_current_teacher),
    db: Session = Depends(get_db),
):
    """更新學生資料"""
    # First check if student exists and is active
    student = (
        db.query(Student)
        .filter(Student.id == student_id, Student.is_active.is_(True))
        .first()
    )

    if not student:
        raise HTTPException(status_code=404, detail="Student not found")

    # Check if student belongs to teacher's classroom (if assigned to any)
    classroom_student = (
        db.query(ClassroomStudent)
        .filter(ClassroomStudent.student_id == student_id)
        .first()
    )

    if classroom_student:
        # If student is in a classroom, verify it belongs to this teacher
        classroom = (
            db.query(Classroom)
            .filter(
                Classroom.id == classroom_student.classroom_id,
                Classroom.teacher_id == current_teacher.id,
            )
            .first()
        )

        if not classroom:
            raise HTTPException(
                status_code=403,
                detail="You don't have permission to update this student",
            )

    # Check if birthdate is being changed and student is using default password
    if update_data.birthdate is not None and not student.password_changed:
        from datetime import datetime
        from auth import get_password_hash

        # Parse new birthdate
        new_birthdate = datetime.strptime(update_data.birthdate, "%Y-%m-%d").date()
        student.birthdate = new_birthdate

        # Update password to new birthdate (YYYYMMDD format)
        new_default_password = new_birthdate.strftime("%Y%m%d")
        student.password_hash = get_password_hash(new_default_password)

    # Update other fields
    if update_data.name is not None:
        student.name = update_data.name
    if update_data.email is not None:
        student.email = update_data.email
    if update_data.student_id is not None:
        student.student_id = update_data.student_id
    if update_data.phone is not None:
        student.phone = update_data.phone
    if update_data.status is not None:
        student.status = update_data.status
    if update_data.target_wpm is not None:
        student.target_wpm = update_data.target_wpm
    if update_data.target_accuracy is not None:
        student.target_accuracy = update_data.target_accuracy

    # Handle classroom assignment
    if update_data.classroom_id is not None:
        # First, remove student from current classroom (if any)
        existing_enrollment = (
            db.query(ClassroomStudent)
            .filter(
                ClassroomStudent.student_id == student_id,
                ClassroomStudent.is_active.is_(True),
            )
            .first()
        )

        if existing_enrollment:
            existing_enrollment.is_active = False

        # If classroom_id is provided (not 0 or empty), assign to new classroom
        if update_data.classroom_id > 0:
            # Verify classroom belongs to teacher
            classroom = (
                db.query(Classroom)
                .filter(
                    Classroom.id == update_data.classroom_id,
                    Classroom.teacher_id == current_teacher.id,
                    Classroom.is_active.is_(True),
                )
                .first()
            )

            if not classroom:
                raise HTTPException(status_code=404, detail="Classroom not found")

            # Create new enrollment
            new_enrollment = ClassroomStudent(
                classroom_id=update_data.classroom_id,
                student_id=student_id,
                is_active=True,
            )
            db.add(new_enrollment)

    db.commit()
    db.refresh(student)

    return {
        "id": student.id,
        "name": student.name,
        "email": student.email,
        "student_id": student.student_id,
    }


@router.delete("/students/{student_id}")
async def delete_student(
    student_id: int,
    current_teacher: Teacher = Depends(get_current_teacher),
    db: Session = Depends(get_db),
):
    """刪除學生"""
    # First check if student exists and is active
    student = (
        db.query(Student)
        .filter(Student.id == student_id, Student.is_active.is_(True))
        .first()
    )

    if not student:
        raise HTTPException(status_code=404, detail="Student not found")

    # Check if student belongs to teacher's classroom (if assigned to any)
    classroom_student = (
        db.query(ClassroomStudent)
        .filter(ClassroomStudent.student_id == student_id)
        .first()
    )

    if classroom_student:
        # If student is in a classroom, verify it belongs to this teacher
        classroom = (
            db.query(Classroom)
            .filter(
                Classroom.id == classroom_student.classroom_id,
                Classroom.teacher_id == current_teacher.id,
            )
            .first()
        )

        if not classroom:
            raise HTTPException(
                status_code=403,
                detail="You don't have permission to delete this student",
            )

    # If student has no classroom, we assume the teacher can delete them
    # (since they likely created them)

    # Soft delete
    student.is_active = False
    db.commit()

    return {"message": "Student deleted successfully"}


@router.post("/students/{student_id}/reset-password")
async def reset_student_password(
    student_id: int,
    current_teacher: Teacher = Depends(get_current_teacher),
    db: Session = Depends(get_db),
):
    """重設學生密碼為預設值（生日）"""
    # Get student and verify it belongs to teacher's classroom
    student = (
        db.query(Student)
        .filter(
            Student.id == student_id,
            Student.classroom_enrollments.any(
                ClassroomStudent.classroom.has(
                    Classroom.teacher_id == current_teacher.id
                )
            ),
        )
        .first()
    )

    if not student:
        raise HTTPException(status_code=404, detail="Student not found")

    if not student.birthdate:
        raise HTTPException(status_code=400, detail="Student birthdate not set")

    # Reset password to birthdate (YYYYMMDD format)
    from auth import get_password_hash

    default_password = student.birthdate.strftime("%Y%m%d")
    student.password_hash = get_password_hash(default_password)
    student.password_changed = False

    db.commit()

    return {
        "message": "Password reset successfully",
        "default_password": default_password,
    }


@router.post("/classrooms/{classroom_id}/students/batch")
async def batch_create_students(
    classroom_id: int,
    batch_data: BatchStudentCreate,
    current_teacher: Teacher = Depends(get_current_teacher),
    db: Session = Depends(get_db),
):
    """批次創建學生"""
    # Verify classroom belongs to teacher
    classroom = (
        db.query(Classroom)
        .filter(
            Classroom.id == classroom_id, Classroom.teacher_id == current_teacher.id
        )
        .first()
    )

    if not classroom:
        raise HTTPException(status_code=404, detail="Classroom not found")

    created_students = []
    for student_data in batch_data.students:
        birthdate = date.fromisoformat(student_data["birthdate"])
        default_password = birthdate.strftime("%Y%m%d")

        student = Student(
            name=student_data["name"],
            email=student_data["email"],
            birthdate=birthdate,
            password_hash=get_password_hash(default_password),
            password_changed=False,
            student_id=student_data.get("student_id"),
            target_wpm=80,
            target_accuracy=0.8,
            is_active=True,
        )
        db.add(student)
        db.flush()  # Get the ID

        # Add to classroom
        enrollment = ClassroomStudent(
            classroom_id=classroom_id, student_id=student.id, is_active=True
        )
        db.add(enrollment)
        created_students.append(student)

    db.commit()

    return {
        "created_count": len(created_students),
        "students": [
            {
                "id": s.id,
                "name": s.name,
                "email": s.email,
                "default_password": s.birthdate.strftime("%Y%m%d"),
            }
            for s in created_students
        ],
    }


# ------------ Program CRUD ------------
class ProgramCreate(BaseModel):
    name: str
    description: Optional[str] = None
    level: str = "A1"
    classroom_id: int
    estimated_hours: Optional[int] = None


class ProgramUpdate(BaseModel):
    name: Optional[str] = None
    description: Optional[str] = None
    estimated_hours: Optional[int] = None


class LessonCreate(BaseModel):
    name: str
    description: Optional[str] = None
    order_index: int = 0
    estimated_minutes: Optional[int] = None


@router.post("/programs")
async def create_program(
    program_data: ProgramCreate,
    current_teacher: Teacher = Depends(get_current_teacher),
    db: Session = Depends(get_db),
):
    """創建新課程"""
    # Verify classroom belongs to teacher
    classroom = (
        db.query(Classroom)
        .filter(
            Classroom.id == program_data.classroom_id,
            Classroom.teacher_id == current_teacher.id,
        )
        .first()
    )

    if not classroom:
        raise HTTPException(status_code=404, detail="Classroom not found")

    # Get the max order_index for programs in this classroom
    max_order = (
        db.query(func.max(Program.order_index))
        .filter(Program.classroom_id == program_data.classroom_id)
        .scalar()
        or 0
    )

    program = Program(
        name=program_data.name,
        description=program_data.description,
        level=getattr(
            ProgramLevel, program_data.level.upper().replace("-", "_"), ProgramLevel.A1
        ),
        classroom_id=program_data.classroom_id,
        teacher_id=current_teacher.id,
        estimated_hours=program_data.estimated_hours,
        is_active=True,
        order_index=max_order + 1,
    )
    db.add(program)
    db.commit()
    db.refresh(program)

    return {
        "id": program.id,
        "name": program.name,
        "description": program.description,
        "level": program.level.value,
        "classroom_id": program.classroom_id,
        "estimated_hours": program.estimated_hours,
        "order_index": program.order_index,
    }


@router.put("/programs/reorder")
async def reorder_programs(
    order_data: List[Dict[str, int]],  # [{"id": 1, "order_index": 1}, ...]
    current_teacher: Teacher = Depends(get_current_teacher),
    db: Session = Depends(get_db),
):
    """重新排序課程"""
    for item in order_data:
        program = (
            db.query(Program)
            .filter(Program.id == item["id"], Program.teacher_id == current_teacher.id)
            .first()
        )
        if program:
            program.order_index = item["order_index"]

    db.commit()
    return {"message": "Programs reordered successfully"}


@router.put("/programs/{program_id}/lessons/reorder")
async def reorder_lessons(
    program_id: int,
    order_data: List[Dict[str, int]],  # [{"id": 1, "order_index": 1}, ...]
    current_teacher: Teacher = Depends(get_current_teacher),
    db: Session = Depends(get_db),
):
    """重新排序單元"""
    # 驗證 program 屬於當前教師
    program = (
        db.query(Program)
        .filter(Program.id == program_id, Program.teacher_id == current_teacher.id)
        .first()
    )

    if not program:
        raise HTTPException(status_code=404, detail="Program not found")

    for item in order_data:
        lesson = (
            db.query(Lesson)
            .filter(Lesson.id == item["id"], Lesson.program_id == program_id)
            .first()
        )
        if lesson:
            lesson.order_index = item["order_index"]

    db.commit()
    return {"message": "Lessons reordered successfully"}


@router.get("/programs/{program_id}")
async def get_program(
    program_id: int,
    current_teacher: Teacher = Depends(get_current_teacher),
    db: Session = Depends(get_db),
):
    """取得單一課程資料"""
    # Import selectinload for nested loading
    from sqlalchemy.orm import selectinload

    program = (
        db.query(Program)
        .filter(Program.id == program_id, Program.teacher_id == current_teacher.id)
        .options(selectinload(Program.lessons).selectinload(Lesson.contents))
        .first()
    )

    if not program:
        raise HTTPException(status_code=404, detail="Program not found")

    return {
        "id": program.id,
        "name": program.name,
        "description": program.description,
        "level": program.level.value if program.level else "A1",
        "classroom_id": program.classroom_id,
        "estimated_hours": program.estimated_hours,
        "order_index": program.order_index if hasattr(program, "order_index") else 1,
        "lessons": [
            {
                "id": lesson.id,
                "name": lesson.name,
                "description": lesson.description,
                "order_index": lesson.order_index,
                "estimated_minutes": lesson.estimated_minutes,
                "contents": [
                    {
                        "id": content.id,
                        "type": (
                            content.type.value if content.type else "reading_assessment"
                        ),
                        "title": content.title,
                        "items": content.items or [],  # Include actual items
                        "items_count": len(content.items) if content.items else 0,
                        "estimated_time": "10 分鐘",  # Can be calculated based on items
                    }
                    for content in sorted(
                        lesson.contents or [], key=lambda x: x.order_index
                    )
                    if content.is_active  # Filter by is_active
                ],
            }
            for lesson in sorted(program.lessons or [], key=lambda x: x.order_index)
            if lesson.is_active  # Filter by is_active
        ],
    }


@router.put("/programs/{program_id}")
async def update_program(
    program_id: int,
    update_data: ProgramUpdate,
    current_teacher: Teacher = Depends(get_current_teacher),
    db: Session = Depends(get_db),
):
    """更新課程資料"""
    program = (
        db.query(Program)
        .filter(Program.id == program_id, Program.teacher_id == current_teacher.id)
        .first()
    )

    if not program:
        raise HTTPException(status_code=404, detail="Program not found")

    if update_data.name is not None:
        program.name = update_data.name
    if update_data.description is not None:
        program.description = update_data.description
    if update_data.estimated_hours is not None:
        program.estimated_hours = update_data.estimated_hours

    db.commit()
    db.refresh(program)

    return {
        "id": program.id,
        "name": program.name,
        "description": program.description,
        "estimated_hours": program.estimated_hours,
    }


@router.delete("/programs/{program_id}")
async def delete_program(
    program_id: int,
    current_teacher: Teacher = Depends(get_current_teacher),
    db: Session = Depends(get_db),
):
    """刪除課程 - 使用軟刪除保護資料完整性"""
    from models import StudentAssignment, Content, Lesson

    program = (
        db.query(Program)
        .filter(Program.id == program_id, Program.teacher_id == current_teacher.id)
        .first()
    )

    if not program:
        raise HTTPException(status_code=404, detail="Program not found")

    # 檢查相關資料
    lesson_count = db.query(Lesson).filter(Lesson.program_id == program_id).count()
    content_count = (
        db.query(Content).join(Lesson).filter(Lesson.program_id == program_id).count()
    )
    assignment_count = (
        db.query(StudentAssignment)
        .join(Content)
        .join(Lesson)
        .filter(Lesson.program_id == program_id)
        .count()
    )

    # 軟刪除 - 保留資料以供日後參考
    program.is_active = False
    db.commit()

    return {
        "message": "Program successfully deactivated (soft delete)",
        "details": {
            "program_id": program_id,
            "program_name": program.name,
            "deactivated": True,
            "related_data": {
                "lessons": lesson_count,
                "contents": content_count,
                "assignments": assignment_count,
            },
            "note": "課程已停用但資料保留，可聯繫管理員恢復",
        },
    }


@router.post("/programs/{program_id}/lessons")
async def add_lesson(
    program_id: int,
    lesson_data: LessonCreate,
    current_teacher: Teacher = Depends(get_current_teacher),
    db: Session = Depends(get_db),
):
    """新增課程單元"""
    program = (
        db.query(Program)
        .filter(Program.id == program_id, Program.teacher_id == current_teacher.id)
        .first()
    )

    if not program:
        raise HTTPException(status_code=404, detail="Program not found")

    lesson = Lesson(
        program_id=program_id,
        name=lesson_data.name,
        description=lesson_data.description,
        order_index=lesson_data.order_index,
        estimated_minutes=lesson_data.estimated_minutes,
    )
    db.add(lesson)
    db.commit()
    db.refresh(lesson)

    return {
        "id": lesson.id,
        "name": lesson.name,
        "description": lesson.description,
        "order_index": lesson.order_index,
        "estimated_minutes": lesson.estimated_minutes,
    }


@router.put("/lessons/{lesson_id}")
async def update_lesson(
    lesson_id: int,
    lesson_data: LessonCreate,
    current_teacher: Teacher = Depends(get_current_teacher),
    db: Session = Depends(get_db),
):
    """更新課程單元"""
    # 驗證 lesson 屬於當前教師
    lesson = (
        db.query(Lesson)
        .join(Program)
        .filter(Lesson.id == lesson_id, Program.teacher_id == current_teacher.id)
        .first()
    )

    if not lesson:
        raise HTTPException(status_code=404, detail="Lesson not found")

    # 更新資料
    lesson.name = lesson_data.name
    lesson.description = lesson_data.description
    lesson.order_index = lesson_data.order_index
    lesson.estimated_minutes = lesson_data.estimated_minutes

    db.commit()
    db.refresh(lesson)

    return {
        "id": lesson.id,
        "name": lesson.name,
        "description": lesson.description,
        "order_index": lesson.order_index,
        "estimated_minutes": lesson.estimated_minutes,
    }


@router.delete("/lessons/{lesson_id}")
async def delete_lesson(
    lesson_id: int,
    current_teacher: Teacher = Depends(get_current_teacher),
    db: Session = Depends(get_db),
):
    """刪除課程單元 - 使用軟刪除保護資料完整性"""
    from models import StudentAssignment, Content

    # 驗證 lesson 屬於當前教師
    lesson = (
        db.query(Lesson)
        .join(Program)
        .filter(Lesson.id == lesson_id, Program.teacher_id == current_teacher.id)
        .first()
    )

    if not lesson:
        raise HTTPException(status_code=404, detail="Lesson not found")

    # 檢查相關資料
    content_count = (
        db.query(Content)
        .filter(Content.lesson_id == lesson_id, Content.is_active.is_(True))
        .count()
    )

    assignment_count = (
        db.query(StudentAssignment)
        .join(Content)
        .filter(Content.lesson_id == lesson_id)
        .count()
    )

    # 軟刪除 lesson
    lesson.is_active = False

    # 同時軟刪除相關的 contents
    db.query(Content).filter(Content.lesson_id == lesson_id).update(
        {"is_active": False}
    )

    db.commit()

    return {
        "message": "Lesson successfully deactivated (soft delete)",
        "details": {
            "lesson_id": lesson_id,
            "lesson_name": lesson.name,
            "deactivated": True,
            "related_data": {
                "contents": content_count,
                "assignments": assignment_count,
            },
            "note": "單元已停用但資料保留，可聯繫管理員恢復",
        },
    }


# ------------ Content CRUD ------------


class ContentCreate(BaseModel):
    type: str = "reading_assessment"
    title: str
    items: List[Dict[str, Any]]  # [{"text": "...", "translation": "..."}, ...]
    target_wpm: Optional[int] = 60
    target_accuracy: Optional[float] = 0.8
    order_index: int = 0
    level: Optional[str] = "A1"
    tags: Optional[List[str]] = []
    is_public: Optional[bool] = False


class ContentUpdate(BaseModel):
    title: Optional[str] = None
    items: Optional[List[Dict[str, Any]]] = None
    target_wpm: Optional[int] = None
    target_accuracy: Optional[float] = None
    time_limit_seconds: Optional[int] = None
    order_index: Optional[int] = None
    level: Optional[str] = None
    tags: Optional[List[str]] = None
    is_public: Optional[bool] = None


@router.get("/lessons/{lesson_id}/contents")
async def get_lesson_contents(
    lesson_id: int,
    current_teacher: Teacher = Depends(get_current_teacher),
    db: Session = Depends(get_db),
):
    """取得單元的內容列表"""
    # Verify the lesson belongs to the teacher
    lesson = (
        db.query(Lesson)
        .join(Program)
        .filter(Lesson.id == lesson_id, Program.teacher_id == current_teacher.id)
        .first()
    )

    if not lesson:
        raise HTTPException(status_code=404, detail="Lesson not found")

    contents = (
        db.query(Content)
        .filter(Content.lesson_id == lesson_id, Content.is_active.is_(True))
        .order_by(Content.order_index)
        .all()
    )

    return [
        {
            "id": content.id,
            "type": content.type.value if content.type else "reading_assessment",
            "title": content.title,
            "items": content.items or [],
            "target_wpm": content.target_wpm,
            "target_accuracy": content.target_accuracy,
            "order_index": content.order_index,
        }
        for content in contents
    ]


@router.post("/lessons/{lesson_id}/contents")
async def create_content(
    lesson_id: int,
    content_data: ContentCreate,
    current_teacher: Teacher = Depends(get_current_teacher),
    db: Session = Depends(get_db),
):
    """建立新內容"""
    # Verify the lesson belongs to the teacher
    lesson = (
        db.query(Lesson)
        .join(Program)
        .filter(Lesson.id == lesson_id, Program.teacher_id == current_teacher.id)
        .first()
    )

    if not lesson:
        raise HTTPException(status_code=404, detail="Lesson not found")

    content = Content(
        lesson_id=lesson_id,
        type=ContentType.READING_ASSESSMENT,  # Phase 1 only has this type
        title=content_data.title,
        items=content_data.items,
        target_wpm=content_data.target_wpm,
        target_accuracy=content_data.target_accuracy,
        order_index=content_data.order_index,
    )
    db.add(content)
    db.commit()
    db.refresh(content)

    return {
        "id": content.id,
        "type": content.type.value,
        "title": content.title,
        "items": content.items,
        "target_wpm": content.target_wpm,
        "target_accuracy": content.target_accuracy,
        "order_index": content.order_index,
        "level": content.level if hasattr(content, "level") else "A1",
        "tags": content.tags if hasattr(content, "tags") else [],
    }


@router.get("/contents/{content_id}")
async def get_content_detail(
    content_id: int,
    current_teacher: Teacher = Depends(get_current_teacher),
    db: Session = Depends(get_db),
):
    """獲取內容詳情"""
    # Verify the content belongs to the teacher
    content = (
        db.query(Content)
        .join(Lesson)
        .join(Program)
        .filter(Content.id == content_id, Program.teacher_id == current_teacher.id)
        .first()
    )

    if not content:
        raise HTTPException(status_code=404, detail="Content not found")

    return {
        "id": content.id,
        "type": content.type.value if content.type else "reading_assessment",
        "title": content.title,
        "items": content.items or [],
        "target_wpm": content.target_wpm,
        "target_accuracy": content.target_accuracy,
        "time_limit_seconds": content.time_limit_seconds,
        "order_index": content.order_index,
        "level": content.level if hasattr(content, "level") else "A1",
        "tags": content.tags if hasattr(content, "tags") else ["public"],
    }


@router.put("/contents/{content_id}")
async def update_content(
    content_id: int,
    update_data: ContentUpdate,
    current_teacher: Teacher = Depends(get_current_teacher),
    db: Session = Depends(get_db),
):
    """更新內容"""
    # Verify the content belongs to the teacher
    content = (
        db.query(Content)
        .join(Lesson)
        .join(Program)
        .filter(Content.id == content_id, Program.teacher_id == current_teacher.id)
        .first()
    )

    if not content:
        raise HTTPException(status_code=404, detail="Content not found")

    # 引入音檔管理器
    from services.audio_manager import get_audio_manager

    audio_manager = get_audio_manager()

    if update_data.title is not None:
        content.title = update_data.title
    if update_data.items is not None:
        # 處理音檔更新（刪除舊的）
        if content.items and update_data.items:
            old_items = content.items if isinstance(content.items, list) else []
            new_items = update_data.items

            # 建立新音檔 URL 的集合
            new_audio_urls = set()
            for item in new_items:
                if isinstance(item, dict) and "audio_url" in item and item["audio_url"]:
                    new_audio_urls.add(item["audio_url"])

            # 刪除不再使用的舊音檔
            for old_item in old_items:
                if isinstance(old_item, dict) and "audio_url" in old_item:
                    old_url = old_item["audio_url"]
                    if old_url and old_url not in new_audio_urls:
                        audio_manager.delete_old_audio(old_url)

        content.items = update_data.items
    if update_data.target_wpm is not None:
        content.target_wpm = update_data.target_wpm
    if update_data.target_accuracy is not None:
        content.target_accuracy = update_data.target_accuracy
    if update_data.time_limit_seconds is not None:
        content.time_limit_seconds = update_data.time_limit_seconds
    if update_data.order_index is not None:
        content.order_index = update_data.order_index
    if update_data.level is not None:
        content.level = update_data.level
    if update_data.tags is not None:
        content.tags = update_data.tags

    db.commit()
    db.refresh(content)

    return {
        "id": content.id,
        "type": content.type.value,
        "title": content.title,
        "items": content.items,
        "target_wpm": content.target_wpm,
        "target_accuracy": content.target_accuracy,
        "order_index": content.order_index,
        "level": content.level if hasattr(content, "level") else "A1",
        "tags": content.tags if hasattr(content, "tags") else [],
    }


@router.delete("/contents/{content_id}")
async def delete_content(
    content_id: int,
    current_teacher: Teacher = Depends(get_current_teacher),
    db: Session = Depends(get_db),
):
    """刪除內容（軟刪除）"""
    # Verify the content belongs to the teacher
    content = (
        db.query(Content)
        .join(Lesson)
        .join(Program)
        .filter(Content.id == content_id, Program.teacher_id == current_teacher.id)
        .first()
    )

    if not content:
        raise HTTPException(status_code=404, detail="Content not found")

    # 檢查是否有相關的作業
    from models import StudentAssignment

    assignment_count = (
        db.query(StudentAssignment)
        .filter(StudentAssignment.content_id == content_id)
        .count()
    )

    # 軟刪除
    content.is_active = False
    db.commit()

    return {
        "message": "Content deactivated successfully",
        "details": {
            "content_title": content.title,
            "deactivated": True,
            "related_data": {"assignments": assignment_count},
            "reason": "soft_delete",
            "note": "內容已停用但資料保留，相關作業仍可查看",
        },
    }


# ------------ Translation API ------------


class TranslateRequest(BaseModel):
    text: str
    target_lang: str = "zh-TW"


class BatchTranslateRequest(BaseModel):
    texts: List[str]
    target_lang: str = "zh-TW"


@router.post("/translate")
async def translate_text(
    request: TranslateRequest, current_teacher: Teacher = Depends(get_current_teacher)
):
    """翻譯單一文本"""
    try:
        translation = await translation_service.translate_text(
            request.text, request.target_lang
        )
        return {"original": request.text, "translation": translation}
    except Exception as e:
        print(f"Translation error: {e}")
        raise HTTPException(status_code=500, detail="Translation service error")


@router.post("/translate/batch")
async def batch_translate(
    request: BatchTranslateRequest,
    current_teacher: Teacher = Depends(get_current_teacher),
):
    """批次翻譯多個文本"""
    try:
        translations = await translation_service.batch_translate(
            request.texts, request.target_lang
        )
        return {"originals": request.texts, "translations": translations}
    except Exception as e:
        print(f"Batch translation error: {e}")
        raise HTTPException(status_code=500, detail="Translation service error")


# ============ TTS Endpoints ============
class TTSRequest(BaseModel):
    text: str
    voice: Optional[str] = "en-US-JennyNeural"
    rate: Optional[str] = "+0%"
    volume: Optional[str] = "+0%"


class BatchTTSRequest(BaseModel):
    texts: List[str]
    voice: Optional[str] = "en-US-JennyNeural"
    rate: Optional[str] = "+0%"
    volume: Optional[str] = "+0%"


@router.post("/tts")
async def generate_tts(
    request: TTSRequest, current_teacher: Teacher = Depends(get_current_teacher)
):
    """生成單一 TTS 音檔"""
    try:
        from services.tts import get_tts_service

        tts_service = get_tts_service()

        # 直接使用 await，因為 FastAPI 已經在異步環境中
        audio_url = await tts_service.generate_tts(
            text=request.text,
            voice=request.voice,
            rate=request.rate,
            volume=request.volume,
        )

        return {"audio_url": audio_url}
    except Exception as e:
        print(f"TTS error: {e}")
        raise HTTPException(status_code=500, detail="TTS generation failed")


@router.post("/tts/batch")
async def batch_generate_tts(
    request: BatchTTSRequest, current_teacher: Teacher = Depends(get_current_teacher)
):
    """批次生成 TTS 音檔"""
    try:
        from services.tts import get_tts_service

        tts_service = get_tts_service()

        # 直接使用 await，因為 FastAPI 已經在異步環境中
        audio_urls = await tts_service.batch_generate_tts(
            texts=request.texts,
            voice=request.voice,
            rate=request.rate,
            volume=request.volume,
        )

        return {"audio_urls": audio_urls}
    except Exception as e:
        print(f"Batch TTS error: {e}")
        raise HTTPException(status_code=500, detail="Batch TTS generation failed")


@router.get("/tts/voices")
async def get_tts_voices(
    language: str = "en", current_teacher: Teacher = Depends(get_current_teacher)
):
    """取得可用的 TTS 語音列表"""
    try:
        from services.tts import get_tts_service

        tts_service = get_tts_service()

        # 直接使用 await，因為 FastAPI 已經在異步環境中
        voices = await tts_service.get_available_voices(language)

        return {"voices": voices}
    except Exception as e:
        print(f"Get voices error: {e}")
        raise HTTPException(status_code=500, detail="Failed to get voices")


# ============ Audio Upload Endpoints ============
@router.post("/upload/audio")
async def upload_audio(
    file: UploadFile = File(...),
    duration: int = Form(30),
    content_id: Optional[int] = Form(None),
    item_index: Optional[int] = Form(None),
    current_teacher: Teacher = Depends(get_current_teacher),
    db: Session = Depends(get_db),
):
    """上傳錄音檔案

    Args:
        file: 音檔檔案
        duration: 錄音長度（秒）
        content_id: 內容 ID（用於識別要替換的音檔）
        item_index: 項目索引（用於識別是哪個項目的音檔）
    """
    try:
        from services.audio_upload import get_audio_upload_service
        from services.audio_manager import get_audio_manager

        audio_service = get_audio_upload_service()
        audio_manager = get_audio_manager()

        # 如果提供了 content_id 和 item_index，先刪除舊音檔
        if content_id and item_index is not None:
            content = (
                db.query(Content)
                .filter(
                    Content.id == content_id,
                    Content.lesson.has(
                        Lesson.program.has(Program.teacher_id == current_teacher.id)
                    ),
                )
                .first()
            )

            if content and content.items and item_index < len(content.items):
                old_audio_url = content.items[item_index].get("audio_url")
                if old_audio_url:
                    # 刪除舊音檔
                    audio_manager.delete_old_audio(old_audio_url)

        # 上傳新音檔（包含 content_id 和 item_index 在檔名中）
        audio_url = await audio_service.upload_audio(
            file, duration, content_id=content_id, item_index=item_index
        )

        return {"audio_url": audio_url}
    except HTTPException as e:
        raise e
    except Exception as e:
        print(f"Audio upload error: {e}")
        raise HTTPException(status_code=500, detail="Audio upload failed")<|MERGE_RESOLUTION|>--- conflicted
+++ resolved
@@ -18,10 +18,7 @@
 from auth import verify_token, get_password_hash
 from typing import List, Optional, Dict, Any  # noqa: F401
 from datetime import date  # noqa: F401
-<<<<<<< HEAD
 from services.translation import translation_service
-=======
->>>>>>> a01aafdb
 
 router = APIRouter(prefix="/api/teachers", tags=["teachers"])
 oauth2_scheme = OAuth2PasswordBearer(tokenUrl="/api/auth/teacher/login")
@@ -204,26 +201,22 @@
             "level": classroom.level.value if classroom.level else "A1",
             "student_count": len([s for s in classroom.students if s.is_active]),
             "program_count": program_count_map.get(classroom.id, 0),  # Efficient lookup
-            "created_at": (
-                classroom.created_at.isoformat() if classroom.created_at else None
-            ),
+            "created_at": classroom.created_at.isoformat()
+            if classroom.created_at
+            else None,
             "students": [
                 {
                     "id": cs.student.id,
                     "name": cs.student.name,
                     "email": cs.student.email,
                     "student_id": cs.student.student_id,
-                    "birthdate": (
-                        cs.student.birthdate.isoformat()
-                        if cs.student.birthdate
-                        else None
-                    ),
+                    "birthdate": cs.student.birthdate.isoformat()
+                    if cs.student.birthdate
+                    else None,
                     "password_changed": cs.student.password_changed,
-                    "last_login": (
-                        cs.student.last_login.isoformat()
-                        if cs.student.last_login
-                        else None
-                    ),
+                    "last_login": cs.student.last_login.isoformat()
+                    if cs.student.last_login
+                    else None,
                     "phone": "",  # Privacy: don't expose phone numbers in list
                     "status": "active" if cs.student.is_active else "inactive",
                 }
@@ -268,19 +261,19 @@
                 "classroom_name": program.classroom.name,
                 "estimated_hours": program.estimated_hours,
                 "is_active": program.is_active,
-                "created_at": (
-                    program.created_at.isoformat() if program.created_at else None
-                ),
+                "created_at": program.created_at.isoformat()
+                if program.created_at
+                else None,
                 "lesson_count": len(
                     [lesson for lesson in program.lessons if lesson.is_active]
                 ),  # Count only active lessons
                 "student_count": student_count,  # Real student count
-                "status": (
-                    "active" if program.is_active else "archived"
-                ),  # Real status based on is_active
-                "order_index": (
-                    program.order_index if hasattr(program, "order_index") else 1
-                ),
+                "status": "active"
+                if program.is_active
+                else "archived",  # Real status based on is_active
+                "order_index": program.order_index
+                if hasattr(program, "order_index")
+                else 1,
             }
         )
 
@@ -518,17 +511,17 @@
                 "name": student.name,
                 "email": student.email,
                 "student_id": student.student_id,
-                "birthdate": (
-                    student.birthdate.isoformat() if student.birthdate else None
-                ),
+                "birthdate": student.birthdate.isoformat()
+                if student.birthdate
+                else None,
                 "phone": getattr(student, "phone", ""),
                 "password_changed": student.password_changed,
-                "last_login": (
-                    student.last_login.isoformat() if student.last_login else None
-                ),
+                "last_login": student.last_login.isoformat()
+                if student.last_login
+                else None,
                 "status": "active" if student.is_active else "inactive",
                 "classroom_id": classroom_info["id"] if classroom_info else None,
-                "classroom_name": (classroom_info["name"] if classroom_info else "未分配"),
+                "classroom_name": classroom_info["name"] if classroom_info else "未分配",
             }
         )
 
@@ -1137,9 +1130,9 @@
                 "contents": [
                     {
                         "id": content.id,
-                        "type": (
-                            content.type.value if content.type else "reading_assessment"
-                        ),
+                        "type": content.type.value
+                        if content.type
+                        else "reading_assessment",
                         "title": content.title,
                         "items": content.items or [],  # Include actual items
                         "items_count": len(content.items) if content.items else 0,
