"""
取消指派作業 API
Unassign students from assignments with progress protection
"""

from fastapi import APIRouter, Depends, HTTPException
from sqlalchemy.orm import Session
<<<<<<< HEAD
=======
from sqlalchemy import and_
>>>>>>> a01aafdb
from typing import List, Optional  # noqa: F401
from datetime import datetime, timezone  # noqa: F401
from pydantic import BaseModel

from database import get_db
from models import (
    Teacher,
    Student,
    Assignment,
    StudentAssignment,
    AssignmentStatus,
    StudentContentProgress,
)
from routers.auth import get_current_user

router = APIRouter(prefix="/api/teachers", tags=["unassign"])


class UnassignRequest(BaseModel):
    """取消指派請求"""

    student_ids: List[int]
    force: bool = False  # 強制取消（即使學生已開始）


class UnassignResponse(BaseModel):
    """取消指派回應"""

    success: bool
    unassigned: List[int]  # 成功取消的學生 IDs
    protected: List[dict]  # 受保護的學生（已開始或完成）
    message: str


@router.post("/assignments/{assignment_id}/unassign")
async def unassign_students(
    assignment_id: int,
    request: UnassignRequest,
    db: Session = Depends(get_db),
    current_user=Depends(get_current_user),
):
    """
    取消指派學生

    規則：
    1. NOT_STARTED: 直接取消
    2. IN_PROGRESS: 需要 force=True 才能取消
    3. SUBMITTED/COMPLETED: 不允許取消（除非是系統管理員）
    """

    # 驗證教師身份
    if not isinstance(current_user, Teacher):
        raise HTTPException(
            status_code=403, detail="Only teachers can unassign students"
        )

    # 驗證作業存在且屬於當前教師
    assignment = (
        db.query(Assignment)
        .filter(
            Assignment.id == assignment_id,
            Assignment.teacher_id == current_user.id,
            Assignment.is_active.is_(True),
        )
        .first()
    )

    if not assignment:
        raise HTTPException(
            status_code=404, detail="Assignment not found or you don't have permission"
        )

    unassigned = []
    protected = []

    for student_id in request.student_ids:
        # 查找學生作業記錄
        student_assignment = (
            db.query(StudentAssignment)
            .filter(
                StudentAssignment.assignment_id == assignment_id,
                StudentAssignment.student_id == student_id,
                StudentAssignment.is_active.is_(True),
            )
            .first()
        )

        if not student_assignment:
            continue  # 學生本來就沒有被指派

        # 取得學生資訊
        student = db.query(Student).filter(Student.id == student_id).first()
        student_name = student.name if student else f"Student {student_id}"

        # 檢查作業狀態
        if student_assignment.status == AssignmentStatus.NOT_STARTED:
            # 未開始 - 可以直接取消
            # 先刪除相關的內容進度記錄
            db.query(StudentContentProgress).filter(
                StudentContentProgress.student_assignment_id == student_assignment.id
            ).delete()

            # 刪除作業記錄
            db.delete(student_assignment)
            unassigned.append(student_id)

        elif student_assignment.status == AssignmentStatus.IN_PROGRESS:
            # 進行中 - 需要強制標記
            if request.force:
                # 軟刪除：保留記錄但標記為非活躍
                student_assignment.is_active = False
                student_assignment.updated_at = datetime.now(timezone.utc)
                # 可選：加入取消原因
                # student_assignment.cancel_reason = "Teacher unassigned"
                unassigned.append(student_id)
            else:
                protected.append(
                    {
                        "student_id": student_id,
                        "student_name": student_name,
                        "status": student_assignment.status.value,
                        "reason": "學生已開始作業，需要確認才能取消",
                    }
                )

        elif student_assignment.status in [
            AssignmentStatus.SUBMITTED,
            AssignmentStatus.GRADED,
        ]:
            # 已提交或完成 - 不允許取消
            protected.append(
                {
                    "student_id": student_id,
                    "student_name": student_name,
                    "status": student_assignment.status.value,
                    "reason": "學生已完成作業，無法取消指派",
                }
            )
        else:
            # OVERDUE 或其他狀態 - 根據需求處理
            if request.force:
                student_assignment.is_active = False
                student_assignment.updated_at = datetime.now(timezone.utc)
                unassigned.append(student_id)
            else:
                protected.append(
                    {
                        "student_id": student_id,
                        "student_name": student_name,
                        "status": student_assignment.status.value,
                        "reason": "作業狀態需要確認",
                    }
                )

    # 提交變更
    db.commit()

    # 準備回應訊息
    message = f"成功取消 {len(unassigned)} 位學生的指派"
    if protected:
        message += f"，{len(protected)} 位學生因已有進度而受保護"

    return UnassignResponse(
        success=True, unassigned=unassigned, protected=protected, message=message
    )


@router.get("/assignments/{assignment_id}/unassign-preview")
async def preview_unassign(
    assignment_id: int,
    student_ids: str,  # Comma-separated list
    db: Session = Depends(get_db),
    current_user=Depends(get_current_user),
):
    """
    預覽取消指派的影響
    顯示哪些學生可以取消，哪些需要確認
    """

    if not isinstance(current_user, Teacher):
        raise HTTPException(
            status_code=403, detail="Only teachers can preview unassign"
        )

    # 解析學生 IDs
    try:
        student_id_list = [int(id.strip()) for id in student_ids.split(",")]
    except ValueError:
        raise HTTPException(status_code=400, detail="Invalid student IDs format")

    # 驗證作業
    assignment = (
        db.query(Assignment)
        .filter(
            Assignment.id == assignment_id,
            Assignment.teacher_id == current_user.id,
            Assignment.is_active.is_(True),
        )
        .first()
    )

    if not assignment:
        raise HTTPException(status_code=404, detail="Assignment not found")

    preview = {
        "can_unassign": [],  # 可以直接取消的
        "need_confirmation": [],  # 需要確認的
        "cannot_unassign": [],  # 不能取消的
    }

    for student_id in student_id_list:
        student_assignment = (
            db.query(StudentAssignment)
            .filter(
                StudentAssignment.assignment_id == assignment_id,
                StudentAssignment.student_id == student_id,
                StudentAssignment.is_active.is_(True),
            )
            .first()
        )

        if not student_assignment:
            continue

        student = db.query(Student).filter(Student.id == student_id).first()
        student_info = {
            "student_id": student_id,
            "student_name": student.name if student else f"Student {student_id}",
            "status": student_assignment.status.value,
            "started_at": (
                student_assignment.started_at.isoformat()
                if student_assignment.started_at
                else None
            ),
            "submitted_at": (
                student_assignment.submitted_at.isoformat()
                if student_assignment.submitted_at
                else None
            ),
        }

        if student_assignment.status == AssignmentStatus.NOT_STARTED:
            preview["can_unassign"].append(student_info)
        elif student_assignment.status == AssignmentStatus.IN_PROGRESS:
            # 計算進度
            progress_count = (
                db.query(StudentContentProgress)
                .filter(
                    StudentContentProgress.student_assignment_id
                    == student_assignment.id,
                    StudentContentProgress.status != AssignmentStatus.NOT_STARTED,
                )
                .count()
            )
            student_info["progress_count"] = progress_count
            preview["need_confirmation"].append(student_info)
        else:
            preview["cannot_unassign"].append(student_info)

    return preview<|MERGE_RESOLUTION|>--- conflicted
+++ resolved
@@ -5,10 +5,6 @@
 
 from fastapi import APIRouter, Depends, HTTPException
 from sqlalchemy.orm import Session
-<<<<<<< HEAD
-=======
-from sqlalchemy import and_
->>>>>>> a01aafdb
 from typing import List, Optional  # noqa: F401
 from datetime import datetime, timezone  # noqa: F401
 from pydantic import BaseModel
@@ -238,16 +234,12 @@
             "student_id": student_id,
             "student_name": student.name if student else f"Student {student_id}",
             "status": student_assignment.status.value,
-            "started_at": (
-                student_assignment.started_at.isoformat()
-                if student_assignment.started_at
-                else None
-            ),
-            "submitted_at": (
-                student_assignment.submitted_at.isoformat()
-                if student_assignment.submitted_at
-                else None
-            ),
+            "started_at": student_assignment.started_at.isoformat()
+            if student_assignment.started_at
+            else None,
+            "submitted_at": student_assignment.submitted_at.isoformat()
+            if student_assignment.submitted_at
+            else None,
         }
 
         if student_assignment.status == AssignmentStatus.NOT_STARTED:
