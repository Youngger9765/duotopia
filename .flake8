[flake8]
max-line-length = 120
ignore = E203, W503
exclude =
    .git,
    __pycache__,
    .venv,
    venv,
    build,
    dist,
    *.egg-info,
    migrations,
    .pytest_cache,
    node_modules,
<<<<<<< HEAD
    backend/scripts
=======
    backend/scripts/migrate_assignments_to_copy.py,
    backend/alembic/versions.backup
>>>>>>> ceac9cc4

# Per-file ignores for test files (業界最佳實踐)
per-file-ignores =
    # Test files often have unused imports for fixtures and test data setup, and may have E402 for SQLite pragma setup
    backend/tests/*/test_*.py: F401, F841, E402
    backend/tests/*/*/test_*.py: F401, F841, E402
    backend/tests/*/*/*/test_*.py: F401, F841, E402
    backend/scripts/test_*.py: F401
    # conftest.py imports fixtures that are auto-discovered by pytest
    backend/tests/conftest.py: E402
    # Alembic env.py needs sys.path manipulation before imports
    backend/alembic/env.py: E402
    # Test files with specific issues
    backend/tests/integration/auth/test_auth_comprehensive.py: F401, F811
    backend/tests/integration/api/test_manual_grading.py: E501
    # Test files with SQLite pragma setup (E402)
    tests/integration/api/test_assignment_bulk_operations.py: E402
    tests/integration/api/test_assignment_content_copy_mechanism.py: E402
    tests/integration/api/test_assignment_permission_filtering.py: E402
    tests/integration/api/test_student_assignment_end_to_end.py: E402<|MERGE_RESOLUTION|>--- conflicted
+++ resolved
@@ -12,12 +12,8 @@
     migrations,
     .pytest_cache,
     node_modules,
-<<<<<<< HEAD
-    backend/scripts
-=======
-    backend/scripts/migrate_assignments_to_copy.py,
+    backend/scripts,
     backend/alembic/versions.backup
->>>>>>> ceac9cc4
 
 # Per-file ignores for test files (業界最佳實踐)
 per-file-ignores =
