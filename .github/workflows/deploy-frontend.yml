name: Deploy Frontend (Cloud Run)

# 🎯 NEW STRATEGY: Deploy to Cloud Run for staging/other branches
# 📝 Main branch → VM (see deploy-vm-prod.yml)
# 📝 Staging/other branches → Cloud Run (this workflow)

on:
  workflow_dispatch:  # 手動觸發
  push:
<<<<<<< HEAD
    branches: [ main, staging, develop ]
=======
    branches:
      - staging
      # Exclude main branch (uses VM deployment instead)
    branches-ignore:
      - main
>>>>>>> 5fe7b6ae
    paths:
      # 前端相關檔案
      - 'frontend/**'
      - '!frontend/**/*.md'
      - '!frontend/tests/**'
      - '!frontend/**/*.test.ts'
      - '!frontend/**/*.test.tsx'
      - '!frontend/**/*.spec.ts'
      - '!frontend/**/*.spec.tsx'
      - 'package*.json'
      - 'tsconfig*.json'
      - '.eslintrc*'
      - '.prettierrc*'
      - '.github/workflows/deploy-frontend.yml'

env:
  PROJECT_ID: duotopia-472708
  REGION: asia-east1
  REPOSITORY: duotopia-repo

jobs:
  test-frontend:
    name: 🧪 Test Frontend
    runs-on: ubuntu-latest
    steps:
    - uses: actions/checkout@v4

    - name: Setup Node.js
      uses: actions/setup-node@v4
      with:
        node-version: '18'
        cache: 'npm'
        cache-dependency-path: frontend/package-lock.json

    - name: Cache node modules
      uses: actions/cache@v3
      with:
        path: ~/.npm
        key: ${{ runner.os }}-node-${{ hashFiles('**/package-lock.json') }}
        restore-keys: |
          ${{ runner.os }}-node-

    - name: Install frontend dependencies
      working-directory: ./frontend
      run: |
        npm config set registry https://registry.npmmirror.com
        npm ci --prefer-offline --no-audit

    - name: Run Prettier formatting check
      working-directory: ./frontend
      run: |
        echo "Checking code formatting with Prettier..."
        npx prettier --check src || (echo "❌ Prettier formatting check failed. Run 'npx prettier --write frontend/src' locally to fix." && exit 1)

    - name: Run frontend type check
      working-directory: ./frontend
      run: |
        echo "Running TypeScript type check..."
        npx tsc --noEmit || echo "TypeScript check completed with warnings"

    - name: Run ESLint check
      working-directory: ./frontend
      run: |
        echo "Running ESLint..."
        npm run lint:ci

    - name: Run API Testing Framework
      working-directory: ./frontend
      run: |
        echo "🚀 Running comprehensive API tests..."
        echo "📊 Testing API contracts, health checks, and error handling..."
        npm run test:replace-e2e
        echo "✅ API testing complete!"

    - name: Build frontend (test build)
      working-directory: ./frontend
      run: npm run build

  deploy-frontend:
    name: 🚀 Deploy Frontend
    needs: test-frontend
    runs-on: ubuntu-latest
    steps:
    - uses: actions/checkout@v4

    - name: Set Environment Variables
      id: env_vars
      run: |
        # This workflow should NOT run on main branch (VM deployment instead)
        if [[ "${{ github.ref }}" == "refs/heads/main" ]]; then
<<<<<<< HEAD
          echo "ENV_NAME=production" >> $GITHUB_OUTPUT
          echo "FRONTEND_SERVICE=${{ secrets.PRODUCTION_FRONTEND_SERVICE }}" >> $GITHUB_OUTPUT
          echo "BACKEND_SERVICE=${{ secrets.PRODUCTION_BACKEND_SERVICE }}" >> $GITHUB_OUTPUT
          echo "🚀 Deploying to PRODUCTION"
        elif [[ "${{ github.ref }}" == "refs/heads/develop" ]]; then
          echo "ENV_NAME=develop" >> $GITHUB_OUTPUT
          echo "FRONTEND_SERVICE=${{ secrets.DEVELOP_FRONTEND_SERVICE }}" >> $GITHUB_OUTPUT
          echo "BACKEND_SERVICE=${{ secrets.DEVELOP_BACKEND_SERVICE }}" >> $GITHUB_OUTPUT
          echo "🔧 Deploying to DEVELOP"
        else
          echo "ENV_NAME=staging" >> $GITHUB_OUTPUT
          echo "FRONTEND_SERVICE=${{ secrets.STAGING_FRONTEND_SERVICE }}" >> $GITHUB_OUTPUT
          echo "BACKEND_SERVICE=${{ secrets.STAGING_BACKEND_SERVICE }}" >> $GITHUB_OUTPUT
          echo "🧪 Deploying to STAGING"
=======
          echo "❌ ERROR: This workflow should not run on main branch!"
          echo "Main branch uses VM deployment (deploy-vm-prod.yml)"
          exit 1
>>>>>>> 5fe7b6ae
        fi

        # Default to staging for all non-main branches
        echo "ENV_NAME=staging" >> $GITHUB_OUTPUT
        echo "FRONTEND_SERVICE=${{ secrets.STAGING_FRONTEND_SERVICE }}" >> $GITHUB_OUTPUT
        echo "BACKEND_SERVICE=${{ secrets.STAGING_BACKEND_SERVICE }}" >> $GITHUB_OUTPUT
        echo "🧪 Deploying to STAGING (Cloud Run)"

    - name: Authenticate to Google Cloud
      uses: google-github-actions/auth@v2
      with:
        credentials_json: ${{ secrets.GCP_SA_KEY }}

    - name: Set up Cloud SDK
      uses: google-github-actions/setup-gcloud@v2

    - name: Configure Docker for Artifact Registry
      run: |
        gcloud auth configure-docker $REGION-docker.pkg.dev

    # No cache clearing needed for staging (only production needed this)

    - name: Get backend URL
      id: backend_url
      run: |
        # 獲取後端服務的實際 URL (staging only)
        BACKEND_URL=$(gcloud run services describe ${{ steps.env_vars.outputs.BACKEND_SERVICE }} \
          --platform managed \
          --region $REGION \
          --format 'value(status.url)' 2>/dev/null || echo "")

        if [ -z "$BACKEND_URL" ]; then
          echo "⚠️ Backend service not found, using fallback URL"
<<<<<<< HEAD
          if [[ "${{ github.ref }}" == "refs/heads/main" ]]; then
            BACKEND_URL="${{ secrets.PRODUCTION_BACKEND_URL }}"
          elif [[ "${{ github.ref }}" == "refs/heads/develop" ]]; then
            BACKEND_URL="${{ secrets.DEVELOP_BACKEND_URL }}"
          else
            BACKEND_URL="${{ secrets.STAGING_BACKEND_URL }}"
          fi
=======
          BACKEND_URL="${{ secrets.STAGING_BACKEND_URL }}"
>>>>>>> 5fe7b6ae
        fi

        echo "BACKEND_URL=$BACKEND_URL" >> $GITHUB_OUTPUT
        echo "🌐 Using backend URL: $BACKEND_URL"

    - name: Create .env file
      working-directory: ./frontend
      run: |
        echo "VITE_API_URL=${{ steps.backend_url.outputs.BACKEND_URL }}" > .env
        echo "VITE_ENVIRONMENT=${{ steps.env_vars.outputs.ENV_NAME }}" >> .env
        echo "Created .env with:"
        cat .env

    - name: Build and push frontend image
      working-directory: ./frontend
      run: |
        echo "Building frontend with API URL: ${{ steps.backend_url.outputs.BACKEND_URL }}"

        # Staging always uses Dockerfile.staging
        DOCKERFILE="Dockerfile.staging"

        # TapPay build args - Staging uses production TapPay for real payments
        TAPPAY_SERVER_TYPE="production"
        TAPPAY_PRODUCTION_APP_ID="${{ secrets.TAPPAY_PRODUCTION_APP_ID }}"
        TAPPAY_PRODUCTION_APP_KEY="${{ secrets.TAPPAY_PRODUCTION_APP_KEY }}"

        docker build -f $DOCKERFILE \
          --build-arg VITE_API_URL=${{ steps.backend_url.outputs.BACKEND_URL }} \
          --build-arg VITE_ENVIRONMENT=${{ steps.env_vars.outputs.ENV_NAME }} \
          --build-arg VITE_TAPPAY_SERVER_TYPE=$TAPPAY_SERVER_TYPE \
          --build-arg VITE_TAPPAY_PRODUCTION_APP_ID=$TAPPAY_PRODUCTION_APP_ID \
          --build-arg VITE_TAPPAY_PRODUCTION_APP_KEY=$TAPPAY_PRODUCTION_APP_KEY \
          -t $REGION-docker.pkg.dev/$PROJECT_ID/$REPOSITORY/${{ steps.env_vars.outputs.FRONTEND_SERVICE }}:$GITHUB_SHA .

        docker push $REGION-docker.pkg.dev/$PROJECT_ID/$REPOSITORY/${{ steps.env_vars.outputs.FRONTEND_SERVICE }}:$GITHUB_SHA

    - name: Deploy frontend to Cloud Run
      run: |
<<<<<<< HEAD
        # 💰 成本優化：所有環境使用較小機器配置
        MIN_INSTANCES=0      # Scale-to-Zero 最大化節省成本
        MEMORY="256Mi"
        CPU="500m"           # 0.5 CPU
        CONCURRENCY=1        # CPU < 1 時必須設為 1
=======
        # 💰 成本優化：Staging 環境最小化成本
        MIN_INSTANCES=0  # Scale-to-Zero 最大化節省成本
        MEMORY="256Mi"
        CPU="500m"       # 0.5 CPU
        CONCURRENCY=1    # CPU < 1 時必須設為 1
        MAX_INSTANCES=1  # Staging 流量低，降為 1 節省成本
>>>>>>> 5fe7b6ae

        gcloud run deploy ${{ steps.env_vars.outputs.FRONTEND_SERVICE }} \
          --image $REGION-docker.pkg.dev/$PROJECT_ID/$REPOSITORY/${{ steps.env_vars.outputs.FRONTEND_SERVICE }}:$GITHUB_SHA \
          --platform managed \
          --region $REGION \
          --allow-unauthenticated \
          --port 80 \
          --memory $MEMORY \
          --cpu $CPU \
          --max-instances $MAX_INSTANCES \
          --min-instances $MIN_INSTANCES \
          --cpu-throttling \
          --concurrency $CONCURRENCY \
          --no-cpu-boost \
          --set-env-vars BACKEND_URL=${{ steps.backend_url.outputs.BACKEND_URL }}

    - name: 🧹 Cleanup Old Frontend Images
      run: |
        echo "🔍 Cleaning up old frontend container images..."
        KEEP_COUNT=2
        FRONTEND_IMAGES=$(gcloud artifacts docker images list \
          $REGION-docker.pkg.dev/$PROJECT_ID/$REPOSITORY/${{ steps.env_vars.outputs.FRONTEND_SERVICE }} \
          --format="value(version)" \
          --sort-by="~UPDATE_TIME" 2>/dev/null || echo "")

        if [ ! -z "$FRONTEND_IMAGES" ]; then
          TOTAL=$(echo "$FRONTEND_IMAGES" | wc -l | xargs)
          echo "  Found $TOTAL frontend images (keeping $KEEP_COUNT)"
          if [ $TOTAL -gt $KEEP_COUNT ]; then
            TO_DELETE=$(echo "$FRONTEND_IMAGES" | tail -n +$((KEEP_COUNT + 1)))
            DELETE_COUNT=$(echo "$TO_DELETE" | wc -l | xargs)
            echo "  Deleting $DELETE_COUNT old frontend images..."
            echo "$TO_DELETE" | while read DIGEST; do
              echo "    Deleting: $DIGEST"
              gcloud artifacts docker images delete \
                "$REGION-docker.pkg.dev/$PROJECT_ID/$REPOSITORY/${{ steps.env_vars.outputs.FRONTEND_SERVICE }}@${DIGEST}" \
                --quiet --delete-tags 2>/dev/null || echo "    Failed to delete (may be in use)"
            done
          fi
        fi

    - name: Health check
      run: |
        FRONTEND_URL=$(gcloud run services describe ${{ steps.env_vars.outputs.FRONTEND_SERVICE }} \
          --platform managed \
          --region $REGION \
          --format 'value(status.url)')

        echo "🔍 Checking frontend health at $FRONTEND_URL"

        for i in {1..5}; do
          if curl -f "$FRONTEND_URL" --max-time 10; then
            echo "✅ Frontend is healthy!"
            break
          else
            echo "⏳ Waiting for frontend to be ready (attempt $i/5)..."
            sleep 10
          fi
        done

    - name: 🔍 Deployment Verification
      run: |
        echo "🔍 Verifying frontend deployment success..."

        # 1️⃣ Cloud Run 部署確認
        echo "📦 Checking Cloud Run revision..."
        LATEST_REVISION=$(gcloud run revisions list \
          --service ${{ steps.env_vars.outputs.FRONTEND_SERVICE }} \
          --platform managed \
          --region $REGION \
          --limit 1 \
          --format 'value(metadata.name)')

        CREATION_TIME=$(gcloud run revisions describe $LATEST_REVISION \
          --platform managed \
          --region $REGION \
          --format 'value(metadata.creationTimestamp)')

        echo "✅ Latest revision: $LATEST_REVISION"
        echo "✅ Created at: $CREATION_TIME"

        # 2️⃣ 前端頁面檢查
        echo "🌐 Checking frontend page..."
        FRONTEND_URL=$(gcloud run services describe ${{ steps.env_vars.outputs.FRONTEND_SERVICE }} \
          --platform managed \
          --region $REGION \
          --format 'value(status.url)')

        # 檢查 HTML 是否正確載入
        HTML_RESPONSE=$(curl -s "$FRONTEND_URL" || echo "ERROR")
        if echo "$HTML_RESPONSE" | grep -q "<title>Duotopia"; then
          echo "✅ Frontend page loads correctly"
          echo "✅ Found Duotopia title"
        else
          echo "❌ Frontend page failed to load properly"
          echo "Response: $HTML_RESPONSE"
          exit 1
        fi

        # 3️⃣ API 連接驗證
        echo "🔗 Verifying backend connection..."
        if echo "$HTML_RESPONSE" | grep -q "assets/index-"; then
          echo "✅ Frontend assets compiled correctly"
        else
          echo "⚠️ Frontend assets may not be properly compiled"
        fi

        # 檢查是否使用正確的後端 URL
        echo "🔧 Backend URL configured: ${{ steps.backend_url.outputs.BACKEND_URL }}"

    - name: Deployment Summary
      run: |
        echo "🎉 Frontend deployment completed and verified!"
        echo "📦 Environment: ${{ steps.env_vars.outputs.ENV_NAME }}"
        echo "🏷️ Version: ${{ github.sha }}"
        FRONTEND_URL=$(gcloud run services describe ${{ steps.env_vars.outputs.FRONTEND_SERVICE }} \
          --platform managed \
          --region $REGION \
          --format 'value(status.url)')
        echo "🌐 Frontend URL: $FRONTEND_URL"
        echo "🔗 Backend URL: ${{ steps.backend_url.outputs.BACKEND_URL }}"<|MERGE_RESOLUTION|>--- conflicted
+++ resolved
@@ -7,15 +7,12 @@
 on:
   workflow_dispatch:  # 手動觸發
   push:
-<<<<<<< HEAD
-    branches: [ main, staging, develop ]
-=======
     branches:
       - staging
-      # Exclude main branch (uses VM deployment instead)
+      - develop
+    # Exclude main branch (uses VM deployment instead)
     branches-ignore:
       - main
->>>>>>> 5fe7b6ae
     paths:
       # 前端相關檔案
       - 'frontend/**'
@@ -106,11 +103,9 @@
       run: |
         # This workflow should NOT run on main branch (VM deployment instead)
         if [[ "${{ github.ref }}" == "refs/heads/main" ]]; then
-<<<<<<< HEAD
-          echo "ENV_NAME=production" >> $GITHUB_OUTPUT
-          echo "FRONTEND_SERVICE=${{ secrets.PRODUCTION_FRONTEND_SERVICE }}" >> $GITHUB_OUTPUT
-          echo "BACKEND_SERVICE=${{ secrets.PRODUCTION_BACKEND_SERVICE }}" >> $GITHUB_OUTPUT
-          echo "🚀 Deploying to PRODUCTION"
+          echo "❌ ERROR: This workflow should not run on main branch!"
+          echo "Main branch uses VM deployment (deploy-vm-prod.yml)"
+          exit 1
         elif [[ "${{ github.ref }}" == "refs/heads/develop" ]]; then
           echo "ENV_NAME=develop" >> $GITHUB_OUTPUT
           echo "FRONTEND_SERVICE=${{ secrets.DEVELOP_FRONTEND_SERVICE }}" >> $GITHUB_OUTPUT
@@ -121,18 +116,7 @@
           echo "FRONTEND_SERVICE=${{ secrets.STAGING_FRONTEND_SERVICE }}" >> $GITHUB_OUTPUT
           echo "BACKEND_SERVICE=${{ secrets.STAGING_BACKEND_SERVICE }}" >> $GITHUB_OUTPUT
           echo "🧪 Deploying to STAGING"
-=======
-          echo "❌ ERROR: This workflow should not run on main branch!"
-          echo "Main branch uses VM deployment (deploy-vm-prod.yml)"
-          exit 1
->>>>>>> 5fe7b6ae
-        fi
-
-        # Default to staging for all non-main branches
-        echo "ENV_NAME=staging" >> $GITHUB_OUTPUT
-        echo "FRONTEND_SERVICE=${{ secrets.STAGING_FRONTEND_SERVICE }}" >> $GITHUB_OUTPUT
-        echo "BACKEND_SERVICE=${{ secrets.STAGING_BACKEND_SERVICE }}" >> $GITHUB_OUTPUT
-        echo "🧪 Deploying to STAGING (Cloud Run)"
+        fi
 
     - name: Authenticate to Google Cloud
       uses: google-github-actions/auth@v2
@@ -159,17 +143,11 @@
 
         if [ -z "$BACKEND_URL" ]; then
           echo "⚠️ Backend service not found, using fallback URL"
-<<<<<<< HEAD
-          if [[ "${{ github.ref }}" == "refs/heads/main" ]]; then
-            BACKEND_URL="${{ secrets.PRODUCTION_BACKEND_URL }}"
-          elif [[ "${{ github.ref }}" == "refs/heads/develop" ]]; then
+          if [[ "${{ github.ref }}" == "refs/heads/develop" ]]; then
             BACKEND_URL="${{ secrets.DEVELOP_BACKEND_URL }}"
           else
             BACKEND_URL="${{ secrets.STAGING_BACKEND_URL }}"
           fi
-=======
-          BACKEND_URL="${{ secrets.STAGING_BACKEND_URL }}"
->>>>>>> 5fe7b6ae
         fi
 
         echo "BACKEND_URL=$BACKEND_URL" >> $GITHUB_OUTPUT
@@ -208,20 +186,12 @@
 
     - name: Deploy frontend to Cloud Run
       run: |
-<<<<<<< HEAD
-        # 💰 成本優化：所有環境使用較小機器配置
+        # 💰 成本優化：Staging/Develop 環境最小化成本
         MIN_INSTANCES=0      # Scale-to-Zero 最大化節省成本
         MEMORY="256Mi"
         CPU="500m"           # 0.5 CPU
         CONCURRENCY=1        # CPU < 1 時必須設為 1
-=======
-        # 💰 成本優化：Staging 環境最小化成本
-        MIN_INSTANCES=0  # Scale-to-Zero 最大化節省成本
-        MEMORY="256Mi"
-        CPU="500m"       # 0.5 CPU
-        CONCURRENCY=1    # CPU < 1 時必須設為 1
-        MAX_INSTANCES=1  # Staging 流量低，降為 1 節省成本
->>>>>>> 5fe7b6ae
+        MAX_INSTANCES=1      # 流量低，降為 1 節省成本
 
         gcloud run deploy ${{ steps.env_vars.outputs.FRONTEND_SERVICE }} \
           --image $REGION-docker.pkg.dev/$PROJECT_ID/$REPOSITORY/${{ steps.env_vars.outputs.FRONTEND_SERVICE }}:$GITHUB_SHA \
