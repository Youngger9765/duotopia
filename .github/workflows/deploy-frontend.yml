name: Deploy Frontend

on:
  workflow_dispatch:  # 手動觸發
  push:
    branches: [ main, staging, develop ]
    paths:
      # 前端相關檔案
      - 'frontend/**'
      - '!frontend/**/*.md'
      - '!frontend/tests/**'
      - '!frontend/**/*.test.ts'
      - '!frontend/**/*.test.tsx'
      - '!frontend/**/*.spec.ts'
      - '!frontend/**/*.spec.tsx'
      - 'package*.json'
      - 'tsconfig*.json'
      - '.eslintrc*'
      - '.prettierrc*'
      - '.github/workflows/deploy-frontend.yml'

env:
  PROJECT_ID: duotopia-472708
  REGION: asia-east1
  REPOSITORY: duotopia-repo

jobs:
  test-frontend:
    name: 🧪 Test Frontend
    runs-on: ubuntu-latest
    steps:
    - uses: actions/checkout@v4

    - name: Setup Node.js
      uses: actions/setup-node@v4
      with:
        node-version: '18'
        cache: 'npm'
        cache-dependency-path: frontend/package-lock.json

    - name: Cache node modules
      uses: actions/cache@v3
      with:
        path: ~/.npm
        key: ${{ runner.os }}-node-${{ hashFiles('**/package-lock.json') }}
        restore-keys: |
          ${{ runner.os }}-node-

    - name: Install frontend dependencies
      working-directory: ./frontend
      run: |
        npm config set registry https://registry.npmmirror.com
        npm ci --prefer-offline --no-audit

    - name: Run Prettier formatting check
      working-directory: ./frontend
      run: |
        echo "Checking code formatting with Prettier..."
        npx prettier --check src || (echo "❌ Prettier formatting check failed. Run 'npx prettier --write frontend/src' locally to fix." && exit 1)

    - name: Run frontend type check
      working-directory: ./frontend
      run: |
        echo "Running TypeScript type check..."
        npx tsc --noEmit || echo "TypeScript check completed with warnings"

    - name: Run ESLint check
      working-directory: ./frontend
      run: |
        echo "Running ESLint..."
        npm run lint:ci

    - name: Run API Testing Framework
      working-directory: ./frontend
      run: |
        echo "🚀 Running comprehensive API tests..."
        echo "📊 Testing API contracts, health checks, and error handling..."
        npm run test:replace-e2e
        echo "✅ API testing complete!"

    - name: Build frontend (test build)
      working-directory: ./frontend
      run: npm run build

  deploy-frontend:
    name: 🚀 Deploy Frontend
    needs: test-frontend
    runs-on: ubuntu-latest
    steps:
    - uses: actions/checkout@v4

    - name: Set Environment Variables
      id: env_vars
      run: |
        if [[ "${{ github.ref }}" == "refs/heads/main" ]]; then
          echo "ENV_NAME=production" >> $GITHUB_OUTPUT
          echo "FRONTEND_SERVICE=${{ secrets.PRODUCTION_FRONTEND_SERVICE }}" >> $GITHUB_OUTPUT
          echo "BACKEND_SERVICE=${{ secrets.PRODUCTION_BACKEND_SERVICE }}" >> $GITHUB_OUTPUT
          echo "🚀 Deploying to PRODUCTION"
        elif [[ "${{ github.ref }}" == "refs/heads/develop" ]]; then
          echo "ENV_NAME=develop" >> $GITHUB_OUTPUT
          echo "FRONTEND_SERVICE=${{ secrets.DEVELOP_FRONTEND_SERVICE }}" >> $GITHUB_OUTPUT
          echo "BACKEND_SERVICE=${{ secrets.DEVELOP_BACKEND_SERVICE }}" >> $GITHUB_OUTPUT
          echo "🔧 Deploying to DEVELOP"
        else
          echo "ENV_NAME=staging" >> $GITHUB_OUTPUT
          echo "FRONTEND_SERVICE=${{ secrets.STAGING_FRONTEND_SERVICE }}" >> $GITHUB_OUTPUT
          echo "BACKEND_SERVICE=${{ secrets.STAGING_BACKEND_SERVICE }}" >> $GITHUB_OUTPUT
          echo "🧪 Deploying to STAGING"
        fi

    - name: Authenticate to Google Cloud
      uses: google-github-actions/auth@v2
      with:
        credentials_json: ${{ secrets.GCP_SA_KEY }}

    - name: Set up Cloud SDK
      uses: google-github-actions/setup-gcloud@v2

    - name: Configure Docker for Artifact Registry
      run: |
        gcloud auth configure-docker $REGION-docker.pkg.dev

    - name: Clear Docker cache (production only)
      if: github.ref == 'refs/heads/main'
      run: |
        echo "🧹 Clearing all Docker build cache to fix RWD issue..."
        docker system prune -a -f --volumes
        docker builder prune -a -f

    - name: Get backend URL
      id: backend_url
      run: |
        # 獲取後端服務的實際 URL
        BACKEND_URL=$(gcloud run services describe ${{ steps.env_vars.outputs.BACKEND_SERVICE }} \
          --platform managed \
          --region $REGION \
          --format 'value(status.url)' 2>/dev/null || echo "")

        if [ -z "$BACKEND_URL" ]; then
          echo "⚠️ Backend service not found, using fallback URL"
          if [[ "${{ github.ref }}" == "refs/heads/main" ]]; then
            BACKEND_URL="${{ secrets.PRODUCTION_BACKEND_URL }}"
          elif [[ "${{ github.ref }}" == "refs/heads/develop" ]]; then
            BACKEND_URL="${{ secrets.DEVELOP_BACKEND_URL }}"
          else
            BACKEND_URL="${{ secrets.STAGING_BACKEND_URL }}"
          fi
        fi

        echo "BACKEND_URL=$BACKEND_URL" >> $GITHUB_OUTPUT
        echo "🌐 Using backend URL: $BACKEND_URL"

    - name: Create .env file
      working-directory: ./frontend
      run: |
        echo "VITE_API_URL=${{ steps.backend_url.outputs.BACKEND_URL }}" > .env
        echo "VITE_ENVIRONMENT=${{ steps.env_vars.outputs.ENV_NAME }}" >> .env
        echo "Created .env with:"
        cat .env

    - name: Build and push frontend image
      working-directory: ./frontend
      run: |
        echo "Building frontend with API URL: ${{ steps.backend_url.outputs.BACKEND_URL }}"

        # 使用 --build-arg 傳遞 API URL
        if [[ "${{ github.ref }}" == "refs/heads/main" ]]; then
          DOCKERFILE="Dockerfile"
          CACHE_FLAG="--no-cache --pull"  # Force clean rebuild + pull base images
          BUILD_TIMESTAMP="--build-arg BUILD_TIMESTAMP=$(date +%s)"  # Break cache
        else
          DOCKERFILE="Dockerfile.staging"
          CACHE_FLAG=""
          BUILD_TIMESTAMP=""
        fi

        # TapPay build args - 根據環境動態設定
        # ⚠️ Staging also uses production TapPay for real payments
        if [[ "${{ github.ref }}" == "refs/heads/main" ]]; then
          TAPPAY_SERVER_TYPE="production"
          TAPPAY_PRODUCTION_APP_ID="${{ secrets.TAPPAY_PRODUCTION_APP_ID }}"
          TAPPAY_PRODUCTION_APP_KEY="${{ secrets.TAPPAY_PRODUCTION_APP_KEY }}"
        else
          TAPPAY_SERVER_TYPE="production"  # Staging uses production TapPay
          TAPPAY_PRODUCTION_APP_ID="${{ secrets.TAPPAY_PRODUCTION_APP_ID }}"
          TAPPAY_PRODUCTION_APP_KEY="${{ secrets.TAPPAY_PRODUCTION_APP_KEY }}"
        fi

        docker build -f $DOCKERFILE \
          $CACHE_FLAG \
          $BUILD_TIMESTAMP \
          --build-arg VITE_API_URL=${{ steps.backend_url.outputs.BACKEND_URL }} \
          --build-arg VITE_ENVIRONMENT=${{ steps.env_vars.outputs.ENV_NAME }} \
          --build-arg VITE_TAPPAY_SERVER_TYPE=$TAPPAY_SERVER_TYPE \
          --build-arg VITE_TAPPAY_PRODUCTION_APP_ID=$TAPPAY_PRODUCTION_APP_ID \
          --build-arg VITE_TAPPAY_PRODUCTION_APP_KEY=$TAPPAY_PRODUCTION_APP_KEY \
          -t $REGION-docker.pkg.dev/$PROJECT_ID/$REPOSITORY/${{ steps.env_vars.outputs.FRONTEND_SERVICE }}:$GITHUB_SHA .

        docker push $REGION-docker.pkg.dev/$PROJECT_ID/$REPOSITORY/${{ steps.env_vars.outputs.FRONTEND_SERVICE }}:$GITHUB_SHA

    - name: Deploy frontend to Cloud Run
      run: |
<<<<<<< HEAD
        # 設定 min-instances = 0 最大化節省成本
        # Production/Staging/Develop 都設為 0 節省成本
        MIN_INSTANCES=0
=======
        # 💰 成本優化：根據環境設定不同資源配置
        MIN_INSTANCES=0  # Scale-to-Zero 最大化節省成本

        if [[ "${{ github.ref }}" == "refs/heads/main" ]]; then
          # Production: 保持性能，用戶體驗優先
          MEMORY="256Mi"
          CPU=1
          CONCURRENCY=50
        else
          # Staging: 測試環境，最小化成本
          MEMORY="256Mi"
          CPU="500m"         # 0.5 CPU
          CONCURRENCY=1      # CPU < 1 時必須設為 1
        fi
>>>>>>> 7e405214

        gcloud run deploy ${{ steps.env_vars.outputs.FRONTEND_SERVICE }} \
          --image $REGION-docker.pkg.dev/$PROJECT_ID/$REPOSITORY/${{ steps.env_vars.outputs.FRONTEND_SERVICE }}:$GITHUB_SHA \
          --platform managed \
          --region $REGION \
          --allow-unauthenticated \
          --port 80 \
          --memory $MEMORY \
          --cpu $CPU \
          --max-instances 3 \
          --min-instances $MIN_INSTANCES \
          --cpu-throttling \
          --concurrency $CONCURRENCY \
          --no-cpu-boost \
          --set-env-vars BACKEND_URL=${{ steps.backend_url.outputs.BACKEND_URL }}

    - name: 🧹 Cleanup Old Frontend Images
      run: |
        echo "🔍 Cleaning up old frontend container images..."
        KEEP_COUNT=2
        FRONTEND_IMAGES=$(gcloud artifacts docker images list \
          $REGION-docker.pkg.dev/$PROJECT_ID/$REPOSITORY/${{ steps.env_vars.outputs.FRONTEND_SERVICE }} \
          --format="value(version)" \
          --sort-by="~UPDATE_TIME" 2>/dev/null || echo "")

        if [ ! -z "$FRONTEND_IMAGES" ]; then
          TOTAL=$(echo "$FRONTEND_IMAGES" | wc -l | xargs)
          echo "  Found $TOTAL frontend images (keeping $KEEP_COUNT)"
          if [ $TOTAL -gt $KEEP_COUNT ]; then
            TO_DELETE=$(echo "$FRONTEND_IMAGES" | tail -n +$((KEEP_COUNT + 1)))
            DELETE_COUNT=$(echo "$TO_DELETE" | wc -l | xargs)
            echo "  Deleting $DELETE_COUNT old frontend images..."
            echo "$TO_DELETE" | while read DIGEST; do
              echo "    Deleting: $DIGEST"
              gcloud artifacts docker images delete \
                "$REGION-docker.pkg.dev/$PROJECT_ID/$REPOSITORY/${{ steps.env_vars.outputs.FRONTEND_SERVICE }}@${DIGEST}" \
                --quiet --delete-tags 2>/dev/null || echo "    Failed to delete (may be in use)"
            done
          fi
        fi

    - name: Health check
      run: |
        FRONTEND_URL=$(gcloud run services describe ${{ steps.env_vars.outputs.FRONTEND_SERVICE }} \
          --platform managed \
          --region $REGION \
          --format 'value(status.url)')

        echo "🔍 Checking frontend health at $FRONTEND_URL"

        for i in {1..5}; do
          if curl -f "$FRONTEND_URL" --max-time 10; then
            echo "✅ Frontend is healthy!"
            break
          else
            echo "⏳ Waiting for frontend to be ready (attempt $i/5)..."
            sleep 10
          fi
        done

    - name: 🔍 Deployment Verification
      run: |
        echo "🔍 Verifying frontend deployment success..."

        # 1️⃣ Cloud Run 部署確認
        echo "📦 Checking Cloud Run revision..."
        LATEST_REVISION=$(gcloud run revisions list \
          --service ${{ steps.env_vars.outputs.FRONTEND_SERVICE }} \
          --platform managed \
          --region $REGION \
          --limit 1 \
          --format 'value(metadata.name)')

        CREATION_TIME=$(gcloud run revisions describe $LATEST_REVISION \
          --platform managed \
          --region $REGION \
          --format 'value(metadata.creationTimestamp)')

        echo "✅ Latest revision: $LATEST_REVISION"
        echo "✅ Created at: $CREATION_TIME"

        # 2️⃣ 前端頁面檢查
        echo "🌐 Checking frontend page..."
        FRONTEND_URL=$(gcloud run services describe ${{ steps.env_vars.outputs.FRONTEND_SERVICE }} \
          --platform managed \
          --region $REGION \
          --format 'value(status.url)')

        # 檢查 HTML 是否正確載入
        HTML_RESPONSE=$(curl -s "$FRONTEND_URL" || echo "ERROR")
        if echo "$HTML_RESPONSE" | grep -q "<title>Duotopia"; then
          echo "✅ Frontend page loads correctly"
          echo "✅ Found Duotopia title"
        else
          echo "❌ Frontend page failed to load properly"
          echo "Response: $HTML_RESPONSE"
          exit 1
        fi

        # 3️⃣ API 連接驗證
        echo "🔗 Verifying backend connection..."
        if echo "$HTML_RESPONSE" | grep -q "assets/index-"; then
          echo "✅ Frontend assets compiled correctly"
        else
          echo "⚠️ Frontend assets may not be properly compiled"
        fi

        # 檢查是否使用正確的後端 URL
        echo "🔧 Backend URL configured: ${{ steps.backend_url.outputs.BACKEND_URL }}"

    - name: Deployment Summary
      run: |
        echo "🎉 Frontend deployment completed and verified!"
        echo "📦 Environment: ${{ steps.env_vars.outputs.ENV_NAME }}"
        echo "🏷️ Version: ${{ github.sha }}"
        FRONTEND_URL=$(gcloud run services describe ${{ steps.env_vars.outputs.FRONTEND_SERVICE }} \
          --platform managed \
          --region $REGION \
          --format 'value(status.url)')
        echo "🌐 Frontend URL: $FRONTEND_URL"
        echo "🔗 Backend URL: ${{ steps.backend_url.outputs.BACKEND_URL }}"<|MERGE_RESOLUTION|>--- conflicted
+++ resolved
@@ -201,26 +201,11 @@
 
     - name: Deploy frontend to Cloud Run
       run: |
-<<<<<<< HEAD
-        # 設定 min-instances = 0 最大化節省成本
-        # Production/Staging/Develop 都設為 0 節省成本
-        MIN_INSTANCES=0
-=======
-        # 💰 成本優化：根據環境設定不同資源配置
-        MIN_INSTANCES=0  # Scale-to-Zero 最大化節省成本
-
-        if [[ "${{ github.ref }}" == "refs/heads/main" ]]; then
-          # Production: 保持性能，用戶體驗優先
-          MEMORY="256Mi"
-          CPU=1
-          CONCURRENCY=50
-        else
-          # Staging: 測試環境，最小化成本
-          MEMORY="256Mi"
-          CPU="500m"         # 0.5 CPU
-          CONCURRENCY=1      # CPU < 1 時必須設為 1
-        fi
->>>>>>> 7e405214
+        # 💰 成本優化：所有環境使用較小機器配置
+        MIN_INSTANCES=0      # Scale-to-Zero 最大化節省成本
+        MEMORY="256Mi"
+        CPU="500m"           # 0.5 CPU
+        CONCURRENCY=1        # CPU < 1 時必須設為 1
 
         gcloud run deploy ${{ steps.env_vars.outputs.FRONTEND_SERVICE }} \
           --image $REGION-docker.pkg.dev/$PROJECT_ID/$REPOSITORY/${{ steps.env_vars.outputs.FRONTEND_SERVICE }}:$GITHUB_SHA \
