--- conflicted
+++ resolved
@@ -169,20 +169,13 @@
         fi
 
         # TapPay build args - 根據環境動態設定
-<<<<<<< HEAD
-=======
         # ⚠️ Staging also uses production TapPay for real payments
->>>>>>> 8ac94a6c
         if [[ "${{ github.ref }}" == "refs/heads/main" ]]; then
           TAPPAY_SERVER_TYPE="production"
           TAPPAY_PRODUCTION_APP_ID="${{ secrets.TAPPAY_PRODUCTION_APP_ID }}"
           TAPPAY_PRODUCTION_APP_KEY="${{ secrets.TAPPAY_PRODUCTION_APP_KEY }}"
         else
-<<<<<<< HEAD
-          TAPPAY_SERVER_TYPE="sandbox"
-=======
           TAPPAY_SERVER_TYPE="production"  # Staging uses production TapPay
->>>>>>> 8ac94a6c
           TAPPAY_PRODUCTION_APP_ID="${{ secrets.TAPPAY_PRODUCTION_APP_ID }}"
           TAPPAY_PRODUCTION_APP_KEY="${{ secrets.TAPPAY_PRODUCTION_APP_KEY }}"
         fi
