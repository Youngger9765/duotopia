name: Deploy Frontend (Cloud Run)

# 🎯 UPDATED STRATEGY: Deploy to Cloud Run for ALL environments
# 📝 Main branch → Production Cloud Run (primary deployment)
# 📝 Staging/other branches → Staging Cloud Run
# 📝 VM deployment is deprecated and will be phased out

on:
  workflow_dispatch:  # 手動觸發
  push:
    branches:
      - main
      - staging
<<<<<<< HEAD
      - develop
      # Note: main branch uses VM deployment (deploy-vm-prod.yml)
=======
>>>>>>> 5da1182c
    paths:
      # 前端相關檔案
      - 'frontend/**'
      - '!frontend/**/*.md'
      - '!frontend/tests/**'
      - '!frontend/**/*.test.ts'
      - '!frontend/**/*.test.tsx'
      - '!frontend/**/*.spec.ts'
      - '!frontend/**/*.spec.tsx'
      - 'package*.json'
      - 'tsconfig*.json'
      - '.eslintrc*'
      - '.prettierrc*'
      - '.github/workflows/deploy-frontend.yml'

env:
  PROJECT_ID: duotopia-472708
  REGION: asia-east1
  REPOSITORY: duotopia-repo

jobs:
  test-frontend:
    name: 🧪 Test Frontend
    runs-on: ubuntu-latest
    steps:
    - uses: actions/checkout@v4

    - name: Setup Node.js
      uses: actions/setup-node@v4
      with:
        node-version: '18'
        cache: 'npm'
        cache-dependency-path: frontend/package-lock.json

    - name: Cache node modules
      uses: actions/cache@v3
      with:
        path: ~/.npm
        key: ${{ runner.os }}-node-${{ hashFiles('**/package-lock.json') }}
        restore-keys: |
          ${{ runner.os }}-node-

    - name: Install frontend dependencies
      working-directory: ./frontend
      run: |
        npm config set registry https://registry.npmmirror.com
        npm ci --prefer-offline --no-audit

    - name: Run Prettier formatting check
      working-directory: ./frontend
      run: |
        echo "Checking code formatting with Prettier..."
        npx prettier --check src || (echo "❌ Prettier formatting check failed. Run 'npx prettier --write frontend/src' locally to fix." && exit 1)

    - name: Run frontend type check
      working-directory: ./frontend
      run: |
        echo "Running TypeScript type check..."
        npx tsc --noEmit || echo "TypeScript check completed with warnings"

    - name: Run ESLint check
      working-directory: ./frontend
      run: |
        echo "Running ESLint..."
        npm run lint:ci

    - name: Run API Testing Framework
      working-directory: ./frontend
      run: |
        echo "🚀 Running comprehensive API tests..."
        echo "📊 Testing API contracts, health checks, and error handling..."
        npm run test:replace-e2e
        echo "✅ API testing complete!"

    - name: Build frontend (test build)
      working-directory: ./frontend
      run: npm run build

  deploy-frontend:
    name: 🚀 Deploy Frontend
    needs: test-frontend
    runs-on: ubuntu-latest
    steps:
    - uses: actions/checkout@v4

    - name: Set Environment Variables
      id: env_vars
      run: |
        # Deploy to Production for main branch, Staging for others
        if [[ "${{ github.ref }}" == "refs/heads/main" ]]; then
<<<<<<< HEAD
          echo "❌ ERROR: This workflow should not run on main branch!"
          echo "Main branch uses VM deployment (deploy-vm-prod.yml)"
          exit 1
        elif [[ "${{ github.ref }}" == "refs/heads/develop" ]]; then
          echo "ENV_NAME=develop" >> $GITHUB_OUTPUT
          echo "FRONTEND_SERVICE=${{ secrets.DEVELOP_FRONTEND_SERVICE }}" >> $GITHUB_OUTPUT
          echo "BACKEND_SERVICE=${{ secrets.DEVELOP_BACKEND_SERVICE }}" >> $GITHUB_OUTPUT
          echo "🔧 Deploying to DEVELOP"
=======
          echo "ENV_NAME=production" >> $GITHUB_OUTPUT
          echo "FRONTEND_SERVICE=${{ secrets.PRODUCTION_FRONTEND_SERVICE }}" >> $GITHUB_OUTPUT
          echo "BACKEND_SERVICE=${{ secrets.PRODUCTION_BACKEND_SERVICE }}" >> $GITHUB_OUTPUT
          echo "🚀 Deploying to PRODUCTION (Cloud Run)"
>>>>>>> 5da1182c
        else
          echo "ENV_NAME=staging" >> $GITHUB_OUTPUT
          echo "FRONTEND_SERVICE=${{ secrets.STAGING_FRONTEND_SERVICE }}" >> $GITHUB_OUTPUT
          echo "BACKEND_SERVICE=${{ secrets.STAGING_BACKEND_SERVICE }}" >> $GITHUB_OUTPUT
<<<<<<< HEAD
          echo "🧪 Deploying to STAGING"
=======
          echo "🧪 Deploying to STAGING (Cloud Run)"
>>>>>>> 5da1182c
        fi

    - name: Authenticate to Google Cloud
      uses: google-github-actions/auth@v2
      with:
        credentials_json: ${{ secrets.GCP_SA_KEY }}

    - name: Set up Cloud SDK
      uses: google-github-actions/setup-gcloud@v2

    - name: Configure Docker for Artifact Registry
      run: |
        gcloud auth configure-docker $REGION-docker.pkg.dev

    # No cache clearing needed for staging (only production needed this)

    - name: Get backend URL
      id: backend_url
      run: |
        # 獲取後端服務的實際 URL (staging only)
        BACKEND_URL=$(gcloud run services describe ${{ steps.env_vars.outputs.BACKEND_SERVICE }} \
          --platform managed \
          --region $REGION \
          --format 'value(status.url)' 2>/dev/null || echo "")

        if [ -z "$BACKEND_URL" ]; then
          echo "⚠️ Backend service not found, using fallback URL"
          if [[ "${{ github.ref }}" == "refs/heads/develop" ]]; then
            BACKEND_URL="${{ secrets.DEVELOP_BACKEND_URL }}"
          else
            BACKEND_URL="${{ secrets.STAGING_BACKEND_URL }}"
          fi
        fi

        echo "BACKEND_URL=$BACKEND_URL" >> $GITHUB_OUTPUT
        echo "🌐 Using backend URL: $BACKEND_URL"

    - name: Create .env file
      working-directory: ./frontend
      run: |
        echo "VITE_API_URL=${{ steps.backend_url.outputs.BACKEND_URL }}" > .env
        echo "VITE_ENVIRONMENT=${{ steps.env_vars.outputs.ENV_NAME }}" >> .env
        echo "Created .env with:"
        cat .env

    - name: Build and push frontend image
      working-directory: ./frontend
      run: |
        echo "Building frontend with API URL: ${{ steps.backend_url.outputs.BACKEND_URL }}"

        # Use appropriate Dockerfile based on environment
        if [[ "${{ github.ref }}" == "refs/heads/main" ]]; then
          DOCKERFILE="Dockerfile.staging"  # Production also uses staging Dockerfile (with build-time env)
        else
          DOCKERFILE="Dockerfile.staging"
        fi

        # TapPay build args - Both environments use production TapPay for real payments
        TAPPAY_SERVER_TYPE="production"
        TAPPAY_PRODUCTION_APP_ID="${{ secrets.TAPPAY_PRODUCTION_APP_ID }}"
        TAPPAY_PRODUCTION_APP_KEY="${{ secrets.TAPPAY_PRODUCTION_APP_KEY }}"

        docker build -f $DOCKERFILE \
          --build-arg VITE_API_URL=${{ steps.backend_url.outputs.BACKEND_URL }} \
          --build-arg VITE_ENVIRONMENT=${{ steps.env_vars.outputs.ENV_NAME }} \
          --build-arg VITE_TAPPAY_SERVER_TYPE=$TAPPAY_SERVER_TYPE \
          --build-arg VITE_TAPPAY_PRODUCTION_APP_ID=$TAPPAY_PRODUCTION_APP_ID \
          --build-arg VITE_TAPPAY_PRODUCTION_APP_KEY=$TAPPAY_PRODUCTION_APP_KEY \
          -t $REGION-docker.pkg.dev/$PROJECT_ID/$REPOSITORY/${{ steps.env_vars.outputs.FRONTEND_SERVICE }}:$GITHUB_SHA .

        docker push $REGION-docker.pkg.dev/$PROJECT_ID/$REPOSITORY/${{ steps.env_vars.outputs.FRONTEND_SERVICE }}:$GITHUB_SHA

    - name: Deploy frontend to Cloud Run
      run: |
<<<<<<< HEAD
        # 💰 成本優化：Staging/Develop 環境最小化成本
        MIN_INSTANCES=0      # Scale-to-Zero 最大化節省成本
        MEMORY="256Mi"
        CPU="500m"           # 0.5 CPU
        CONCURRENCY=1        # CPU < 1 時必須設為 1
        MAX_INSTANCES=1      # 流量低，降為 1 節省成本
=======
        # Environment-specific resource configuration
        if [[ "${{ github.ref }}" == "refs/heads/main" ]]; then
          # 💰 Production: 資源配置
          MIN_INSTANCES=0  # Scale-to-Zero 節省成本
          MEMORY="512Mi"   # Production 需要更多記憶體
          CPU="1000m"      # 1 CPU
          CONCURRENCY=80   # 高併發
          MAX_INSTANCES=6  # 支援更高流量
        else
          # 💰 Staging: 最小化成本
          MIN_INSTANCES=0  # Scale-to-Zero 最大化節省成本
          MEMORY="256Mi"
          CPU="500m"       # 0.5 CPU
          CONCURRENCY=1    # CPU < 1 時必須設為 1
          MAX_INSTANCES=1  # Staging 流量低，降為 1 節省成本
        fi
>>>>>>> 5da1182c

        gcloud run deploy ${{ steps.env_vars.outputs.FRONTEND_SERVICE }} \
          --image $REGION-docker.pkg.dev/$PROJECT_ID/$REPOSITORY/${{ steps.env_vars.outputs.FRONTEND_SERVICE }}:$GITHUB_SHA \
          --platform managed \
          --region $REGION \
          --allow-unauthenticated \
          --port 80 \
          --memory $MEMORY \
          --cpu $CPU \
          --max-instances $MAX_INSTANCES \
          --min-instances $MIN_INSTANCES \
          --cpu-throttling \
          --concurrency $CONCURRENCY \
          --no-cpu-boost \
          --set-env-vars BACKEND_URL=${{ steps.backend_url.outputs.BACKEND_URL }}

    - name: 🧹 Cleanup Old Frontend Images
      run: |
        echo "🔍 Cleaning up old frontend container images..."
        KEEP_COUNT=2
        FRONTEND_IMAGES=$(gcloud artifacts docker images list \
          $REGION-docker.pkg.dev/$PROJECT_ID/$REPOSITORY/${{ steps.env_vars.outputs.FRONTEND_SERVICE }} \
          --format="value(version)" \
          --sort-by="~UPDATE_TIME" 2>/dev/null || echo "")

        if [ ! -z "$FRONTEND_IMAGES" ]; then
          TOTAL=$(echo "$FRONTEND_IMAGES" | wc -l | xargs)
          echo "  Found $TOTAL frontend images (keeping $KEEP_COUNT)"
          if [ $TOTAL -gt $KEEP_COUNT ]; then
            TO_DELETE=$(echo "$FRONTEND_IMAGES" | tail -n +$((KEEP_COUNT + 1)))
            DELETE_COUNT=$(echo "$TO_DELETE" | wc -l | xargs)
            echo "  Deleting $DELETE_COUNT old frontend images..."
            echo "$TO_DELETE" | while read DIGEST; do
              echo "    Deleting: $DIGEST"
              gcloud artifacts docker images delete \
                "$REGION-docker.pkg.dev/$PROJECT_ID/$REPOSITORY/${{ steps.env_vars.outputs.FRONTEND_SERVICE }}@${DIGEST}" \
                --quiet --delete-tags 2>/dev/null || echo "    Failed to delete (may be in use)"
            done
          fi
        fi

    - name: Health check
      run: |
        FRONTEND_URL=$(gcloud run services describe ${{ steps.env_vars.outputs.FRONTEND_SERVICE }} \
          --platform managed \
          --region $REGION \
          --format 'value(status.url)')

        echo "🔍 Checking frontend health at $FRONTEND_URL"

        for i in {1..5}; do
          if curl -f "$FRONTEND_URL" --max-time 10; then
            echo "✅ Frontend is healthy!"
            break
          else
            echo "⏳ Waiting for frontend to be ready (attempt $i/5)..."
            sleep 10
          fi
        done

    - name: 🔍 Deployment Verification
      run: |
        echo "🔍 Verifying frontend deployment success..."

        # 1️⃣ Cloud Run 部署確認
        echo "📦 Checking Cloud Run revision..."
        LATEST_REVISION=$(gcloud run revisions list \
          --service ${{ steps.env_vars.outputs.FRONTEND_SERVICE }} \
          --platform managed \
          --region $REGION \
          --limit 1 \
          --format 'value(metadata.name)')

        CREATION_TIME=$(gcloud run revisions describe $LATEST_REVISION \
          --platform managed \
          --region $REGION \
          --format 'value(metadata.creationTimestamp)')

        echo "✅ Latest revision: $LATEST_REVISION"
        echo "✅ Created at: $CREATION_TIME"

        # 2️⃣ 前端頁面檢查
        echo "🌐 Checking frontend page..."
        FRONTEND_URL=$(gcloud run services describe ${{ steps.env_vars.outputs.FRONTEND_SERVICE }} \
          --platform managed \
          --region $REGION \
          --format 'value(status.url)')

        # 檢查 HTML 是否正確載入
        HTML_RESPONSE=$(curl -s "$FRONTEND_URL" || echo "ERROR")
        if echo "$HTML_RESPONSE" | grep -q "<title>Duotopia"; then
          echo "✅ Frontend page loads correctly"
          echo "✅ Found Duotopia title"
        else
          echo "❌ Frontend page failed to load properly"
          echo "Response: $HTML_RESPONSE"
          exit 1
        fi

        # 3️⃣ API 連接驗證
        echo "🔗 Verifying backend connection..."
        if echo "$HTML_RESPONSE" | grep -q "assets/index-"; then
          echo "✅ Frontend assets compiled correctly"
        else
          echo "⚠️ Frontend assets may not be properly compiled"
        fi

        # 檢查是否使用正確的後端 URL
        echo "🔧 Backend URL configured: ${{ steps.backend_url.outputs.BACKEND_URL }}"

    - name: Deployment Summary
      run: |
        echo "🎉 Frontend deployment completed and verified!"
        echo "📦 Environment: ${{ steps.env_vars.outputs.ENV_NAME }}"
        echo "🏷️ Version: ${{ github.sha }}"
        FRONTEND_URL=$(gcloud run services describe ${{ steps.env_vars.outputs.FRONTEND_SERVICE }} \
          --platform managed \
          --region $REGION \
          --format 'value(status.url)')
        echo "🌐 Frontend URL: $FRONTEND_URL"
        echo "🔗 Backend URL: ${{ steps.backend_url.outputs.BACKEND_URL }}"<|MERGE_RESOLUTION|>--- conflicted
+++ resolved
@@ -11,11 +11,8 @@
     branches:
       - main
       - staging
-<<<<<<< HEAD
       - develop
       # Note: main branch uses VM deployment (deploy-vm-prod.yml)
-=======
->>>>>>> 5da1182c
     paths:
       # 前端相關檔案
       - 'frontend/**'
@@ -106,30 +103,20 @@
       run: |
         # Deploy to Production for main branch, Staging for others
         if [[ "${{ github.ref }}" == "refs/heads/main" ]]; then
-<<<<<<< HEAD
-          echo "❌ ERROR: This workflow should not run on main branch!"
-          echo "Main branch uses VM deployment (deploy-vm-prod.yml)"
-          exit 1
+          echo "ENV_NAME=production" >> $GITHUB_OUTPUT
+          echo "FRONTEND_SERVICE=${{ secrets.PRODUCTION_FRONTEND_SERVICE }}" >> $GITHUB_OUTPUT
+          echo "BACKEND_SERVICE=${{ secrets.PRODUCTION_BACKEND_SERVICE }}" >> $GITHUB_OUTPUT
+          echo "🚀 Deploying to PRODUCTION (Cloud Run)"
         elif [[ "${{ github.ref }}" == "refs/heads/develop" ]]; then
           echo "ENV_NAME=develop" >> $GITHUB_OUTPUT
           echo "FRONTEND_SERVICE=${{ secrets.DEVELOP_FRONTEND_SERVICE }}" >> $GITHUB_OUTPUT
           echo "BACKEND_SERVICE=${{ secrets.DEVELOP_BACKEND_SERVICE }}" >> $GITHUB_OUTPUT
           echo "🔧 Deploying to DEVELOP"
-=======
-          echo "ENV_NAME=production" >> $GITHUB_OUTPUT
-          echo "FRONTEND_SERVICE=${{ secrets.PRODUCTION_FRONTEND_SERVICE }}" >> $GITHUB_OUTPUT
-          echo "BACKEND_SERVICE=${{ secrets.PRODUCTION_BACKEND_SERVICE }}" >> $GITHUB_OUTPUT
-          echo "🚀 Deploying to PRODUCTION (Cloud Run)"
->>>>>>> 5da1182c
         else
           echo "ENV_NAME=staging" >> $GITHUB_OUTPUT
           echo "FRONTEND_SERVICE=${{ secrets.STAGING_FRONTEND_SERVICE }}" >> $GITHUB_OUTPUT
           echo "BACKEND_SERVICE=${{ secrets.STAGING_BACKEND_SERVICE }}" >> $GITHUB_OUTPUT
-<<<<<<< HEAD
-          echo "🧪 Deploying to STAGING"
-=======
           echo "🧪 Deploying to STAGING (Cloud Run)"
->>>>>>> 5da1182c
         fi
 
     - name: Authenticate to Google Cloud
@@ -204,14 +191,6 @@
 
     - name: Deploy frontend to Cloud Run
       run: |
-<<<<<<< HEAD
-        # 💰 成本優化：Staging/Develop 環境最小化成本
-        MIN_INSTANCES=0      # Scale-to-Zero 最大化節省成本
-        MEMORY="256Mi"
-        CPU="500m"           # 0.5 CPU
-        CONCURRENCY=1        # CPU < 1 時必須設為 1
-        MAX_INSTANCES=1      # 流量低，降為 1 節省成本
-=======
         # Environment-specific resource configuration
         if [[ "${{ github.ref }}" == "refs/heads/main" ]]; then
           # 💰 Production: 資源配置
@@ -220,6 +199,13 @@
           CPU="1000m"      # 1 CPU
           CONCURRENCY=80   # 高併發
           MAX_INSTANCES=6  # 支援更高流量
+        elif [[ "${{ github.ref }}" == "refs/heads/develop" ]]; then
+          # 💰 Develop: 最小化成本
+          MIN_INSTANCES=0  # Scale-to-Zero 最大化節省成本
+          MEMORY="256Mi"
+          CPU="500m"       # 0.5 CPU
+          CONCURRENCY=1    # CPU < 1 時必須設為 1
+          MAX_INSTANCES=1  # Develop 流量低，降為 1 節省成本
         else
           # 💰 Staging: 最小化成本
           MIN_INSTANCES=0  # Scale-to-Zero 最大化節省成本
@@ -228,7 +214,6 @@
           CONCURRENCY=1    # CPU < 1 時必須設為 1
           MAX_INSTANCES=1  # Staging 流量低，降為 1 節省成本
         fi
->>>>>>> 5da1182c
 
         gcloud run deploy ${{ steps.env_vars.outputs.FRONTEND_SERVICE }} \
           --image $REGION-docker.pkg.dev/$PROJECT_ID/$REPOSITORY/${{ steps.env_vars.outputs.FRONTEND_SERVICE }}:$GITHUB_SHA \
