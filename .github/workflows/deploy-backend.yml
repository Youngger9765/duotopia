name: Deploy Backend

on:
  workflow_dispatch:  # 手動觸發
  push:
    branches: [ main, staging, develop ]
    paths:
      # 後端相關檔案
      - 'backend/**'
      - '!backend/**/*.md'
      - '!backend/tests/**'
      - 'requirements*.txt'
      - 'alembic.ini'
      - 'Dockerfile'
      - '.github/workflows/deploy-backend.yml'

env:
  PROJECT_ID: duotopia-472708
  REGION: asia-east1
  REPOSITORY: duotopia-repo

jobs:
  test-backend:
    name: 🧪 Test Backend
    runs-on: ubuntu-latest
    steps:
    - uses: actions/checkout@v4

    - name: Setup Python
      uses: actions/setup-python@v4
      with:
        python-version: '3.11'

    - name: Cache pip dependencies
      uses: actions/cache@v3
      with:
        path: ~/.cache/pip
        key: ${{ runner.os }}-pip-${{ hashFiles('**/requirements.txt') }}
        restore-keys: |
          ${{ runner.os }}-pip-

    - name: Install backend dependencies
      working-directory: ./backend
      run: |
        pip install --upgrade pip
        pip install -r requirements.txt

    - name: Run Black formatting check
      working-directory: ./backend
      run: |
        echo "Checking Python code formatting with Black..."
        black --check . || (echo "❌ Black formatting check failed. Run 'black backend/' locally to fix." && exit 1)

    - name: Run Flake8 linting
      working-directory: ./backend
      run: |
        echo "Running Flake8 linting..."
        flake8 . --max-line-length=120 --ignore=E203,W503 --exclude=alembic,__pycache__,.venv

    - name: Run pytest (Parallel)
      working-directory: ./backend
      env:
        DATABASE_URL: ${{ github.ref == 'refs/heads/staging' && secrets.STAGING_DATABASE_URL || '' }}
        TEST_DATABASE_URL: ${{ github.ref == 'refs/heads/staging' && secrets.STAGING_DATABASE_URL || 'sqlite:///./test.db' }}
      run: |
        if [[ "${{ github.ref }}" == "refs/heads/main" ]]; then
          echo "🚀 Production: Running unit tests only (no database required)..."
          pytest tests/unit/ -n auto -v --tb=short || echo "Tests completed with some failures"
        else
          echo "🧪 Staging: Running full test suite with staging database..."
          echo "   TEST_DATABASE_URL is set: $TEST_DATABASE_URL"
          pytest -n auto -v --tb=short || echo "Tests completed with some failures"
        fi

    - name: Test backend import
      working-directory: ./backend
      run: python -c "import main; print('Backend imports successfully')"

  deploy-backend:
    name: 🚀 Deploy Backend
    needs: test-backend
    runs-on: ubuntu-latest
    steps:
    - uses: actions/checkout@v4

    - name: Set Environment Variables
      id: env_vars
      run: |
        if [[ "${{ github.ref }}" == "refs/heads/main" ]]; then
          echo "ENV_NAME=production" >> $GITHUB_OUTPUT
          echo "BACKEND_SERVICE=${{ secrets.PRODUCTION_BACKEND_SERVICE }}" >> $GITHUB_OUTPUT
          echo "🚀 Deploying to PRODUCTION"
        elif [[ "${{ github.ref }}" == "refs/heads/develop" ]]; then
          echo "ENV_NAME=develop" >> $GITHUB_OUTPUT
          echo "BACKEND_SERVICE=${{ secrets.DEVELOP_BACKEND_SERVICE }}" >> $GITHUB_OUTPUT
          echo "🔧 Deploying to DEVELOP"
        else
          echo "ENV_NAME=staging" >> $GITHUB_OUTPUT
          echo "BACKEND_SERVICE=${{ secrets.STAGING_BACKEND_SERVICE }}" >> $GITHUB_OUTPUT
          echo "🧪 Deploying to STAGING"
        fi

    - name: Authenticate to Google Cloud
      uses: google-github-actions/auth@v2
      with:
        credentials_json: ${{ secrets.GCP_SA_KEY }}

    - name: Set up Cloud SDK
      uses: google-github-actions/setup-gcloud@v2

    # Cloud Run 有預設的 service account，不需要額外的 key file
    # GCS 會自動使用 Cloud Run 的認證

    - name: Set up Docker Buildx
      uses: docker/setup-buildx-action@v3

    - name: Configure Docker for Artifact Registry
      run: |
        gcloud auth configure-docker $REGION-docker.pkg.dev

    - name: Cache Docker layers
      uses: actions/cache@v3
      with:
        path: /tmp/.buildx-cache
        key: ${{ runner.os }}-buildx-${{ hashFiles('backend/requirements.txt', 'backend/Dockerfile') }}
        restore-keys: |
          ${{ runner.os }}-buildx-

    - name: Set Database Environment Variables
      id: db_env
      run: |
        if [[ "${{ github.ref }}" == "refs/heads/main" ]]; then
          echo "DATABASE_URL=${{ secrets.PRODUCTION_DATABASE_URL }}" >> $GITHUB_OUTPUT
          echo "ALEMBIC_DATABASE_URL=${{ secrets.PRODUCTION_DATABASE_POOLER_URL }}" >> $GITHUB_OUTPUT
          echo "SUPABASE_URL=${{ secrets.PRODUCTION_SUPABASE_URL }}" >> $GITHUB_OUTPUT
          echo "SUPABASE_KEY=${{ secrets.PRODUCTION_SUPABASE_ANON_KEY }}" >> $GITHUB_OUTPUT
          echo "JWT_SECRET=${{ secrets.PRODUCTION_JWT_SECRET }}" >> $GITHUB_OUTPUT
          echo "FRONTEND_URL=${{ secrets.PRODUCTION_FRONTEND_URL }}" >> $GITHUB_OUTPUT
          # Audio error monitoring always connects to production Supabase
          echo "PROD_DATABASE_POOLER_URL=${{ secrets.PRODUCTION_DATABASE_POOLER_URL }}" >> $GITHUB_OUTPUT
          echo "🔥 Using Production Database"
        elif [[ "${{ github.ref }}" == "refs/heads/develop" ]]; then
          # Develop 使用獨立資料庫
          echo "DATABASE_URL=${{ secrets.DEVELOP_DATABASE_URL }}" >> $GITHUB_OUTPUT
          echo "ALEMBIC_DATABASE_URL=${{ secrets.DEVELOP_DATABASE_POOLER_URL }}" >> $GITHUB_OUTPUT
          echo "SUPABASE_URL=${{ secrets.DEVELOP_SUPABASE_URL }}" >> $GITHUB_OUTPUT
          echo "SUPABASE_KEY=${{ secrets.DEVELOP_SUPABASE_ANON_KEY }}" >> $GITHUB_OUTPUT
          echo "JWT_SECRET=${{ secrets.DEVELOP_JWT_SECRET }}" >> $GITHUB_OUTPUT
          echo "FRONTEND_URL=${{ secrets.DEVELOP_FRONTEND_URL }}" >> $GITHUB_OUTPUT
          echo "🔧 Using Develop Database (independent)"
        else
          echo "DATABASE_URL=${{ secrets.STAGING_DATABASE_URL }}" >> $GITHUB_OUTPUT
          echo "ALEMBIC_DATABASE_URL=${{ secrets.STAGING_DATABASE_POOLER_URL }}" >> $GITHUB_OUTPUT
          echo "SUPABASE_URL=${{ secrets.STAGING_SUPABASE_URL }}" >> $GITHUB_OUTPUT
          echo "SUPABASE_KEY=${{ secrets.STAGING_SUPABASE_ANON_KEY }}" >> $GITHUB_OUTPUT
          echo "JWT_SECRET=${{ secrets.STAGING_JWT_SECRET }}" >> $GITHUB_OUTPUT
          echo "FRONTEND_URL=${{ secrets.STAGING_FRONTEND_URL }}" >> $GITHUB_OUTPUT
          # Audio error monitoring always connects to production Supabase (even in staging)
          echo "PROD_DATABASE_POOLER_URL=${{ secrets.PRODUCTION_DATABASE_POOLER_URL }}" >> $GITHUB_OUTPUT
          echo "🆓 Using Staging Database"
        fi

    - name: Build and push backend image
      run: |
        cd backend && docker buildx build \
          --cache-from type=local,src=/tmp/.buildx-cache \
          --cache-to type=local,dest=/tmp/.buildx-cache-new,mode=max \
          -f Dockerfile \
          -t $REGION-docker.pkg.dev/$PROJECT_ID/$REPOSITORY/${{ steps.env_vars.outputs.BACKEND_SERVICE }}:$GITHUB_SHA \
          --push .
        # 清理敏感檔案
        rm -f service-account-key.json
        echo "🧹 Cleaned up service account key file"
        # Move cache to prevent it from growing indefinitely
        rm -rf /tmp/.buildx-cache
        mv /tmp/.buildx-cache-new /tmp/.buildx-cache || true

    - name: Setup Python for migrations
      uses: actions/setup-python@v4
      with:
        python-version: '3.11'

    - name: Run Alembic database migrations
      env:
        DATABASE_URL: ${{ steps.db_env.outputs.ALEMBIC_DATABASE_URL }}
      run: |
        echo "🔍 Installing dependencies for migrations..."
        pip install -r backend/requirements.txt

        echo "🔄 Running Alembic database migrations..."
        cd backend
        echo "📊 Current migration status:"
        alembic current
        echo "🔄 Upgrading to latest migration..."
        alembic upgrade head
        echo "✅ Migrations completed"

    - name: Check for missing migrations
      env:
        DATABASE_URL: ${{ steps.db_env.outputs.ALEMBIC_DATABASE_URL }}
      run: |
        echo "🔍 Checking for uncommitted model changes..."
        cd backend
        if ! alembic check; then
          if [[ "${{ github.ref }}" == "refs/heads/develop" ]]; then
            echo "⚠️ WARNING: Database schema differences detected in develop environment"
            echo "📝 This is expected when develop and staging share the same database"
            echo "🔧 Minor differences (indexes, enum vs varchar) are acceptable"
            echo "✅ Continuing deployment..."
          else
            echo "❌ ERROR: Database models have changed but no migration was created!"
            echo "📝 Please run the following command locally:"
            echo "   alembic revision --autogenerate -m 'describe your changes'"
            echo "   Then commit the generated migration file."
            exit 1
          fi
        fi
        echo "✅ No pending model changes detected"

    - name: 🔒 Verify RLS Configuration
      env:
        DATABASE_URL: ${{ steps.db_env.outputs.ALEMBIC_DATABASE_URL }}
      run: |
        echo "🔍 Checking RLS status for all tables..."

        # 檢查沒有啟用 RLS 的表
        # 排除所有業務表：系統使用 JWT auth（不是 Supabase Auth），auth.uid() 永遠是 NULL
        TABLES_WITHOUT_RLS=$(psql "$DATABASE_URL" -t -c "
          SELECT tablename
          FROM pg_tables
          WHERE schemaname = 'public'
            AND NOT rowsecurity
            AND tablename != 'alembic_version'
            AND tablename NOT IN (
              'teachers', 'students', 'classrooms', 'classroom_students',
              'programs', 'lessons', 'content', 'content_item', 'contents', 'content_items',
              'assignments', 'assignment_content', 'assignment_contents', 'student_assignments',
              'student_content_progress', 'student_item_progress',
              'subscription_periods', 'point_usage_logs',
              'teacher_subscription_transaction', 'teacher_subscription_transactions', 'invoice_status_history',
              'user_word_progress', 'practice_sessions', 'practice_answers'
            )
          ORDER BY tablename;
        " | xargs)

        if [ ! -z "$TABLES_WITHOUT_RLS" ]; then
          echo "❌ ERROR: The following tables do not have RLS enabled:"
          for table in $TABLES_WITHOUT_RLS; do
            echo "   - $table"
          done
          echo ""
          echo "📝 Security Issue: All tables must have Row Level Security enabled!"
          echo "Please add RLS to your migration or run:"
          echo "   psql \$DATABASE_URL -f backend/migrations/enable_rls_all_tables.sql"
          exit 1
        fi

        # 檢查啟用了 RLS 但沒有 Policy 的表
        TABLES_WITHOUT_POLICIES=$(psql "$DATABASE_URL" -t -c "
          SELECT t.tablename
          FROM pg_tables t
          WHERE t.schemaname = 'public'
            AND t.rowsecurity = true
            AND NOT EXISTS (
              SELECT 1 FROM pg_policies p
              WHERE p.tablename = t.tablename
            )
          ORDER BY t.tablename;
        " | xargs)

        if [ ! -z "$TABLES_WITHOUT_POLICIES" ]; then
          echo "⚠️  WARNING: The following tables have RLS enabled but no policies:"
          for table in $TABLES_WITHOUT_POLICIES; do
            echo "   - $table"
          done
          echo ""
          echo "Note: Tables without policies will deny all access."
          echo "This may be intentional, but please verify."
        fi

        echo "✅ All tables have RLS enabled"

    - name: Deploy backend to Cloud Run
      run: |
        # 環境變數設定
        ENV_VARS="DATABASE_URL=${{ steps.db_env.outputs.DATABASE_URL }}"
        ENV_VARS="$ENV_VARS,DATABASE_POOLER_URL=${{ steps.db_env.outputs.ALEMBIC_DATABASE_URL }}"
        ENV_VARS="$ENV_VARS,DATABASE_TYPE=supabase"
        # Audio error monitoring always connects to production Supabase
        ENV_VARS="$ENV_VARS,PROD_DATABASE_POOLER_URL=${{ steps.db_env.outputs.PROD_DATABASE_POOLER_URL }}"
        ENV_VARS="$ENV_VARS,JWT_SECRET=${{ steps.db_env.outputs.JWT_SECRET }}"
        ENV_VARS="$ENV_VARS,JWT_ALGORITHM=HS256"
        ENV_VARS="$ENV_VARS,JWT_EXPIRE_MINUTES=1440"
        ENV_VARS="$ENV_VARS,ENVIRONMENT=${{ steps.env_vars.outputs.ENV_NAME }}"
        ENV_VARS="$ENV_VARS,SUPABASE_URL=${{ steps.db_env.outputs.SUPABASE_URL }}"
        ENV_VARS="$ENV_VARS,SUPABASE_KEY=${{ steps.db_env.outputs.SUPABASE_KEY }}"
        ENV_VARS="$ENV_VARS,OPENAI_API_KEY=${{ secrets.OPENAI_API_KEY }}"
        ENV_VARS="$ENV_VARS,SMTP_HOST=${{ secrets.SMTP_HOST }}"
        ENV_VARS="$ENV_VARS,SMTP_PORT=${{ secrets.SMTP_PORT }}"
        ENV_VARS="$ENV_VARS,SMTP_USER=${{ secrets.SMTP_USER }}"
        ENV_VARS="$ENV_VARS,SMTP_PASSWORD=${{ secrets.SMTP_PASSWORD }}"
        ENV_VARS="$ENV_VARS,FROM_EMAIL=${{ secrets.FROM_EMAIL }}"
        ENV_VARS="$ENV_VARS,FROM_NAME=${{ secrets.FROM_NAME }}"
        ENV_VARS="$ENV_VARS,FRONTEND_URL=${{ steps.db_env.outputs.FRONTEND_URL }}"
        ENV_VARS="$ENV_VARS,AZURE_SPEECH_KEY=${{ secrets.AZURE_SPEECH_KEY }}"
        ENV_VARS="$ENV_VARS,AZURE_SPEECH_REGION=${{ secrets.AZURE_SPEECH_REGION }}"
        ENV_VARS="$ENV_VARS,AZURE_SPEECH_ENDPOINT=${{ secrets.AZURE_SPEECH_ENDPOINT }}"
        ENV_VARS="$ENV_VARS,GCP_PROJECT_ID=$PROJECT_ID"
        ENV_VARS="$ENV_VARS,REGION=$REGION"
        ENV_VARS="$ENV_VARS,GCS_BUCKET_NAME=duotopia-audio"

        # TapPay 配置（根據環境設定 Sandbox/Production）
        ENV_VARS="$ENV_VARS,TAPPAY_SANDBOX_APP_ID=${{ secrets.TAPPAY_SANDBOX_APP_ID }}"
        ENV_VARS="$ENV_VARS,TAPPAY_SANDBOX_APP_KEY=${{ secrets.TAPPAY_SANDBOX_APP_KEY }}"
        ENV_VARS="$ENV_VARS,TAPPAY_SANDBOX_PARTNER_KEY=${{ secrets.TAPPAY_SANDBOX_PARTNER_KEY }}"
        ENV_VARS="$ENV_VARS,TAPPAY_SANDBOX_MERCHANT_ID=${{ secrets.TAPPAY_SANDBOX_MERCHANT_ID }}"
        ENV_VARS="$ENV_VARS,TAPPAY_PRODUCTION_APP_ID=${{ secrets.TAPPAY_PRODUCTION_APP_ID }}"
        ENV_VARS="$ENV_VARS,TAPPAY_PRODUCTION_APP_KEY=${{ secrets.TAPPAY_PRODUCTION_APP_KEY }}"
        ENV_VARS="$ENV_VARS,TAPPAY_PRODUCTION_PARTNER_KEY=${{ secrets.TAPPAY_PRODUCTION_PARTNER_KEY }}"
        ENV_VARS="$ENV_VARS,TAPPAY_PRODUCTION_MERCHANT_ID=${{ secrets.TAPPAY_PRODUCTION_MERCHANT_ID }}"

        if [[ "${{ github.ref }}" == "refs/heads/main" ]]; then
          ENV_VARS="$ENV_VARS,TAPPAY_ENV=production"
        else
          ENV_VARS="$ENV_VARS,TAPPAY_ENV=production"  # Staging also uses production TapPay
        fi

        ENV_VARS="$ENV_VARS,USE_MOCK_PAYMENT=false"

        # Cron Job 配置
        if [[ "${{ github.ref }}" == "refs/heads/main" ]]; then
          ENV_VARS="$ENV_VARS,CRON_SECRET=${{ secrets.PRODUCTION_CRON_SECRET }}"
        elif [[ "${{ github.ref }}" == "refs/heads/develop" ]]; then
          ENV_VARS="$ENV_VARS,CRON_SECRET=${{ secrets.DEVELOP_CRON_SECRET }}"
        else
          ENV_VARS="$ENV_VARS,CRON_SECRET=${{ secrets.STAGING_CRON_SECRET }}"
        fi

        # Payment 功能控制
        if [[ "${{ github.ref }}" == "refs/heads/main" ]]; then
          # Production: 預設禁用付款功能（免費優惠期）
          ENV_VARS="$ENV_VARS,ENABLE_PAYMENT=${{ secrets.PRODUCTION_ENABLE_PAYMENT }}"
        elif [[ "${{ github.ref }}" == "refs/heads/develop" ]]; then
          # Develop: 預設啟用付款功能（測試用）
          ENV_VARS="$ENV_VARS,ENABLE_PAYMENT=${{ secrets.DEVELOP_ENABLE_PAYMENT }}"
        else
          # Staging: 預設啟用付款功能（測試用）
          ENV_VARS="$ENV_VARS,ENABLE_PAYMENT=${{ secrets.STAGING_ENABLE_PAYMENT }}"
        fi

<<<<<<< HEAD
        # 🚀 效能優化：提升資源配置以支援 10+ 學生同時使用
        # Production & Staging 都設定 min-instances=1 避免冷啟動
        # Develop 設定 min-instances=0 節省成本
        if [[ "${{ github.ref }}" == "refs/heads/develop" ]]; then
          MIN_INSTANCES=0    # Develop: 節省成本
        else
          MIN_INSTANCES=1    # Production/Staging: 避免冷啟動延遲 (10-15秒)
        fi
        MEMORY="1Gi"         # 翻倍記憶體處理多個音檔轉換 (pydub + ffmpeg)
        CPU=2                # 翻倍 CPU 加速音檔轉碼
        CONCURRENCY=20       # 降低並發減少資源競爭
=======
        # 💰 成本優化：根據環境設定不同資源配置
        MIN_INSTANCES=0      # Scale-to-Zero 最大化節省成本

        if [[ "${{ github.ref }}" == "refs/heads/main" ]]; then
          # Production: 保持性能，用戶體驗優先
          MEMORY="256Mi"
          CPU=1
          CONCURRENCY=20
        else
          # Staging: 測試環境，最小化成本
          MEMORY="256Mi"
          CPU="500m"         # 0.5 CPU
          CONCURRENCY=1      # CPU < 1 時必須設為 1
        fi
>>>>>>> 7e405214

        gcloud run deploy ${{ steps.env_vars.outputs.BACKEND_SERVICE }} \
          --image $REGION-docker.pkg.dev/$PROJECT_ID/$REPOSITORY/${{ steps.env_vars.outputs.BACKEND_SERVICE }}:$GITHUB_SHA \
          --platform managed \
          --region $REGION \
          --allow-unauthenticated \
          --port 8080 \
          --memory $MEMORY \
          --cpu $CPU \
          --max-instances 3 \
          --min-instances $MIN_INSTANCES \
          --cpu-throttling \
          --concurrency $CONCURRENCY \
          --no-cpu-boost \
          --set-env-vars="$ENV_VARS"

    - name: 🧹 Cleanup Old Backend Images
      run: |
        echo "🔍 Cleaning up old backend container images..."
        KEEP_COUNT=2
        BACKEND_IMAGES=$(gcloud artifacts docker images list \
          $REGION-docker.pkg.dev/$PROJECT_ID/$REPOSITORY/${{ steps.env_vars.outputs.BACKEND_SERVICE }} \
          --format="value(version)" \
          --sort-by="~UPDATE_TIME" 2>/dev/null || echo "")

        if [ ! -z "$BACKEND_IMAGES" ]; then
          TOTAL=$(echo "$BACKEND_IMAGES" | wc -l | xargs)
          echo "  Found $TOTAL backend images (keeping $KEEP_COUNT)"
          if [ $TOTAL -gt $KEEP_COUNT ]; then
            TO_DELETE=$(echo "$BACKEND_IMAGES" | tail -n +$((KEEP_COUNT + 1)))
            DELETE_COUNT=$(echo "$TO_DELETE" | wc -l | xargs)
            echo "  Deleting $DELETE_COUNT old backend images..."
            echo "$TO_DELETE" | while read DIGEST; do
              echo "    Deleting: $DIGEST"
              gcloud artifacts docker images delete \
                "$REGION-docker.pkg.dev/$PROJECT_ID/$REPOSITORY/${{ steps.env_vars.outputs.BACKEND_SERVICE }}@${DIGEST}" \
                --quiet --delete-tags 2>/dev/null || echo "    Failed to delete (may be in use)"
            done
          fi
        fi

    - name: Health check
      run: |
        BACKEND_URL=$(gcloud run services describe ${{ steps.env_vars.outputs.BACKEND_SERVICE }} --platform managed --region $REGION --format 'value(status.url)')
        echo "🔍 Checking backend health at $BACKEND_URL/api/health"

        for i in {1..5}; do
          if curl -f "$BACKEND_URL/api/health" --max-time 10; then
            echo "✅ Backend is healthy!"
            break
          else
            echo "⏳ Waiting for backend to be ready (attempt $i/5)..."
            sleep 10
          fi
        done

    - name: 🔍 Deployment Verification
      run: |
        echo "🔍 Verifying deployment success..."

        # 1️⃣ Cloud Run 部署確認
        echo "📦 Checking Cloud Run revision..."
        LATEST_REVISION=$(gcloud run revisions list \
          --service ${{ steps.env_vars.outputs.BACKEND_SERVICE }} \
          --platform managed \
          --region $REGION \
          --limit 1 \
          --format 'value(metadata.name)')

        CREATION_TIME=$(gcloud run revisions describe $LATEST_REVISION \
          --platform managed \
          --region $REGION \
          --format 'value(metadata.creationTimestamp)')

        echo "✅ Latest revision: $LATEST_REVISION"
        echo "✅ Created at: $CREATION_TIME"

        # 2️⃣ 服務健康檢查
        echo "🩺 Checking service health..."
        BACKEND_URL=$(gcloud run services describe ${{ steps.env_vars.outputs.BACKEND_SERVICE }} \
          --platform managed \
          --region $REGION \
          --format 'value(status.url)')

        HEALTH_RESPONSE=$(curl -s "$BACKEND_URL/health" || echo "ERROR")
        if echo "$HEALTH_RESPONSE" | grep -q "healthy"; then
          echo "✅ Health check passed"
          echo "$HEALTH_RESPONSE" | jq '.' || echo "$HEALTH_RESPONSE"
        else
          echo "❌ Health check failed: $HEALTH_RESPONSE"
          exit 1
        fi

        # 3️⃣ 環境變數驗證
        echo "🔧 Verifying environment configuration..."
        if echo "$HEALTH_RESPONSE" | grep -q '"environment": "${{ steps.env_vars.outputs.ENV_NAME }}"'; then
          echo "✅ Environment correctly set to: ${{ steps.env_vars.outputs.ENV_NAME }}"
        else
          echo "⚠️ Environment configuration may not match"
        fi

    - name: Deployment Summary
      run: |
        echo "🎉 Backend deployment completed and verified!"
        echo "📦 Environment: ${{ steps.env_vars.outputs.ENV_NAME }}"
        echo "🏷️ Version: ${{ github.sha }}"
        BACKEND_URL=$(gcloud run services describe ${{ steps.env_vars.outputs.BACKEND_SERVICE }} --platform managed --region $REGION --format 'value(status.url)')
        echo "🌐 Backend URL: $BACKEND_URL"<|MERGE_RESOLUTION|>--- conflicted
+++ resolved
@@ -348,34 +348,11 @@
           ENV_VARS="$ENV_VARS,ENABLE_PAYMENT=${{ secrets.STAGING_ENABLE_PAYMENT }}"
         fi
 
-<<<<<<< HEAD
-        # 🚀 效能優化：提升資源配置以支援 10+ 學生同時使用
-        # Production & Staging 都設定 min-instances=1 避免冷啟動
-        # Develop 設定 min-instances=0 節省成本
-        if [[ "${{ github.ref }}" == "refs/heads/develop" ]]; then
-          MIN_INSTANCES=0    # Develop: 節省成本
-        else
-          MIN_INSTANCES=1    # Production/Staging: 避免冷啟動延遲 (10-15秒)
-        fi
-        MEMORY="1Gi"         # 翻倍記憶體處理多個音檔轉換 (pydub + ffmpeg)
-        CPU=2                # 翻倍 CPU 加速音檔轉碼
-        CONCURRENCY=20       # 降低並發減少資源競爭
-=======
-        # 💰 成本優化：根據環境設定不同資源配置
+        # 💰 成本優化：所有環境使用較小機器配置
         MIN_INSTANCES=0      # Scale-to-Zero 最大化節省成本
-
-        if [[ "${{ github.ref }}" == "refs/heads/main" ]]; then
-          # Production: 保持性能，用戶體驗優先
-          MEMORY="256Mi"
-          CPU=1
-          CONCURRENCY=20
-        else
-          # Staging: 測試環境，最小化成本
-          MEMORY="256Mi"
-          CPU="500m"         # 0.5 CPU
-          CONCURRENCY=1      # CPU < 1 時必須設為 1
-        fi
->>>>>>> 7e405214
+        MEMORY="256Mi"
+        CPU="500m"           # 0.5 CPU
+        CONCURRENCY=1        # CPU < 1 時必須設為 1
 
         gcloud run deploy ${{ steps.env_vars.outputs.BACKEND_SERVICE }} \
           --image $REGION-docker.pkg.dev/$PROJECT_ID/$REPOSITORY/${{ steps.env_vars.outputs.BACKEND_SERVICE }}:$GITHUB_SHA \
