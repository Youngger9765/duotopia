{
  "common": {
    "save": "Save",
    "cancel": "Cancel",
    "confirm": "Confirm",
    "delete": "Delete",
    "edit": "Edit",
    "add": "Add",
    "submit": "Submit",
    "loading": "Loading...",
    "error": "Error",
    "success": "Success",
    "warning": "Warning",
    "info": "Info",
    "back": "Back",
    "next": "Next",
    "previous": "Previous",
    "close": "Close",
    "search": "Search",
    "filter": "Filter",
    "reset": "Reset",
    "refresh": "Refresh",
    "download": "Download",
    "upload": "Upload",
    "preview": "Preview",
    "copy": "Copy",
    "paste": "Paste",
    "cut": "Cut",
    "yes": "Yes",
    "no": "No"
  },
  "rearrangement": {
    "loading": "Loading questions...",
    "noQuestions": "No questions available",
    "progress": "Question {{current}}/{{total}}",
    "questionTitle": "Question {{number}}",
    "hint": "Hint",
    "playAudio": "Play Audio",
    "audioDisabledCompleted": "This question is completed, audio cannot be played",
    "audioPrompt": "Click to play audio and start answering",
    "playbackRate": "Playback Speed",
    "totalScore": "Total Score",
    "expectedScore": "Expected Score",
    "errorsRemaining": "{{remaining}} chances remaining",
    "selectWordsHint": "Click the words below in order to form the correct sentence",
    "jumpToQuestion": "Jump to question {{number}}",
    "scoreCategories": {
      "listening": "Listening",
      "writing": "Writing",
      "speaking": "Speaking"
    },
    "messages": {
      "timeout": "Time's up! Question auto-submitted",
      "incorrect": "Incorrect! The correct word is \"{{correct}}\"",
      "questionComplete": "Correct! You earned {{score}} points",
      "challengeFailed": "Too many errors, challenge failed",
      "correct": "Correct!",
      "scoreEarned": "Score earned: {{score}} points",
      "tooManyErrors": "Too many errors",
      "tryAgain": "Click the button below to try again",
      "allComplete": "All done! Total score: {{score}}/{{total}}"
    },
    "buttons": {
      "retry": "Try Again",
      "next": "Next Question",
      "finish": "Finish"
    },
    "errors": {
      "loadFailed": "Failed to load questions",
      "submitFailed": "Failed to submit answer",
      "retryFailed": "Failed to retry"
    }
  },
  "nav": {
    "home": "Home",
    "dashboard": "Dashboard",
    "myAssignments": "My Assignments",
    "progress": "Progress",
    "achievements": "Achievements",
    "calendar": "Calendar",
    "messages": "Messages",
    "profile": "Profile",
    "assignments": "Assignments",
    "students": "Students",
    "teachers": "Teachers",
    "settings": "Settings",
    "logout": "Logout",
    "studentArea": "Student Area",
    "welcomeBack": "Welcome back, {{name}}! Keep up the great work!",
    "streakDays": "Streak",
    "weekProgress": "Weekly Progress",
    "days": "days"
  },
  "auth": {
    "login": "Login",
    "register": "Register",
    "logout": "Logout",
    "email": "Email",
    "password": "Password",
    "rememberMe": "Remember Me",
    "forgotPassword": "Forgot Password?",
    "noAccount": "Don't have an account?",
    "hasAccount": "Already have an account?",
    "signIn": "Sign In",
    "signUp": "Sign Up"
  },
  "assignment": {
    "title": "Assignment Title",
    "description": "Description",
    "dueDate": "Due Date",
    "status": "Status",
    "notStarted": "Not Started",
    "inProgress": "In Progress",
    "completed": "Completed",
    "submitted": "Submitted",
    "graded": "Graded",
    "submit": "Submit Assignment",
    "confirmSubmit": "Confirm Submit",
    "incompleteWarning": "Incomplete Items",
    "incompleteMessage": "The following items are incomplete. Are you sure you want to submit?",
    "noRecording": "No Recording",
    "noAnalysis": "No Analysis"
  },
  "activity": {
    "recording": "Recording",
    "playing": "Playing",
    "analyzing": "Analyzing",
    "uploadAndAnalyze": "Upload and Analyze",
    "reRecord": "Re-record",
    "delete": "Delete Recording",
    "deleteConfirm": "Are you sure you want to delete this recording?"
  },
  "home": {
    "hero": {
      "badge": "AI-Powered English Learning Revolution",
      "title": "Duotopia",
      "subtitle": "Multiple Intelligence English Learning Platform",
      "description": "Through AI speech recognition and instant feedback, create personalized English speaking learning experiences for students aged 6-15. Let every child speak English with confidence!",
      "freeTrial": "Free Trial",
      "watchVideo": "Watch Demo Video",
      "trustedBy": "Trusted by {{count}}+ teachers",
      "studentsUsing": "{{count}}+ students using"
    },
    "stats": {
      "satisfaction": "Student Satisfaction",
      "improvementTime": "Average Improvement",
      "improvementValue": "3 Months",
      "speakingImprovement": "Speaking Improvement",
      "availability": "Learn Anytime, Anywhere"
    },
    "features": {
      "title": "Why Choose Duotopia?",
      "subtitle": "Combining cutting-edge AI technology with educational psychology to create the best English speaking training platform for Asian students",
      "learnMore": "Learn More",
      "aiSpeech": {
        "title": "AI Speech Recognition",
        "description": "Advanced speech recognition technology accurately assesses pronunciation, intonation, and fluency, providing instant feedback and improvement suggestions"
      },
      "multiIntelligence": {
        "title": "Multiple Intelligence Learning",
        "description": "Six activity types covering listening, speaking, reading, and writing, from reading aloud to situational dialogues, comprehensively improving English proficiency"
      },
      "analytics": {
        "title": "Learning Data Analytics",
        "description": "Detailed learning reports and progress tracking, allowing teachers and parents to clearly understand children's learning progress"
      },
      "gamification": {
        "title": "Gamification Motivation",
        "description": "Gamification elements such as points, badges, and leaderboards increase learning motivation and engagement"
      },
      "security": {
        "title": "Safe & Secure",
        "description": "Compliant with COPPA and GDPR regulations, protecting student privacy and giving parents peace of mind"
      },
      "easyToUse": {
        "title": "Easy to Use",
        "description": "Intuitive interface design, teachers can get started in 5 minutes, students require no additional training"
      }
    },
    "howItWorks": {
      "title": "Three Simple Steps to Start Your Learning Journey",
      "subtitle": "From registration to seeing results, as fast as one week",
      "step1": {
        "title": "Teachers Register and Create Classes",
        "description": "Free registration, create classes and invite students to join, the whole process takes less than 5 minutes"
      },
      "step2": {
        "title": "Assign Homework and Exercises",
        "description": "Choose from a rich library of materials or create your own course content, assign to the entire class with one click"
      },
      "step3": {
        "title": "AI Assessment and Progress Tracking",
        "description": "After students complete exercises, they immediately receive AI feedback, and teachers can view detailed learning reports"
      }
    },
    "testimonials": {
      "title": "Real Feedback from Educational Settings",
      "subtitle": "See what other teachers and students say",
      "teacher1": {
        "quote": "Duotopia has made my students love English speaking! The AI instant feedback feature is amazing, students can immediately know their pronunciation issues.",
        "name": "Ms. Wang",
        "role": "Elementary School English Teacher, Taipei"
      },
      "teacher2": {
        "quote": "The classroom management features are comprehensive, I can clearly see each student's learning progress. Saves a lot of time grading assignments!",
        "name": "Mr. Lee",
        "role": "Middle School English Teacher, Hsinchu"
      },
      "parent1": {
        "quote": "My child proactively practices English every day, seeing their own progress gives them a sense of accomplishment. Thank you Duotopia!",
        "name": "Ms. Chen",
        "role": "Parent of 5th Grade Student"
      }
    },
    "cta": {
      "title": "Ready to Revolutionize Your English Teaching?",
      "subtitle": "Join over {{count}} teachers and let AI become your teaching assistant",
      "startFreeTrial": "Start Free Trial Now",
      "studentLogin": "Student Login",
      "benefits": "No Credit Card Required • Forever Free Plan • Get Started in 5 Minutes"
    },
    "loginOptions": {
      "title": "Quick Login Portal",
      "teacher": {
        "title": "Teacher Portal",
        "description": "Manage classes, create courses, view learning reports",
        "login": "Teacher Login",
        "register": "Register New Account",
        "demoLabel": "Demo Account",
        "demoCredentials": "demo@duotopia.com / demo123"
      },
      "student": {
        "title": "Student Portal",
        "description": "Complete assignments, practice speaking, view learning progress",
        "login": "Student Login",
        "note": "Please use the account and password provided by your teacher",
        "demoLabel": "Demo Password",
        "demoPassword": "After selecting student, enter: 20120101"
      }
    },
    "footer": {
      "description": "AI-powered multiple intelligence English learning platform, designed specifically for Asian students",
      "contact": "Contact Us",
      "product": "Product",
      "features": "Features",
      "pricing": "Pricing",
      "support": "Support",
      "tutorial": "Tutorial",
      "faq": "FAQ",
      "company": "Company",
      "about": "About Us",
      "privacy": "Privacy Policy",
      "terms": "Terms of Service",
      "copyright": "© 2025 Duotopia. All rights reserved."
    }
  },
  "pricing": {
    "title": "Pricing Plans",
    "subtitle": "Choose the Right Plan for You",
    "description": "Teaching management platform designed for ESL teachers",
    "needMore": "Need more students or custom plans?",
    "contactUs": "Contact:",
    "header": {
      "logo": "Duotopia",
      "teacherLogin": "Teacher Login",
      "backToDashboard": "Back to Dashboard",
      "backToStudentArea": "Back to Student Area",
      "teacherAccount": "Teacher Account",
      "studentAccount": "Student Account"
    },
    "tutorPlan": {
      "name": "Tutor Teachers",
      "description": "Small Tutoring ESL Teachers",
      "studentRange": "1-100 students",
      "features": {
        "quota": "10,000 points/month (recordings, grading, text feedback)",
        "students": "Support 1-100 students",
        "assignments": "Unlimited assignment creation (no quota deduction)",
        "aiEvaluation": "AI voice evaluation and feedback",
        "fullFeatures": "Full feature access",
        "support": "Standard customer support",
        "progressTracking": "Learning progress tracking"
      }
    },
    "schoolPlan": {
      "name": "School Teachers",
      "description": "Campus ESL Teachers",
      "studentRange": "101-200 students",
      "popular": "Popular",
      "features": {
        "quota": "25,000 points/month (recordings, grading, text feedback)",
        "students": "Support 101-200 students",
        "assignments": "Unlimited assignment creation (no quota deduction)",
        "aiEvaluation": "AI voice evaluation and feedback",
        "fullFeatures": "Full feature access",
        "prioritySupport": "Priority customer support",
        "advancedAnalytics": "Advanced analytics",
        "multiClassroom": "Multi-classroom management",
        "batchAssignment": "Batch assignment assignment"
      }
    },
    "billing": {
      "monthly": "Monthly Plan",
      "perMonth": "/month",
      "description": "Monthly billing, flexible adjustments, upgrade or change your plan anytime"
    },
    "actions": {
      "subscribe": "Subscribe Now",
      "studentCannotSubscribe": "Students Cannot Subscribe",
      "loginRequired": "Please login to subscribe",
      "studentAccountWarning": "Student accounts cannot subscribe to teacher plans, please use a teacher account",
      "logoutFirst": "Please logout first and login with a teacher account to subscribe"
    },
    "payment": {
      "title": "Complete Payment",
      "securePayment": "Secure Payment Process",
      "selectedPlan": "You selected {{planName}} plan",
      "success": "Successfully subscribed to {{planName}} plan!",
      "error": "Subscription error occurred, please contact support",
      "failed": "Payment failed: {{error}}",
      "redirecting": "Payment page opened automatically",
      "hasSubscription": "You already have a subscription, redirecting to subscription management"
    }
  },
  "teacherDashboard": {
    "loading": "Loading...",
    "errors": {
      "loadFailed": "Failed to load dashboard, please login again"
    },
    "buttons": {
      "backToLogin": "Back to Login",
      "logout": "Logout",
      "manage": "Manage",
      "createClassroom": "Create New Classroom",
      "viewAllStudents": "View All Students"
    },
    "header": {
      "teacherPortal": "Teacher Portal",
      "demoAccount": "Demo Account",
      "trialDaysRemaining": "Free trial remaining {{days}} days"
    },
    "welcome": {
      "title": "Welcome back, {{name}}!",
      "subtitle": "Manage your classes, courses, and student learning progress"
    },
    "subscription": {
      "trialTitle": "🎉 30-Day Free Trial",
      "trialDescription": "Your free trial expires in {{days}} days",
      "expiryDate": "Expiry Date:",
      "days": "days",
      "statusSubscribed": "Subscribed",
      "statusNotSubscribed": "Not Subscribed",
      "willExpireIn": "Will expire in {{days}} days",
      "noActiveSubscription": "No active subscription",
      "expiryDateLabel": "Expiry Date:",
      "remainingDays": "{{days}} days",
      "testModeButton": "Test Subscription",
      "testModeDescription": "Test subscription status and auto-renewal"
    },
    "stats": {
      "classroomCount": "Classrooms",
      "activeClassrooms": "Classrooms you manage",
      "studentCount": "Total Students",
      "allStudents": "Students across all classes",
      "programCount": "Programs",
      "createdPrograms": "Created programs",
      "classrooms": "Classrooms",
      "students": "Students",
      "programs": "Programs"
    },
    "classrooms": {
      "title": "My Classrooms",
      "description": "List of classrooms you currently manage",
      "noClassrooms": "No classrooms created yet",
      "studentsCount": "{{count}} students"
    },
    "students": {
      "title": "Recent Active Students",
      "description": "Student list from all classes",
      "noStudents": "No student data yet"
    },
    "quickActions": {
      "title": "Quick Actions",
      "description": "Frequently used feature shortcuts",
      "createProgram": "Create Program",
      "manageStudents": "Manage Students",
      "viewStats": "View Statistics"
    },
    "error": {
      "loadFailed": "Load failed"
    },
    "share": {
      "button": "Share to Students",
      "title": "Share Student Login Link",
      "description": "Students can scan the QR code or use the link to login directly",
      "copy": "Copy",
      "copied": "Copied",
      "instructions": "How to share:",
      "instruction1": "Scan QR Code: Students can scan the QR code with their phone to go directly to the login page",
      "instruction2": "Copy Link: Click the 'Copy' button to share the link with students"
    }
  },
  "admin": {
    "subscription": {
      "title": "Admin Subscription Dashboard",
      "description": "Manage user subscriptions and extend VIP access",
      "backToDashboard": "Back to Dashboard",
      "stats": {
        "totalTeachers": "Total Teachers",
        "activeSubs": "Active Subs",
        "monthlyRevenue": "Monthly Revenue",
        "quotaUsage": "Quota Usage"
      },
      "tabs": {
        "subscriptions": "Subscriptions",
        "transactions": "Transactions",
        "learning": "Learning"
      },
      "subscriptions": {
        "title": "All Subscriptions",
        "description": "View all teacher subscription status",
        "downloadCSV": "Download CSV",
        "search": "Search email or name...",
        "searchButton": "Search",
        "noData": "No data",
        "columns": {
          "email": "Email",
          "name": "Name",
          "plan": "Plan",
          "endDate": "End Date",
          "periods": "Periods",
          "quota": "Quota",
          "status": "Status",
          "actions": "Actions"
        },
        "status": {
          "active": "Active",
          "none": "None"
        },
        "edit": "Edit",
        "periodsTitle": "Subscription Periods",
        "periodColumns": {
          "plan": "Plan",
          "startDate": "Start Date",
          "endDate": "End Date",
          "quota": "Quota",
          "payment": "Payment",
          "status": "Status"
        },
        "history": {
          "title": "Edit History",
          "noHistory": "No edit history",
          "admin": "Admin:",
          "initialValues": "Initial Values:",
          "changes": "Changes:",
          "reason": "Reason:",
          "actions": {
            "create": "create",
            "cancel": "cancel",
            "edit": "edit"
          }
        }
      },
      "transactions": {
        "title": "Transaction Analytics",
        "description": "View all payment transactions and monthly revenue trends",
        "totalRevenue": "Total Revenue",
        "totalCount": "Total Transactions",
        "monthlyTrend": "Monthly Revenue Trend",
        "allTransactions": "All Transactions",
        "noData": "No transaction data available",
        "columns": {
          "date": "Date",
          "teacher": "Teacher",
          "email": "Email",
          "plan": "Plan",
          "amount": "Amount",
          "method": "Method",
          "tradeId": "Trade ID"
        }
      },
      "learning": {
        "title": "Learning Analytics",
        "description": "Teacher activity and points usage statistics",
        "totalPoints": "Total Points Used",
        "activeTeachers": "Active Teachers",
        "monthlyUsage": "Monthly Points Usage",
        "teacherStats": "Teacher Statistics",
        "noData": "No learning data available",
        "columns": {
          "teacher": "Teacher",
          "email": "Email",
          "classes": "Classes",
          "students": "Students",
          "assignments": "Assignments",
          "pointsUsed": "Points Used"
        }
      },
      "editModal": {
        "createTitle": "Create Subscription",
        "cancelTitle": "Cancel Subscription",
        "editTitle": "Edit Subscription",
        "action": "Action",
        "actions": {
          "create": "Create Subscription",
          "edit": "Edit Subscription",
          "cancel": "Cancel Subscription"
        },
        "planName": "Plan Name",
        "planRequired": "Please select a plan for creating subscription",
        "planCurrent": "(Current: {{plan}})",
        "planNoChange": "— No change —",
        "planSelect": "Select a plan",
        "plans": {
          "trial": "30-Day Trial",
          "tutor": "Tutor Teachers",
          "school": "School Teachers",
          "demo": "Demo Unlimited Plan",
          "vip": "VIP"
        },
        "endDate": "End Date",
        "endDateOptional": "(optional, defaults to plan duration)",
        "endDateKeep": "Leave empty to keep current end date",
        "endDateDefault": "Leave empty to use default plan duration",
        "customQuota": "Custom Quota (optional)",
        "customQuotaPlaceholder": "Enter custom quota (e.g., 50000)",
        "customQuotaHelp": "Leave empty to keep current quota for VIP plan",
        "reason": "Reason",
        "reasonPlaceholder": "Enter reason for this action...",
        "reasonRequired": "Please fill all required fields",
        "buttons": {
          "cancel": "Cancel",
          "submit": "Update Subscription",
          "submitCancel": "Cancel Subscription",
          "processing": "Processing..."
        }
      },
      "messages": {
        "success": "Success! {{teacher}} - {{message}}",
        "error": "Failed: {{error}}",
        "noPermission": "No admin permission",
        "loadFailed": "Load failed: {{error}}",
        "searchFailed": "Search failed: {{error}}"
      },
      "refund": {
        "button": "Refund",
        "success": "Refund successful",
        "failed": "Refund failed",
        "confirm": "Are you sure you want to refund?",
        "processing": "Processing refund..."
      }
    }
  },
  "studentAssignmentList": {
    "loading": "Loading...",
    "errors": {
      "loadFailed": "Unable to load assignment list"
    },
    "flowStatus": {
      "title": "Assignment Progress Flow",
      "todo": "To Do",
      "submitted": "Submitted",
      "returned": "Returned for Revision",
      "resubmitted": "Resubmitted",
      "graded": "Completed"
    },
    "status": {
      "notStarted": "Not Started",
      "inProgress": "In Progress",
      "submitted": "Submitted",
      "graded": "Graded",
      "returned": "Returned",
      "resubmitted": "Resubmitted"
    },
    "progress": {
      "title": "Completion Progress",
      "activities": "{{completed}} / {{total}} activities"
    },
    "contentType": {
      "default": "Reading Practice"
    },
    "dueDate": {
      "overdue": "Overdue by {{days}} day(s)",
      "today": "Due today",
      "remaining": "Due in {{days}} day(s)"
    },
    "score": {
      "label": "Score: {{score}}"
    },
    "buttons": {
      "start": "Start Assignment",
      "continue": "Continue Assignment",
      "view": "View Assignment",
      "viewResults": "View Results",
      "resubmit": "Resubmit"
    },
    "emptyStates": {
      "todo": {
        "title": "No pending assignments",
        "description": "All assignments have been completed or submitted!"
      },
      "submitted": {
        "title": "No assignments pending grading",
        "description": "Submitted assignments will appear here."
      },
      "graded": {
        "title": "No completed assignments",
        "description": "Completed and graded assignments will appear here. You can view detailed scores."
      },
      "returned": {
        "title": "No assignments need revision",
        "description": "Assignments that need to be redone will appear here."
      },
      "resubmitted": {
        "title": "No resubmitted assignments",
        "description": "Resubmitted assignments will appear here."
      }
    }
  },
  "studentAssignmentDetail": {
    "loading": "Loading...",
    "errors": {
      "loadFailed": "Unable to load assignment details",
      "notFound": "Assignment details not found"
    },
    "buttons": {
      "back": "Back to Assignment List",
      "start": "Start",
      "continue": "Continue",
      "view": "View Assignment",
      "startAssignment": "Start Assignment",
      "continueAssignment": "Continue Assignment",
      "resubmit": "Resubmit"
    },
    "overview": {
      "estimatedTime": "Estimated time: {{time}}",
      "targetWPM": "Target speed: {{wpm}} WPM",
      "targetAccuracy": "Target accuracy: {{accuracy}}%"
    },
    "progress": {
      "title": "Activity Progress",
      "completed": "{{completed}} / {{total}} Completed",
      "empty": "This assignment does not yet contain any activities",
      "activityNumber": "Activity {{number}}"
    },
    "contentTypes": {
      "reading_assessment": "Reading Assessment",
      "listening": "Listening Practice",
      "grouped_questions": "Basic Greetings Practice"
    },
    "scoring": {
      "title": "Overall Evaluation",
      "score": "Score",
      "scoreUnit": " pts",
      "detailRecord": "Detailed Record",
      "noRecordsYet": "No grading records yet",
      "questionNumber": "Question {{number}}",
      "overallFeedback": "Overall Feedback",
      "noFeedbackYet": "No feedback yet"
    },
    "status": {
      "notStarted": "Not Started",
      "inProgress": "In Progress",
      "submitted": "Submitted",
      "graded": "Graded",
      "returned": "Returned",
      "resubmitted": "Resubmitted"
    },
    "dueDate": {
      "overdue": "Overdue by {{days}} day(s)",
      "today": "Due today",
      "remaining": "Due in {{days}} day(s)"
    }
  },
  "studentActivityPage": {
    "loading": {
      "title": "Loading Assignment...",
      "subtitle": "Please wait while we prepare your learning content"
    },
    "messages": {
      "noActivities": "This assignment has no activities yet",
      "submitSuccess": "Assignment submitted successfully!",
      "analyzingRecording": "Analyzing Recording",
      "batchAnalyzing": "Analyzing {{current}}/{{total}} items",
      "pleaseWait": "Please wait...",
      "doNotSwitchQuestions": "Please do not switch questions",
      "doNotLeave": "Please do not leave this page",
      "batchAnalysisComplete": "Completed {{count}} analyses",
      "batchAnalysisFailed": "Auto-analysis failed, please try again later"
    },
    "errors": {
      "loadFailed": "Failed to load activities. Please try again later",
      "submitFailed": "Failed to submit. Please try again later"
    },
    "buttons": {
      "back": "Back",
      "backShort": "Back",
      "submit": "Submit Assignment",
      "submitShort": "Submit",
      "submitting": "Submitting...",
      "submittingShort": "Submitting",
      "next": "Next",
      "previous": "Previous",
      "cancel": "Cancel",
      "confirm": "Confirm Submit"
    },
    "validation": {
      "title": "Incomplete Items",
      "incompleteItems": "The following items have not been recorded. Please complete them before submitting:",
      "notRecorded": "(Not Recorded)",
      "notAnalyzed": "(Not Analyzed)",
      "itemNumber": "Item {{number}}"
    },
    "labels": {
      "questionNumber": "Question {{number}}:",
      "itemCount": "{{count}} items",
      "itemCountSingular": "{{count}} item"
    },
    "activityTypes": {
      "reading": "Reading Practice",
      "listening": "Listening Practice",
      "speaking": "Speaking Practice",
      "sentence": "Sentence Making",
      "rearrangement": "Example Sentence Rearrangement"
    },
    "stats": {
      "minutes": "minutes",
      "overallScore": "Overall Score",
      "noScoreYet": "No score yet"
    },
    "status": {
      "completed": "Completed",
      "inProgress": "In Progress",
      "notStarted": "Not Started",
      "saving": "Saving...",
      "savingShort": "Saving"
    },
    "recording": {
      "failed": "Recording Failed",
      "fileAbnormal": "Recording file is abnormal, please record again",
      "validationFailed": "Recording Validation Failed",
      "processingFailed": "Recording Processing Failed",
      "cannotValidate": "Unable to validate recording, please record again",
      "complete": "Recording Complete",
      "duration": "Recording duration: {{duration}} seconds",
      "completePreview": "Recording Complete (Preview mode, will not be saved)"
    },
    "preview": {
      "cannotSubmit": "Cannot submit assignment in preview mode"
    }
  },
  "studentProfile": {
    "loading": "Loading...",
    "errors": {
      "loadFailed": "Unable to load profile",
      "loadError": "Failed to load profile",
      "invalidEmail": "Please enter a valid email address",
      "updateFailed": "Update failed: {{error}}",
      "updateError": "Failed to update email",
      "unbindFailed": "Unbind failed: {{error}}",
      "unbindError": "Failed to unbind email"
    },
    "success": {
      "verificationSent": "Verification email sent to new address",
      "emailUpdated": "Email updated successfully",
      "emailUnbound": "Email unbound successfully"
    },
    "header": {
      "back": "Back",
      "title": "Profile"
    },
    "basicInfo": {
      "title": "Basic Information",
      "name": "Name",
      "birthday": "Birthday",
      "classroom": "Classroom",
      "classroomNone": "No classroom assigned",
      "school": "School",
      "schoolNone": "No school set",
      "notSet": "Not set"
    },
    "email": {
      "title": "Email Settings",
      "noEmail": "No email set",
      "verified": "Verified",
      "verifiedAt": "Verified on {{date}}",
      "unverified": "Not verified",
      "pending": "Pending verification",
      "newEmail": "New email address",
      "placeholder": "Enter new email address",
      "update": "Update",
      "setup": "Set up",
      "unbind": "Unbind",
      "confirm": "Confirm Update",
      "updating": "Updating...",
      "cancel": "Cancel"
    },
    "password": {
      "title": "Change Password",
      "description": "Update your password to keep your account secure",
      "changeButton": "Change Password",
      "currentPassword": "Current Password",
      "currentPasswordPlaceholder": "Enter current password",
      "newPassword": "New Password",
      "newPasswordPlaceholder": "Enter new password",
      "confirmPassword": "Confirm New Password",
      "confirmPasswordPlaceholder": "Confirm new password",
      "updateButton": "Update Password",
      "updating": "Updating...",
      "cancel": "Cancel",
      "requirements": "Password must be at least 8 characters and include uppercase, lowercase, number, and special character (!@#$%^&* etc.)",
      "errors": {
        "allFieldsRequired": "All password fields are required",
        "passwordMismatch": "New password and confirmation do not match",
        "passwordTooShort": "Password must be at least 8 characters",
        "passwordSameAsCurrent": "New password must be different from current password",
        "missingUppercase": "Password must contain at least one uppercase letter",
        "missingLowercase": "Password must contain at least one lowercase letter",
        "missingNumber": "Password must contain at least one number",
        "missingSpecialChar": "Password must contain at least one special character (!@#$%^&* etc.)",
        "updateFailed": "Failed to update password",
        "updateError": "Error updating password"
      },
      "success": {
        "passwordUpdated": "Password updated successfully"
      }
    },
    "unbindDialog": {
      "title": "Are you sure you want to unbind email?",
      "description": "You will not receive learning reminders and important notifications after unbinding.",
      "confirm": "Confirm Unbind",
      "unbinding": "Unbinding...",
      "cancel": "Cancel"
    },
    "account": {
      "title": "Account Information",
      "id": "Account ID",
      "registeredAt": "Registered At",
      "logout": "Logout"
    }
  },
  "teacherLogin": {
    "header": {
      "home": "Back to Home",
      "title": "Duotopia",
      "subtitle": "AI-Powered English Learning Platform",
      "cardTitle": "Teacher Login",
      "cardDescription": "Sign in with your email account"
    },
    "form": {
      "email": "Email",
      "emailPlaceholder": "teacher@example.com",
      "password": "Password",
      "passwordPlaceholder": "••••••••",
      "login": "Login",
      "loggingIn": "Logging in...",
      "forgotPassword": "Forgot password?"
    },
    "demo": {
      "separator": "Quick Login with Test Accounts",
      "demoTeacher": "Demo Teacher (300 days prepaid)",
      "demoEmail": "demo@duotopia.com",
      "trialTeacher": "Trial Teacher (30-day trial)",
      "trialEmail": "trial@duotopia.com",
      "expiredTeacher": "Expired Teacher (Unsubscribed)",
      "expiredEmail": "expired@duotopia.com",
      "passwordHint": "🔐 All test account passwords: demo123",
      "demoDescription": "demo@duotopia.com - 300 days prepaid",
      "trialDescription": "trial@duotopia.com - 30-day trial",
      "expiredDescription": "expired@duotopia.com - Unsubscribed/Expired"
    },
    "footer": {
      "noAccount": "Don't have an account?",
      "register": "Sign Up Now",
      "studentLogin": "Student Login Portal"
    },
    "errors": {
      "loginFailed": "Login failed, please check your credentials",
      "quickLoginFailed": "{{email}} login failed"
    }
  },
  "studentLogin": {
    "header": {
      "home": "Back to Home",
      "welcome": "Hi, Welcome to Duotopia!"
    },
    "step1": {
      "title": "Enter Teacher's Email",
      "placeholder": "teacher@example.com",
      "next": "Next",
      "validating": "Validating...",
      "demoTeacher": "🎯 Use Demo Teacher (demo@duotopia.com)",
      "quickTest": "Quick Test:",
      "recentTeachers": "Or select a recently used teacher:"
    },
    "step2": {
      "title": "Select Your Class and Name"
    },
    "step3": {
      "title": "Select Your Name"
    },
    "step4": {
      "greeting": "Hello, {{name}}!",
      "placeholder": "Enter your password",
      "login": "Login",
      "selectOther": "Select Another Student",
      "demoHint": "💡 Test Hint",
      "demoPassword": "Default demo password:",
      "passwordFormat": "For production use, password is student's birthday (Format: YYYYMMDD)"
    },
    "buttons": {
      "back": "Back"
    },
    "errors": {
      "teacherNotFound": "Teacher account not found",
      "teacherValidationFailed": "Unable to verify teacher account, please try again later",
      "loadClassroomFailed": "Unable to load classroom student data",
      "loginFailed": "Incorrect password, please try again"
    }
  },
  "studentLayout": {
    "nav": {
      "home": "Home",
      "assignments": "Assignments",
      "progress": "Progress",
      "achievements": "Achievements",
      "calendar": "Calendar",
      "messages": "Messages",
      "profile": "Profile",
      "settings": "Settings",
      "logout": "Logout"
    },
    "header": {
      "defaultTitle": "Student Area",
      "welcome": "Hi, {{name}}!"
    },
    "stats": {
      "streak": "Day Streak",
      "days": "{{count}} days",
      "weekProgress": "Week Progress"
    },
    "userInfo": {
      "defaultStudent": "Student",
      "defaultClass": "No class assigned"
    }
  },
  "studentDashboard": {
    "welcome": {
      "greeting": "Hello, {{name}}! Welcome back to Duotopia 🚀",
      "subtitle": "Continue your English learning journey"
    },
    "email": {
      "verified": "Verified",
      "unverified": "Pending",
      "profile": "Profile",
      "setupTitle": "📧 Set Up Email Notifications",
      "yourEmail": "Your Email Address",
      "emailPlaceholder": "Enter your email address",
      "verifyButton": "Verify My Email",
      "sending": "Sending...",
      "note": "📌 After clicking Send Verification, an email will be sent to your inbox. Click the link in the email to complete setup"
    },
    "stats": {
      "completedAssignments": "Completed",
      "averageScore": "Avg Score",
      "practiceTime": "Practice Time",
      "practiceDays": "Practice Days",
      "scoreUnit": "pts",
      "minutesUnit": "min",
      "daysUnit": "days"
    },
    "assignments": {
      "title": "My Assignments",
      "viewAll": "View All",
      "startPractice": "Start Practice",
      "viewResults": "View Results",
      "dueDate": "Due Date:",
      "score": "Score:",
      "readingAssessment": "Reading Assessment"
    },
    "status": {
      "notStarted": "Not Started",
      "inProgress": "In Progress",
      "submitted": "Submitted",
      "graded": "Graded",
      "returned": "Returned"
    },
    "errors": {
      "loadAssignments": "Failed to load assignments",
      "invalidEmail": "Please enter a valid email address",
      "updateEmailFailed": "Setup failed, please try again later"
    },
    "success": {
      "verificationSent": "Verification email sent! Please check your inbox",
      "emailUpdated": "Email updated successfully"
    }
  },
  "teacherRegister": {
    "header": {
      "title": "Duotopia",
      "subtitle": "AI-Powered English Learning Platform",
      "cardTitle": "Teacher Registration",
      "cardDescription": "Create your teacher account to start managing classes and courses"
    },
    "form": {
      "name": "Name",
      "namePlaceholder": "Ms. Wang",
      "nameRequired": "*",
      "email": "Email",
      "emailPlaceholder": "teacher@example.com",
      "emailRequired": "*",
      "phone": "Phone (optional)",
      "phonePlaceholder": "0912-345-678",
      "password": "Password",
      "passwordPlaceholder": "••••••••",
      "passwordRequired": "*",
      "passwordHint": "At least 8 characters with uppercase, lowercase, number, and special character",
      "confirmPassword": "Confirm Password",
      "confirmPasswordRequired": "*",
      "register": "Register",
      "registering": "Registering..."
    },
    "errors": {
      "passwordMismatch": "Passwords do not match",
      "passwordTooShort": "Password must be at least 8 characters",
      "missingUppercase": "Password must contain at least one uppercase letter",
      "missingLowercase": "Password must contain at least one lowercase letter",
      "missingNumber": "Password must contain at least one number",
      "missingSpecialChar": "Password must contain at least one special character (!@#$%^&* etc.)",
      "registerFailed": "Registration failed, please try again later"
    },
    "footer": {
      "hasAccount": "Already have an account?",
      "login": "Login Now",
      "studentLogin": "Student Login Portal"
    }
  },
  "termsOfService": {
    "header": {
      "title": "Terms of Service",
      "lastUpdated": "Last Updated: January 13, 2025"
    },
    "section1": {
      "title": "1. Service Definition and Scope",
      "item1": "1.1 Duotopia (hereinafter referred to as \"the Service\") is a language learning platform that provides interactive language learning content and assessment services.",
      "item2": "1.2 The Service supports multiple language learning, including but not limited to English, Chinese and other language learning and practice.",
      "item3": "1.3 Users can engage in language learning, complete assignments, and receive assessments through this platform.",
      "item4": "1.4 Learning content and assessment results are for educational purposes only."
    },
    "section2": {
      "title": "2. User Registration and Account Management",
      "item1": "2.1 Users must provide a valid email address for registration.",
      "item2": "2.2 Users should keep their account password secure and are fully responsible for all activities under their account.",
      "item3": "2.3 If unauthorized use of the account is discovered, the Service should be notified immediately.",
      "item4": "2.4 The Service reserves the right to terminate or suspend accounts that violate the terms at any time."
    },
    "section3": {
      "title": "3. Copyright Notice",
      "item1": "3.1 The learning content provided by the Service is owned by the Company or authorized providers.",
      "item2": "3.2 Users own the copyright to the learning records and assignment content they create.",
      "item3": "3.3 Users authorize the Service to use their created content to provide services and improve the system.",
      "item4": "3.4 Learning content is for personal learning use only and may not be used commercially or distributed without authorization.",
      "item5": "3.5 The Service will properly preserve users' learning records and manage them according to the privacy policy."
    },
    "section4": {
      "title": "4. Service Usage Restrictions",
      "item1": "4.1 Users may not use the Service for any illegal or improper activities.",
      "item2": "4.2 Users may not attempt to damage, interfere with, or gain unauthorized access to the Service system.",
      "item3": "4.3 Users may not upload or share the following content using the Service:",
      "list": {
        "item1": "Content that infringes on others' copyrights, trademarks, or other intellectual property rights",
        "item2": "Content that violates laws and regulations",
        "item3": "Malware, viruses, or other harmful code",
        "item4": "Inappropriate or offensive content"
      },
      "item4": "4.4 Each subscription plan has corresponding usage limits, and upgrading the plan is required to exceed the limits."
    },
    "section5": {
      "title": "5. Privacy Protection",
      "item1": "5.1 The Service values user privacy. Please refer to the Privacy Policy for detailed privacy protection measures.",
      "item2": "5.2 The Service uses industry-standard encryption technology to protect user data.",
      "item3": "5.3 Learning records and personal data will be properly managed in accordance with the law.",
      "item4": "5.4 User data is only used to provide services and will not be shared with third parties without consent."
    },
    "section6": {
      "title": "6. Payment and Subscription",
      "item1": "6.1 The Service offers both free and paid subscription plans.",
      "item2": "6.2 The fees, features, and restrictions of paid plans are subject to website announcements.",
      "item3": "6.3 Subscription fees are prepaid and partial refunds are not available.",
      "item4": "6.4 Users can cancel subscriptions at any time, but fees already paid will not be refunded.",
      "item5": "6.5 Users can choose to change plans, with changes taking effect in the next billing cycle."
    },
    "section7": {
      "title": "7. Disclaimer",
      "item1": "7.1 The Service uses AI technology for speech assessment, and the assessment results are for reference only.",
      "item2": "7.2 The Service strives to ensure the quality of learning content but does not guarantee complete accuracy or suitability for all learners.",
      "item3": "7.3 The Service does not guarantee learning outcomes.",
      "item4": "7.4 The Service is not responsible for any losses arising from the use of the Service.",
      "item5": "7.5 The Service may be temporarily interrupted due to system maintenance, upgrades, or force majeure, and will be restored as soon as possible."
    },
    "section8": {
      "title": "8. Terms Modification",
      "item1": "8.1 The Service reserves the right to modify the terms of service at any time.",
      "item2": "8.2 After modification, the terms will be announced on the website, and continued use of the Service is deemed as consent to the modified terms.",
      "item3": "8.3 If you do not agree to the modified terms, you may choose to stop using the Service."
    },
    "section9": {
      "title": "9. Governing Law and Jurisdiction",
      "item1": "9.1 The interpretation and application of these terms shall be governed by the laws of the Republic of China.",
      "item2": "9.2 Any disputes arising from these terms shall be subject to the jurisdiction of the Taipei District Court, Taiwan as the court of first instance."
    },
    "section10": {
      "title": "10. Contact Information",
      "company": "Language Expansion Digital Learning Co., Ltd.",
      "taxId": "Tax ID: 60619397",
      "contactPrompt": "If you have any questions about these terms, please contact us through the following:",
      "email": "Email: myduotopia@gmail.com"
    }
  },
  "dialogs": {
    "assignmentDialog": {
      "title": "Assign New Assignment",
      "quota": {
        "remaining": "Quota Remaining",
        "remainingColon": "Quota Remaining:",
        "seconds": "seconds",
        "total": "/ {{total}} seconds",
        "depleted": "Quota Depleted",
        "exhausted": "Quota Exhausted",
        "low": "Low Quota",
        "error": "Insufficient quota, cannot assign assignment",
        "errorDesc": "Please upgrade your plan or wait for the next billing cycle",
        "cannotCreate": "Quota exhausted, cannot create assignment",
        "viewPlans": "View Plans"
      },
      "selectContent": {
        "description": "Select course content to assign (multiple selection)",
        "selected": "{{count}} selected",
        "loading": "Loading course content...",
        "loadingDesc": "Please wait, preparing assignable courses",
        "empty": "No available course content",
        "emptyDesc": "Please create programs and content first",
        "units": "{{count}} units",
        "contents": "{{count}} contents",
        "loadingLabel": "Loading...",
        "selectAll": "Select All",
        "deselectAll": "Deselect All",
        "items": "items",
        "clearAll": "Clear All"
      },
      "selectStudents": {
        "description": "Select students to receive the assignment",
        "selected": "{{selected}}/{{total}} selected",
        "assignAll": "Assign to all students in class",
        "totalStudents": "Total {{count}} students",
        "allSelected": "All Selected",
        "selectAllBtn": "Select All",
        "deselectAllBtn": "Deselect All",
        "invertSelection": "Invert Selection"
      },
      "details": {
        "description": "Fill in assignment title and detailed information",
        "title": "Assignment Title",
        "titleRequired": "*",
        "titlePlaceholder": "e.g., Unit 1-3 Comprehensive Practice",
        "instructions": "Assignment Instructions",
        "instructionsPlaceholder": "Provide assignment requirements...",
        "startDate": "Start Date",
        "dueDate": "Due Date",
        "selectDate": "Select Date",
        "summary": "Assignment Summary",
        "contentCount": "Course Content:",
        "contentCountValue": "{{count}} items",
        "assignTo": "Assign To:",
        "assignToAll": "All Students",
        "assignToSelected": "{{count}} students",
        "dueDateLabel": "Due Date:",
        "dueDateValue": "{{date}}"
      },
      "buttons": {
        "cancel": "Cancel",
        "previous": "Previous",
        "next": "Next",
        "create": "Create Assignment",
        "creating": "Creating...",
        "quotaDepleted": "Quota Depleted"
      },
      "errors": {
        "noContent": "Please select at least one course content",
        "noContentSelected": "Please select at least one course content",
        "noTitle": "Please enter assignment title",
        "titleRequired": "Please enter assignment title",
        "noStudents": "Please select at least one student",
        "noStudentSelected": "Please select at least one student",
        "createFailed": "Failed to create assignment",
        "loadProgramsFailed": "Failed to load programs",
        "loadTemplateFailed": "Failed to load template programs",
        "loadClassroomProgramsFailed": "Failed to load classroom programs",
        "loadLessonsFailed": "Failed to load lessons",
        "loadContentsFailed": "Failed to load contents",
        "quotaExceeded": "Insufficient quota, cannot assign assignment",
        "quotaExceededDesc": "Please upgrade your plan or wait for the next billing cycle"
      },
      "success": {
        "created": "Assignment created successfully, assigned to {{count}} students"
      },
      "contentTypes": {
        "reading_assessment": "Example Sentences",
        "READING_ASSESSMENT": "Example Sentences",
        "example_sentences": "Example Sentences",
        "EXAMPLE_SENTENCES": "Example Sentences",
        "speaking_practice": "Speaking Practice",
        "speaking_scenario": "Speaking Scenario",
        "listening_cloze": "Listening Cloze",
        "sentence_making": "Sentence Making",
        "speaking_quiz": "Speaking Quiz"
      },
      "actions": {
        "viewPlans": "View Plans"
      },
      "steps": {
        "selectContent": "Select Content",
        "practiceMode": "Practice Mode",
        "selectStudents": "Select Students",
        "details": "Assignment Details"
      },
      "practiceMode": {
        "title": "Practice Mode Settings",
        "description": "Select the practice mode and related settings for students",
        "advancedSettings": "Advanced Settings",
        "reading": "Sentence Reading",
        "readingDesc": "Students read sentences aloud, system scores pronunciation",
        "rearrangement": "Sentence Rearrangement",
        "rearrangementDesc": "Students rearrange shuffled words into correct sentences",
        "timeLimit": "Time Limit",
        "seconds": "seconds",
        "default": "Default",
        "shuffleQuestions": "Shuffle Questions",
        "shuffleQuestionsDesc": "Randomize question order for each practice session",
        "playAudio": "Play Audio",
        "playAudioYes": "Yes (Listening Practice)",
        "playAudioNo": "No (Writing Practice)",
        "scoreListening": "Score Category: Listening",
        "scoreWriting": "Score Category: Writing",
        "scoreSpeaking": "Score Category: Speaking"
      }
    },
    "classroomAssignDialog": {
      "title": "Assign Classroom",
      "description": "Assign classroom for the selected {{count}} students",
      "selectClassroom": "Select Classroom",
      "selectPlaceholder": "Please select a classroom",
      "buttons": {
        "cancel": "Cancel",
        "confirm": "Confirm Assignment"
      }
    },
    "contentTypeDialog": {
      "title": "Select Content Type",
      "description": "Select the content type to add to \"{{lessonName}}\"",
      "processing": "Processing...",
      "recommended": "Recommended",
      "comingSoon": "Coming Soon",
      "cancel": "Cancel",
      "types": {
        "example_sentences": {
          "name": "Example Sentences",
          "description": "Create sentences for reading or rearrangement practice (2-25 words)",
          "recommended": "Recommended"
        },
        "vocabulary_set": {
          "name": "Vocabulary Set",
          "description": "Create vocabulary sets for memorization practice",
          "comingSoon": "Coming Soon"
        },
        "multiple_choice": {
          "name": "Multiple Choice",
          "description": "Create multiple choice questions for testing",
          "comingSoon": "Coming Soon"
        },
        "scenario_dialogue": {
          "name": "Scenario Dialogue",
          "description": "Create scenario dialogues for practice",
          "comingSoon": "Coming Soon"
        },
        "reading_assessment": {
          "name": "Reading Recording",
          "description": "Students read and record text",
          "deprecated": true
        },
        "sentence_making": {
          "name": "Sentence Making",
          "description": "Make sentences using given words or patterns",
          "deprecated": true
        }
      },
      "buttons": {
        "cancel": "Cancel"
      }
    },
    "copyProgramDialog": {
      "title": "Copy from Library",
      "description": "Select programs to copy to this classroom",
      "search": "Search program name...",
      "selected": "{{count}} programs selected",
      "loading": "Loading programs...",
      "empty": "No copyable programs available",
      "emptyDesc": "Please create programs in \"All Programs\" page first",
      "noResults": "No matching programs found",
      "noResultsDesc": "Try different search keywords",
      "alreadyExists": "(Already exists)",
      "lessons": "{{count}} lessons",
      "hours": "{{count}} hours",
      "buttons": {
        "cancel": "Cancel",
        "copy": "Copy to Classroom ({{count}})",
        "copying": "Copying..."
      },
      "success": "Successfully copied {{count}} programs to classroom",
      "error": "Copy failed, please try again later",
      "loadError": "Failed to load programs"
    },
    "createProgramDialog": {
      "title": "Create Program for \"{{classroomName}}\"",
      "description": "Choose how to create the program",
      "tabs": {
        "template": "Copy from Template",
        "classroom": "Copy from Other Classroom",
        "custom": "Create Custom"
      },
      "template": {
        "search": "Search template programs...",
        "selected": "{{selected}} / {{total}} templates selected",
        "selectAll": "Select All",
        "clear": "Clear",
        "loading": "Loading...",
        "empty": "No template programs available",
        "duplicate": "⚠️ This program already exists, creating duplicate may cause confusion",
        "nameLabel": "New Program Name (optional, leave empty to use original)",
        "namePlaceholder": "{{originalName}}",
        "multipleNote": "{{count}} templates selected, will use original names"
      },
      "classroom": {
        "search": "Search programs from other classrooms...",
        "selected": "{{selected}} / {{total}} programs selected",
        "selectAll": "Select All",
        "clear": "Clear",
        "loading": "Loading...",
        "empty": "No programs from other classrooms",
        "classroomLabel": "{{name}}",
        "programsCount": "{{count}} programs",
        "nameLabel": "New Program Name (optional, leave empty to use original)",
        "namePlaceholder": "{{originalName}}",
        "multipleNote": "{{count}} programs selected, will use original names"
      },
      "custom": {
        "nameLabel": "Program Name",
        "nameRequired": "*",
        "namePlaceholder": "e.g., Advanced English Conversation",
        "descLabel": "Program Description",
        "descPlaceholder": "Describe the program content and goals",
        "levelLabel": "Level",
        "hoursLabel": "Estimated Hours",
        "hoursPlaceholder": "20",
        "tagsLabel": "Tags",
        "levels": {
          "A1": "A1 - Beginner",
          "A2": "A2 - Elementary",
          "B1": "B1 - Intermediate",
          "B2": "B2 - Upper Intermediate",
          "C1": "C1 - Advanced",
          "C2": "C2 - Proficiency"
        }
      },
      "buttons": {
        "cancel": "Cancel",
        "createSingle": "Create Program",
        "createMultiple": "Create {{count}} Programs",
        "creating": "Creating...",
        "copySingle": "Copy Program",
        "copyMultiple": "Copy {{count}} Programs",
        "copying": "Copying...",
        "createCustom": "Create Custom Program"
      },
      "duplicateWarning": "⚠️ Warning: The following programs already exist in the classroom:\n\n{{names}}\n\nCreating duplicates may cause confusion. Continue?",
      "success": {
        "created": "Successfully created {{count}} programs!",
        "copied": "Successfully copied {{count}} programs!",
        "custom": "Successfully created custom program!"
      },
      "errors": {
        "loadFailed": "Failed to load program data",
        "createFailed": "Creation failed, please try again later",
        "copyFailed": "Copy failed, please try again later"
      }
    },
    "lessonDialog": {
      "create": {
        "title": "Add Lesson",
        "description": "Add a learning unit to the program"
      },
      "edit": {
        "title": "Edit Lesson",
        "description": "Modify lesson information"
      },
      "delete": {
        "title": "Confirm Delete Lesson",
        "description": "Are you sure you want to delete lesson \"{{name}}\"? This action cannot be undone.",
        "dataLabel": "Lesson Data:",
        "confirmBtn": "Confirm Delete",
        "deleting": "Deleting..."
      },
      "form": {
        "nameLabel": "Lesson Name",
        "nameRequired": "*",
        "namePlaceholder": "e.g., Unit 1: Greetings",
        "nameError": "Lesson name is required",
        "descLabel": "Lesson Description",
        "descPlaceholder": "Learning objectives and content summary...",
        "autoOrderNote": "ℹ️ Lesson will be automatically added at the end"
      },
      "buttons": {
        "cancel": "Cancel",
        "create": "Add",
        "save": "Save",
        "delete": "Confirm Delete",
        "processing": "Processing...",
        "deleting": "Deleting..."
      },
      "errors": {
        "saveFailed": "Save failed, please try again later"
      },
      "success": {
        "created": "Lesson \"{{name}}\" added",
        "updated": "Lesson \"{{name}}\" updated"
      }
    },
    "programDialog": {
      "create": {
        "title": "Create New Program",
        "description": "Create new program content for the classroom"
      },
      "edit": {
        "title": "Edit Program",
        "description": "Modify program information"
      },
      "delete": {
        "title": "Confirm Delete Program",
        "description": "Are you sure you want to delete program \"{{name}}\"? This will also delete all related lessons.",
        "dataLabel": "Program Data:",
        "confirmBtn": "Confirm Delete",
        "deleting": "Deleting...",
        "warningLessons": "⚠️ This program contains {{count}} lessons"
      },
      "form": {
        "nameLabel": "Program Name",
        "nameRequired": "*",
        "namePlaceholder": "e.g., Grade 5 English Basics",
        "nameError": "Program name is required",
        "descLabel": "Program Description",
        "descPlaceholder": "Brief description of the program...",
        "levelLabel": "Level",
        "levelRequired": "*",
        "levelError": "Level is required",
        "levels": {
          "PREA": "Pre-A",
          "A1": "A1",
          "A2": "A2",
          "B1": "B1",
          "B2": "B2",
          "C1": "C1",
          "C2": "C2"
        },
        "hoursLabel": "Estimated Hours",
        "hoursPlaceholder": "20",
        "tagsLabel": "Tags",
        "tagsNote": "(max 5)",
        "tagsPlaceholder": "Press Enter to add tag",
        "tagsError": "Maximum 5 tags allowed",
        "tagsDuplicate": "Tag already exists"
      },
      "buttons": {
        "cancel": "Cancel",
        "create": "Create",
        "save": "Save",
        "delete": "Confirm Delete",
        "processing": "Processing...",
        "deleting": "Deleting..."
      },
      "errors": {
        "saveFailed": "Save failed, please try again later",
        "deleteFailed": "Delete failed, please try again later"
      }
    },
    "programDialogs": {
      "view": {
        "title": "Program Details",
        "idLabel": "ID: {{id}}",
        "classroomLabel": "Classroom",
        "hoursLabel": "Estimated Hours",
        "hoursValue": "{{hours}} hours",
        "lessonsLabel": "Lessons",
        "lessonsValue": "{{count}} lessons",
        "studentsLabel": "Students",
        "studentsValue": "{{count}} students"
      },
      "create": {
        "title": "Add Program",
        "description": "Create a new program plan"
      },
      "edit": {
        "title": "Edit Program",
        "description": "Update program information"
      },
      "delete": {
        "title": "Confirm Delete Program",
        "description": "Are you sure you want to delete program \"{{name}}\"? This action cannot be undone.",
        "dataLabel": "Program Data:",
        "classroom": "Classroom: {{name}}",
        "warningLessons": "⚠️ This program contains {{count}} lessons"
      },
      "form": {
        "nameLabel": "Program Name",
        "nameRequired": "*",
        "namePlaceholder": "Enter program name",
        "nameError": "Program name is required",
        "descLabel": "Program Description",
        "descPlaceholder": "Enter program description (optional)",
        "classroomLabel": "Classroom",
        "classroomRequired": "*",
        "classroomPlaceholder": "Select classroom",
        "classroomError": "Please select a classroom",
        "levelLabel": "Program Level",
        "levels": {
          "beginner": "Beginner",
          "intermediate": "Intermediate",
          "advanced": "Advanced",
          "expert": "Expert"
        },
        "hoursLabel": "Estimated Hours",
        "hoursPlaceholder": "10",
        "statusLabel": "Status",
        "statuses": {
          "draft": "Draft",
          "active": "Active",
          "archived": "Archived"
        }
      },
      "buttons": {
        "close": "Close",
        "edit": "Edit",
        "cancel": "Cancel",
        "create": "Create",
        "save": "Save Changes",
        "delete": "Confirm Delete",
        "processing": "Processing...",
        "deleting": "Deleting..."
      },
      "success": {
        "created": "Program \"{{name}}\" created successfully",
        "updated": "Program \"{{name}}\" updated",
        "deleted": "Program \"{{name}}\" deleted"
      },
      "errors": {
        "saveFailed": "Save failed, please try again later",
        "deleteFailed": "Delete failed, please try again later"
      }
    },
    "studentDialogs": {
      "view": {
        "title": "Student Details",
        "idLabel": "ID: {{id}}",
        "studentNumber": "Student Number: {{number}}",
        "emailLabel": "Email",
        "phoneLabel": "Phone",
        "birthdateLabel": "Birthdate",
        "classroomLabel": "Classroom",
        "classroomNone": "-",
        "passwordLabel": "Password Status",
        "passwordChanged": "Changed",
        "passwordDefault": "Default Password ({{password}})",
        "lastLoginLabel": "Last Login",
        "lastLoginNever": "Never Logged In"
      },
      "create": {
        "title": "Add Student",
        "description": "Fill in student information. Birthdate will be used as the default password."
      },
      "edit": {
        "title": "Edit Student",
        "description": "Update student information"
      },
      "delete": {
        "title": "Confirm Delete Student",
        "description": "Are you sure you want to delete student \"{{name}}\"? This action cannot be undone.",
        "dataLabel": "Student Data:",
        "classroom": "Classroom: {{name}}"
      },
      "form": {
        "nameLabel": "Name",
        "nameRequired": "*",
        "namePlaceholder": "Enter student name",
        "nameError": "Name is required",
        "studentNumberLabel": "Student Number",
        "studentNumberPlaceholder": "Enter student number (optional)",
        "emailLabel": "Email",
        "emailOptional": "(optional)",
        "emailPlaceholder": "student@example.com (optional)",
        "emailError": "Invalid email format",
        "phoneLabel": "Phone",
        "phonePlaceholder": "0912345678",
        "birthdateLabel": "Student Birthdate",
        "birthdateRequired": "*",
        "birthdateNote": "(Enter the student's actual birthdate)",
        "birthdateError": "Birthdate is required (used as default password)",
        "passwordNote": "⚠️ Login password will be: {{password}}",
        "classroomLabel": "Classroom",
        "classroomNone": "Unassigned",
        "statusLabel": "Status",
        "statuses": {
          "active": "Active",
          "inactive": "Inactive",
          "suspended": "Suspended"
        }
      },
      "buttons": {
        "close": "Close",
        "edit": "Edit",
        "cancel": "Cancel",
        "create": "Add",
        "save": "Save",
        "delete": "Confirm Delete",
        "processing": "Processing...",
        "deleting": "Deleting..."
      },
      "success": {
        "created": "Student \"{{name}}\" added successfully",
        "createdWithPassword": "Default password: {{password}}",
        "updated": "Student \"{{name}}\" updated",
        "deleted": "Student \"{{name}}\" deleted",
        "warning": "⚠️ {{warning}}"
      },
      "errors": {
        "saveFailed": "Save failed, please try again later",
        "emailUsed": "Email already in use, please use another email",
        "invalidBirthdate": "Invalid birthdate format, please use YYYY-MM-DD",
        "fieldRequired": "Please fill in all required fields",
        "deleteFailed": "Delete failed, please try again later"
      }
    },
    "studentImportDialog": {
      "title": "Batch Import Students",
      "steps": {
        "title": "Import Steps:",
        "step1": "Download template file",
        "step2": "Fill in student information (name, classroom, birthdate)",
        "step3": "Upload the completed file",
        "step4": "Confirm data and execute import"
      },
      "duplicateHandling": {
        "title": "Duplicate Student Handling:",
        "skip": "Skip duplicates (default) - Keep existing students, skip duplicates",
        "update": "Update data - Update existing students' birthdate with new data (will update password if not changed)",
        "addSuffix": "Add suffix - Add numbers to duplicate names (e.g., John-2)"
      },
      "buttons": {
        "downloadTemplate": "Download Template",
        "selectFile": "Select File",
        "cancel": "Cancel",
        "import": "Import {{count}} Students",
        "importing": "Importing...",
        "done": "Done"
      },
      "preview": {
        "title": "Preview Data",
        "valid": "Valid: {{valid}} / Total: {{total}}",
        "columns": {
          "status": "Status",
          "name": "Name",
          "classroom": "Classroom",
          "birthdate": "Birthdate",
          "errors": "Error Messages"
        }
      },
      "missingClassrooms": {
        "title": "The following classrooms have not been created:",
        "description": "Please go to \"My Classrooms\" page to create these classrooms first, then re-upload the file.",
        "goToClassrooms": "Go to \"My Classrooms\""
      },
      "results": {
        "title": "Import Complete",
        "success": "Successfully imported: {{count}} students",
        "failed": "Import failed: {{count}} students",
        "skipNote": "Duplicate students were skipped",
        "updateNote": "Updated data for duplicate students",
        "suffixNote": "Added numbers to distinguish duplicate students"
      },
      "nextSteps": {
        "title": "Next Steps:",
        "password": "Default student password is birthdate (format: YYYYMMDD)",
        "remind": "Remind students to change password after first login",
        "viewStudents": "View imported students in \"My Students\" page"
      },
      "errors": {
        "fileTypeError": "Please upload CSV or Excel file",
        "noData": "File contains no data",
        "noNameColumn": "\"Name\" column not found",
        "importFailed": "Import failed",
        "noValidData": "No valid student data to import",
        "noStudentsFound": "No valid student data found"
      },
      "success": {
        "templateDownloaded": "Template file downloaded",
        "imported": "Successfully imported {{count}} students",
        "partialFailed": "Some students failed to import:\n{{errors}}"
      }
    }
  },
  "studentCompletionDashboard": {
    "summary": {
      "total": "Total",
      "notStarted": "Not Started",
      "inProgress": "In Progress",
      "submitted": "Submitted",
      "graded": "Graded"
    },
    "overallProgress": "Overall Progress",
    "averageScore": "Average Score",
    "searchPlaceholder": "Search student name...",
    "statusFilter": {
      "all": "All Status",
      "notStarted": "Not Started",
      "inProgress": "In Progress",
      "submitted": "Submitted",
      "graded": "Graded"
    },
    "table": {
      "studentName": "Student Name",
      "pendingGrading": "Pending Grading",
      "graded": "Graded",
      "pendingCorrection": "Pending Correction",
      "pendingCompletion": "Pending Completion",
      "gradingComplete": "Grading Complete"
    },
    "actions": {
      "grade": "Grade",
      "view": "View",
      "remind": "Remind"
    },
    "messages": {
      "openGrading": "Open grading page for {{name}}",
      "viewGrade": "View {{name}}'s grade - Score: {{score}}",
      "reminderSent": "Reminder sent to {{name}}",
      "loadError": "Unable to load student statuses",
      "noMatchingStudents": "No matching students"
    }
  },
  "studentTable": {
    "emptyState": {
      "title": "No students yet",
      "addFirst": "Add first student"
    },
    "total": "Total {{count}} students",
    "columns": {
      "studentNumber": "Student Number",
      "studentName": "Student Name",
      "contactInfo": "Contact Info",
      "passwordStatus": "Password Status",
      "status": "Status",
      "lastLogin": "Last Login",
      "actions": "Actions"
    },
    "status": {
      "active": "Active",
      "inactive": "Inactive",
      "suspended": "Suspended",
      "unknown": "Unknown"
    },
    "passwordStatus": {
      "changed": "Changed",
      "notSet": "Birthday not set",
      "copyPassword": "Copy password: {{password}}",
      "passwordCopied": "Password copied: {{password}}",
      "resetToDefault": "Reset to default password"
    },
    "classroom": {
      "unassigned": "Unassigned"
    },
    "lastLogin": {
      "never": "Never logged in",
      "daysAgo": "{{days}} days ago"
    },
    "actions": {
      "view": "View",
      "viewDetails": "View Details",
      "edit": "Edit",
      "delete": "Delete",
      "deleteConfirm": "Are you sure you want to delete student \"{{name}}\"?",
      "deleteConfirmPermanent": "Are you sure you want to delete student \"{{name}}\"? This action cannot be undone."
    },
    "info": {
      "email": "Email:",
      "phone": "Phone:",
      "classroom": "Classroom:",
      "password": "Password:",
      "lastLogin": "Last Login:",
      "studentNumber": "Student Number:"
    }
  },
  "subscriptionProgressBanner": {
    "subscribing": "Subscribing: {{plan}}",
    "steps": {
      "selectPlan": "Select Plan",
      "login": "Login",
      "payment": "Payment",
      "complete": "Complete"
    }
  },
  "teacherLayout": {
    "title": "Duotopia",
    "subtitle": "Teacher Dashboard",
    "nav": {
      "dashboard": "Dashboard",
      "myClassrooms": "My Classrooms",
      "allStudents": "All Students",
      "publicPrograms": "Public Programs",
      "subscription": "Subscription",
      "systemAdmin": "System Admin",
      "profile": "Profile"
    }
  },
  "teacherProfile": {
    "loading": "Loading...",
    "errors": {
      "loadFailed": "Unable to load profile",
      "nameEmpty": "Name cannot be empty",
      "updateFailed": "Failed to update profile"
    },
    "success": {
      "nameUpdated": "Name updated successfully",
      "phoneUpdated": "Phone updated successfully"
    },
    "header": {
      "back": "Back",
      "title": "Profile"
    },
    "basicInfo": {
      "title": "Basic Information",
      "name": "Name",
      "namePlaceholder": "Enter your name",
      "email": "Email",
      "phone": "Phone",
      "phoneNone": "No phone set",
      "phonePlaceholder": "Enter phone number",
      "accountType": "Account Type",
      "accountId": "Account ID",
      "admin": "Administrator",
      "teacher": "Teacher"
    },
    "password": {
      "title": "Change Password",
      "description": "Update your password to keep your account secure",
      "changeButton": "Change Password",
      "currentPassword": "Current Password",
      "currentPasswordPlaceholder": "Enter current password",
      "newPassword": "New Password",
      "newPasswordPlaceholder": "Enter new password",
      "confirmPassword": "Confirm New Password",
      "confirmPasswordPlaceholder": "Confirm new password",
      "updateButton": "Update Password",
      "updating": "Updating...",
      "cancel": "Cancel",
      "requirements": "Password must be at least 8 characters and include uppercase, lowercase, number, and special character (!@#$%^&* etc.)",
      "errors": {
        "allFieldsRequired": "All password fields are required",
        "passwordMismatch": "New password and confirmation do not match",
        "passwordTooShort": "Password must be at least 8 characters",
        "passwordSameAsCurrent": "New password must be different from current password",
        "missingUppercase": "Password must contain at least one uppercase letter",
        "missingLowercase": "Password must contain at least one lowercase letter",
        "missingNumber": "Password must contain at least one number",
        "missingSpecialChar": "Password must contain at least one special character (!@#$%^&* etc.)",
        "updateFailed": "Failed to update password"
      },
      "success": {
        "passwordUpdated": "Password updated successfully"
      }
    },
    "account": {
      "title": "Account Information",
      "id": "Account ID",
      "accountType": "Account Type",
      "admin": "Administrator",
      "teacher": "Teacher"
    }
  },
  "teacherSubscriptionBanner": {
    "status": {
      "subscribed": "Subscription Status: Active",
      "notSubscribed": "Subscription Status: Inactive"
    },
    "expiry": {
      "expiresIn": "Your subscription expires in {{days}} days",
      "expiryDate": "Expiry Date: {{date}}",
      "daysRemaining": "Days Remaining"
    },
    "noSubscription": "You don't have an active subscription",
    "actions": {
      "renewNow": "Renew Now",
      "viewPlans": "View Plans"
    }
  },
  "readingAssessmentPanel": {
    "title": "Title",
    "titleRequired": "Please enter a title",
    "defaultTitle": "",
    "batchActions": {
      "batchPaste": "Batch Paste",
      "batchPasteTooltip": "Batch paste content, one item per line",
      "batchGenerateTTS": "Batch Generate TTS",
      "batchGenerateTTSTooltip": "Generate speech using free Microsoft Edge TTS",
      "batchGenerateTranslation": "Batch Generate Translation",
      "batchGenerateTranslationTooltip": "Batch generate translations based on language settings"
    },
    "row": {
      "dragToReorder": "Drag to reorder",
      "textPlaceholder": "Enter text",
      "playAudio": "Play audio",
      "openTTSRecording": "Open TTS/Recording",
      "rerecordGenerate": "Re-record/Generate",
      "removeAudio": "Remove audio",
      "noAudio": "No audio available",
      "playbackError": "Audio playback failed, please check audio format",
      "playbackFailed": "Unable to play audio",
      "chineseTranslation": "Chinese Translation",
      "englishDefinition": "English Definition",
      "generateChinese": "Generate Chinese Translation",
      "generateEnglish": "Generate English Definition",
      "duplicate": "Duplicate",
      "delete": "Delete",
      "addItem": "Add Item",
      "maxRowsReached": "Maximum 15 rows allowed",
      "minRowsRequired": "At least 1 row required",
      "cannotDeleteWithProgress": "This item has student progress and cannot be deleted"
    },
    "assignmentCopyWarning": {
      "title": "Notice: This is an assignment copy",
      "message": "Items with student progress cannot be deleted (delete buttons are disabled). You can modify item content, but cannot remove items that have been answered."
    },
    "ttsModal": {
      "title": "Audio Settings",
      "tabs": {
        "generate": "Generate",
        "record": "Record"
      },
      "generate": {
        "textLabel": "Text",
        "textPlaceholder": "Enter text to generate speech",
        "accent": "Accent",
        "gender": "Gender",
        "speed": "Speed",
        "generating": "Generating...",
        "generate": "Generate",
        "play": "Play generated audio",
        "audioReady": "TTS audio ready",
        "audioGenerated": "Audio generated! Click play button to preview",
        "ttsDeleted": "TTS audio deleted",
        "generateSuccess": "Audio generated successfully! Click play button to preview",
        "generateFailed": "Generation failed, please try again"
      },
      "record": {
        "startRecording": "Start Recording",
        "stopRecording": "Stop Recording",
        "reRecord": "Re-record",
        "maxDuration": "Maximum recording time: 30 seconds",
        "maxDurationReached": "Maximum recording time reached: 30 seconds",
        "recordingReady": "Recording ready ({{duration}}s)",
        "recordingDeleted": "Recording deleted",
        "recordingStarted": "Recording started",
        "recordingComplete": "Recording complete! You can preview or re-record",
        "micPermissionDenied": "Unable to start recording, please check microphone permissions",
        "fileTooLarge": "Recording file too large, please shorten recording time",
        "recordingFailed": "Recording failed, please check microphone permissions",
        "uploading": "Uploading recording...",
        "playFailed": "Unable to play recording"
      },
      "sourceSelection": {
        "title": "You have two audio sources, please select one:",
        "tts": "TTS Audio",
        "ttsSubtitle": "AI Generated",
        "recording": "Recording",
        "recordingSubtitle": "Teacher Recorded",
        "pleaseSelect": "Please select an audio source (TTS or Recording)"
      },
      "actions": {
        "close": "Close",
        "confirm": "Confirm"
      },
      "messages": {
        "noAudioGenerated": "Please generate or record audio first",
        "uploadRetrying": "Upload failed, retrying... (Attempt {{attempt}}/3)",
        "uploadFailed": "Upload failed, please check your network connection",
        "audioRemoved": "Audio removed",
        "removeAudioFailed": "Failed to remove audio"
      }
    },
    "batchPasteDialog": {
      "title": "Batch Paste Content",
      "description": "One item per line, supports auto TTS and translation",
      "inputLabel": "Paste content:",
      "inputPlaceholder": "put\nPut it away.\nIt's time to put everything away. Right now.",
      "itemCount": "{{count}} items",
      "autoGenerateTTS": "Auto Generate TTS",
      "autoTranslate": "Auto Translate",
      "cancel": "Cancel",
      "confirmPaste": "Confirm Paste",
      "messages": {
        "noContent": "Please enter content",
        "processing": "Processing {{count}} items...",
        "batchProcessingFailed": "Batch processing failed",
        "addedAndSaved": "Added {{count}} items and saved (total {{total}})",
        "addedAndCreated": "Added {{count}} items and created content",
        "added": "Added {{count}} items (total {{total}})",
        "saveFailed": "Save failed, please try again later"
      }
    },
    "translation": {
      "enterTextFirst": "Please enter text first",
      "translating": "Generating translation...",
      "chineseComplete": "Chinese translation generated",
      "englishComplete": "English definition generated",
      "translationFailed": "Translation failed, please try again later",
      "noItemsToTranslate": "No items to translate",
      "batchTranslating": "Starting batch translation...",
      "batchComplete": "Batch translation complete! Processed {{count}} items",
      "batchFailed": "Batch translation failed, please try again later"
    },
    "tts": {
      "noItemsToGenerate": "All items already have audio",
      "batchGenerating": "Generating {{count}} audio files...",
      "batchSuccess": "Successfully generated {{count}} audio files! Audio will be uploaded when content is saved.",
      "batchSuccessAndSaved": "Successfully generated and saved {{count}} audio files!",
      "batchFailed": "Batch generation failed, please try again",
      "saveFailed": "Save failed, but audio was generated"
    },
    "save": {
      "button": "Save",
      "loading": "Loading...",
      "atLeastOneItem": "Please add at least one content item",
      "titleRequired": "Please enter a title",
      "saveSuccess": "Saved successfully",
      "saveFailed": "Save failed",
      "createSuccess": "Content created successfully",
      "createFailed": "Failed to create content",
      "loadFailed": "Failed to load content",
      "updateFailed": "Update failed, but audio was generated"
    }
  },
  "classroomDetail": {
    "title": "Classroom Detail",
    "messages": {
      "notFound": "Classroom not found",
      "templateNotFound": "Template program not found",
      "noStudents": "No students in this classroom",
      "subscriptionExpired": "Your subscription has expired. Please renew to assign homework.",
      "subscriptionExpiredFeature": "Your subscription has expired. Assignment management is unavailable. Please renew.",
      "prepareEditAssignment": "Preparing to edit assignment: {{title}}",
      "confirmDeleteAssignment": "Are you sure you want to delete assignment \"{{title}}\"? This will be a soft delete and data will be retained.",
      "assignmentDeleted": "Assignment \"{{title}}\" has been deleted",
      "deleteAssignmentFailed": "Failed to delete assignment. Please try again later.",
      "confirmDeleteContent": "Are you sure you want to delete content \"{{title}}\"? This action cannot be undone.",
      "contentDeleted": "Content \"{{title}}\" has been deleted",
      "deleteContentFailed": "Failed to delete content. Please try again later.",
      "lessonNotFoundInProgram": "Cannot find the program that contains this lesson",
      "lessonDeleted": "Lesson has been deleted",
      "deleteLessonFailed": "Failed to delete lesson. Please try again later.",
      "contentUpdated": "Content has been updated successfully",
      "updateContentFailed": "Failed to update content. Please try again later.",
      "contentCreated": "Content has been created successfully",
      "createContentFailed": "Failed to create content. Please try again later.",
      "reorderSuccess": "Reordering successful",
      "reorderFailed": "Reordering failed",
      "resetPasswordFailed": "Failed to reset password. Please try again later.",
      "viewSubmissionsInDevelopment": "View student submissions feature is under development",
      "contentSaved": "Content saved successfully",
      "noAssignments": "No assignments assigned yet"
    },
    "buttons": {
      "backToList": "Back to Classroom List",
      "backToProgramList": "Back to Program List",
      "addStudent": "Add Student",
      "createProgram": "Create Program",
      "assignNewHomework": "Assign New Homework",
      "viewDetails": "View Details",
      "previewDemo": "Preview Demo",
      "viewSubmissions": "View Student Submissions",
      "editAssignment": "Edit Assignment",
      "deleteAssignment": "Delete Assignment",
      "cancel": "Cancel",
      "saveChanges": "Save Changes",
      "addItem": "Add Item",
      "record": "Record"
    },
    "stats": {
      "studentCount": "Students",
      "programCount": "Programs",
      "level": "Level",
      "totalAssignments": "Total Assignments",
      "completedAssignments": "Completed",
      "inProgressAssignments": "In Progress",
      "overdueAssignments": "Overdue"
    },
    "tabs": {
      "students": "Students",
      "studentList": "Student List",
      "programs": "Programs",
      "programList": "Program List",
      "assignments": "Assignments",
      "assignmentManagement": "Assignment Management"
    },
    "sections": {
      "classStudents": "Class Students",
      "templateContent": "Template Content",
      "classPrograms": "Class Programs",
      "assignmentList": "Assignment List"
    },
    "labels": {
      "assignedTo": "Assigned To",
      "dueDate": "Due Date",
      "completionProgress": "Completion Progress",
      "assignmentTitle": "Assignment Title",
      "contentType": "Content Type",
      "assignedDate": "Assigned Date",
      "assignedStudents": "Assigned Students",
      "instructions": "Instructions",
      "overallCompletionRate": "Overall Completion Rate",
      "studentList": "Student List",
      "contentEditor": "Content Editor",
      "contentItems": "Content Items",
      "item": "Item",
      "englishContent": "English Content",
      "chineseTranslation": "Chinese Translation",
      "noContentItems": "No content items yet",
      "enterTitle": "Enter title",
      "allClass": "All Class",
      "noDeadline": "No Deadline",
      "noDescription": "No Description",
      "unknownType": "Unknown Type",
      "notSet": "Not Set",
      "readingAssessmentSettings": "Add Example Sentences",
      "subscriptionExpiredWarning": "⚠️ Subscription Expired",
      "daysRemaining": "{{days}} days remaining",
      "requiresSubscription": "Subscription required to assign homework",
      "estimatedTime": "{{time}} minutes",
      "itemsCount": "{{count}} items",
      "editContent": "Edit Content"
    },
    "contentTypes": {
      "readingAssessment": "Reading Assessment",
      "reading_assessment": "Reading Assessment",
      "READING_ASSESSMENT": "Reading Assessment",
      "speakingPractice": "Speaking Practice",
      "speaking_practice": "Speaking Practice",
      "SPEAKING_PRACTICE": "Speaking Practice",
      "speakingScenario": "Speaking Scenario",
      "speaking_scenario": "Speaking Scenario",
      "SPEAKING_SCENARIO": "Speaking Scenario",
      "listeningCloze": "Listening Cloze",
      "listening_cloze": "Listening Cloze",
      "LISTENING_CLOZE": "Listening Cloze",
      "sentenceMaking": "Sentence Making",
      "sentence_making": "Sentence Making",
      "SENTENCE_MAKING": "Sentence Making",
      "speakingQuiz": "Speaking Quiz",
      "speaking_quiz": "Speaking Quiz",
      "SPEAKING_QUIZ": "Speaking Quiz",
      "readingRecordingPractice": "Reading Recording Practice",
      "newContent": "New Content"
    },
    "dialogs": {
      "assignmentDetailTitle": "Assignment Details: {{title}}"
    },
    "errors": {
      "confirmResetPassword": "Are you sure you want to reset {{name}}'s password to default?"
    }
  },
  "gradingPage": {
    "title": "Grade Assignment",
    "tabs": {
      "students": "Students",
      "questions": "Questions",
      "overallReview": "Overall Review"
    },
    "buttons": {
      "checkRecording": "Check Recording",
      "applyAISuggestions": "Apply AI Suggestions",
      "requestRevision": "Request Revision",
      "completeGrading": "Complete Grading"
    },
    "labels": {
      "questionGroup": "Question Group",
      "overallFeedback": "Overall Feedback",
      "score": "Score",
      "status": "Status",
      "students": "Students",
      "itemStatus": "Item Status",
      "questions": "questions",
      "giveScore": "Give Score",
      "scoreRange": "0-100 points",
      "usingAverageScore": "(Using Average Score)",
      "selectGradingStatus": "Select Grading Status",
      "referenceAudio": "Reference Audio",
      "transcription": "Speech Recognition Result",
      "aiAutoScoring": "AI Auto Scoring",
      "grading": "Grading",
      "playReferenceAudio": "Play Reference Audio",
      "noRecording": "No Recording",
      "enterScore": "Enter Score",
      "feedbackPlaceholder": "Feedback...",
      "overallEncouragement": "Overall encouragement and suggestions for students...",
      "passed": "Passed",
      "notReached": "Not Reached",
      "currentStatus": "Current Status",
      "completed": "Completed",
      "groupTitle": "Group:",
      "questionsCount": "questions",
      "examineRecording": "Check Recording",
      "needsRevision": "Needs Revision",
      "hasRecording": "Has Recording",
      "questionNumber": "Question",
      "gradingAssignment": "Grading Assignment:"
    },
    "messages": {
      "loadError": "Failed to load student assignment",
      "notFound": "Student assignment not found",
      "gradingSuccess": "Grading completed!",
      "gradingFailed": "Grading failed, please try again later",
      "revisionRequested": "Revision requested",
      "revisionFailed": "Failed to request revision, please try again later",
      "audioPlayError": "Failed to play reference audio",
      "allRecorded": "✅ All questions recorded ({{count}} questions)",
      "missingRecordings": "⚠️ {{count}} questions missing recordings",
      "aiApplied": "Graded {{count}} questions",
      "noAIScore": "No AI score data yet",
      "missingRecordingFile": "(Missing recording file)",
      "noRecordingSubmitted": "You have not uploaded a recording, please resubmit",
      "saving": "Saving...",
      "saved": "Saved",
      "saveFailed": "Save failed",
      "assigned": "assigned students",
      "unassignedStudent": "Unassigned student",
      "assignedStudents": "assigned",
      "pleaseRevise": "Please revise according to feedback and resubmit",
      "excellentPerformance": "Excellent performance!",
      "goodPerformance": "Good performance! Overall meets standards.",
      "needsMorePractice": "Please practice more on pronunciation and fluency",
      "noRecordingPleaseResubmit": "You haven't uploaded a recording, please resubmit",
      "pronunciationClear": "Clear pronunciation",
      "fluencyGood": "Good fluency",
      "accuracyHigh": "High accuracy",
      "completenessGood": "Good completeness",
      "aiGrading": "AI is grading...",
      "aiGradingComplete": "AI grading completed!",
      "aiGradingFailed": "AI grading failed, please try again",
      "noStudentToGrade": "No student to grade (status must be Submitted or Resubmitted)"
    },
    "status": {
      "notStarted": "Not Started",
      "inProgress": "In Progress",
      "submitted": "Submitted",
      "graded": "Graded",
      "returned": "Returned",
      "resubmitted": "Resubmitted",
      "resubmittedShort": "Resub",
      "notAssigned": "Not Assigned"
    }
  },
  "assignmentDetail": {
    "title": "Assignment Detail",
    "messages": {
      "notFound": "Assignment not found",
      "loadError": "Failed to load assignment details",
      "titleRequired": "Please enter assignment title",
      "updateSuccess": "Assignment information updated",
      "updateFailed": "Update failed, please try again later",
      "assignSuccess": "Successfully assigned to student",
      "assignFailed": "Assignment failed, please try again later",
      "unassignSuccess": "Unassigned student \"{{name}}\"",
      "unassignFailed": "Failed to unassign",
      "unassignConfirm": "Student \"{{name}}\" has started the assignment. Are you sure you want to unassign?\n\nNote: Student progress will be preserved, but they cannot continue the assignment.",
      "cannotUnassignCompleted": "Student \"{{name}}\" has completed the assignment and cannot be unassigned",
      "noMatchingStudents": "No matching students"
    },
    "buttons": {
      "backToList": "Back to Assignment List",
      "gradeAssignment": "Grade Assignment",
      "batchGrade": "AI Batch Grade",
      "cancel": "Cancel",
      "save": "Save",
      "edit": "Edit",
      "assign": "Assign",
      "unassign": "Unassign",
      "grade": "Grade"
    },
    "labels": {
      "contentType": "Content Type",
      "assignedDate": "Assigned Date",
      "dueDate": "Due Date",
      "assignedStudents": "Assigned Students",
      "instructions": "Instructions",
      "completionRate": "Completion Rate",
      "contentDetails": "Content Details",
      "contentTitle": "Content Title:",
      "itemCount": "Item Count:",
      "items": "items",
      "targetSpeed": "Target Speed:",
      "targetAccuracy": "Target Accuracy:",
      "overallCompletionRate": "Overall Completion Rate",
      "studentList": "Student List",
      "studentName": "Student Name",
      "assigned": "Assigned",
      "notStarted": "Not Started",
      "inProgress": "In Progress",
      "submitted": "Submitted",
      "returned": "Returned",
      "resubmitted": "Resubmitted",
      "graded": "Graded",
      "score": "Score",
      "actions": "Actions",
      "searchPlaceholder": "Search student name...",
      "allStatuses": "All Statuses",
      "unassigned": "Unassigned",
      "assignmentTitle": "Assignment Title",
      "instructionsPlaceholder": "Enter assignment instructions...",
      "noInstructions": "No instructions",
      "notSet": "Not set",
      "people": "people"
    },
    "contentTypes": {
<<<<<<< HEAD
      "READING_ASSESSMENT": "Example Sentences",
      "EXAMPLE_SENTENCES": "Example Sentences",
=======
      "readingAssessment": "Reading Assessment",
      "reading_assessment": "Reading Assessment",
      "READING_ASSESSMENT": "Reading Assessment",
      "speakingPractice": "Speaking Practice",
      "speaking_practice": "Speaking Practice",
>>>>>>> 7e405214
      "SPEAKING_PRACTICE": "Speaking Practice",
      "speakingScenario": "Speaking Scenario",
      "speaking_scenario": "Speaking Scenario",
      "SPEAKING_SCENARIO": "Speaking Scenario",
      "listeningCloze": "Listening Cloze",
      "listening_cloze": "Listening Cloze",
      "LISTENING_CLOZE": "Listening Cloze",
<<<<<<< HEAD
      "SENTENCE_MAKING": "Vocabulary Set",
      "VOCABULARY_SET": "Vocabulary Set",
      "SPEAKING_QUIZ": "Speaking Quiz",
      "MULTIPLE_CHOICE": "Multiple Choice",
      "SCENARIO_DIALOGUE": "Scenario Dialogue"
=======
      "sentenceMaking": "Sentence Making",
      "sentence_making": "Sentence Making",
      "SENTENCE_MAKING": "Sentence Making",
      "speakingQuiz": "Speaking Quiz",
      "speaking_quiz": "Speaking Quiz",
      "SPEAKING_QUIZ": "Speaking Quiz"
>>>>>>> 7e405214
    }
  },
  "batchGrading": {
    "title": "AI Batch Grading",
    "progress": "Grading... ({{current}}/{{total}} students)",
    "studentName": "Student Name",
    "accuracy": "Accuracy",
    "fluency": "Fluency",
    "pronunciation": "Pronunciation",
    "completeness": "Completeness",
    "totalScore": "Total Score",
    "missingItems": "Missing Items",
    "decision": "Decision",
    "action": "Action",
    "decisionGraded": "Complete Grading",
    "decisionReturned": "Return for Correction",
    "decisionPending": "Pending",
    "submitSingle": "Submit",
    "submitAll": "Submit All",
    "selectAllGraded": "Select All: Complete",
    "selectAllReturned": "Select All: Return",
    "clearAll": "Clear All Selections",
    "selectDecisionFirst": "Please select a decision first (return or complete)",
    "singleSubmitSuccess": "Grading completed: {{name}}",
    "allSubmitSuccess": "Grading completed: {{graded}} completed, {{returned}} returned, {{unchanged}} pending",
    "returnForCorrection": "Return for Correction",
    "averageAccuracy": "Average Accuracy",
    "averageFluency": "Average Fluency",
    "averagePronunciation": "Average Pronunciation",
    "averageCompleteness": "Average Completeness",
    "pause": "Pause",
    "close": "Close",
    "selectedForReturn": "Selected {{count}} students for return",
    "confirmButton": "Confirm",
    "confirmGrading": "Confirm Grading",
    "processing": "Processing...",
    "helperText": "After clicking 'Confirm', only checked students will be returned, others will keep their status",
    "successReturned": "Returned {{count}} students for correction",
    "successNoAction": "No students processed",
    "successDescription": "Graded {{graded}} students, returned {{returned}} for correction",
    "errorDescription": "Failed to finalize grading, please try again",
    "messages": {
      "success": "Successfully graded {{count}} students",
      "error": "Grading failed, please try again later",
      "returnSuccess": "Marked {{count}} students for correction",
      "returnError": "Failed to update correction status"
    },
    "aria": {
      "markAsGraded": "Mark {{name}} as grading complete",
      "markAsReturned": "Mark {{name}} as return for correction",
      "markAsPending": "Mark {{name}} as pending"
    }
  },
  "previewPage": {
    "loading": "Loading preview...",
    "messages": {
      "loadError": "Failed to load preview data",
      "previewComplete": "Preview complete"
    },
    "buttons": {
      "backToList": "Back to Assignment List"
    },
    "badge": {
      "previewMode": "Preview Mode"
    },
    "info": {
      "description": "This is preview mode. You see exactly what students see. All operations (including recording) work normally, but nothing is saved to the database."
    }
  },
  "teacherClassrooms": {
    "title": "My Classrooms",
    "buttons": {
      "reload": "Reload",
      "addClassroom": "Add Classroom",
      "add": "Add",
      "edit": "Edit",
      "delete": "Delete",
      "confirmDelete": "Confirm Delete",
      "create": "Create",
      "createFirst": "Create First Classroom"
    },
    "stats": {
      "totalClassrooms": "Total Classrooms",
      "totalStudents": "Total Students",
      "activeClassrooms": "Active Classrooms"
    },
    "labels": {
      "classroomName": "Classroom Name",
      "description": "Description",
      "level": "Level",
      "students": "Students",
      "programs": "Programs",
      "studentCount": "Student Count",
      "programCount": "Program Count",
      "createdAt": "Created At",
      "actions": "Actions",
      "grade": "Grade"
    },
    "messages": {
      "totalCount": "Total {{count}} classrooms",
      "noDescription": "No description",
      "noClassrooms": "No classrooms yet",
      "createFirstDescription": "Create your first classroom to start managing students and programs",
      "updateFailed": "Failed to update classroom, please try again later",
      "deleteFailed": "Failed to delete classroom, please try again later",
      "nameRequired": "Please enter classroom name",
      "createFailed": "Failed to create classroom",
      "error": "Error"
    },
    "dialogs": {
      "editTitle": "Edit Classroom",
      "editDescription": "Modify classroom information",
      "deleteTitle": "Confirm Delete Classroom",
      "deleteDescription": "Are you sure you want to delete this classroom? This action cannot be undone. Student and program data will be retained but no longer associated with this classroom.",
      "createTitle": "Add Classroom",
      "createDescription": "Create a new classroom"
    },
    "placeholders": {
      "classroomName": "e.g., Grade 5 Class A",
      "description": "Classroom description (optional)"
    }
  },
  "teacherStudents": {
    "title": "All Students",
    "buttons": {
      "reload": "Reload",
      "load": "Load",
      "exportList": "Export List",
      "export": "Export",
      "batchImport": "Batch Import",
      "import": "Import",
      "addStudent": "Add Student",
      "bulkAssign": "Bulk Assign",
      "bulkDelete": "Bulk Delete"
    },
    "stats": {
      "totalStudents": "Total Students",
      "activeStudents": "Active Students",
      "inactive": "Inactive",
      "suspended": "Suspended"
    },
    "filters": {
      "allClassrooms": "All Classrooms",
      "unassigned": "Unassigned"
    },
    "labels": {
      "unassigned": "Unassigned"
    },
    "csvHeaders": {
      "name": "Name",
      "email": "Email",
      "studentNumber": "Student ID",
      "birthdate": "Birthdate",
      "classroom": "Classroom",
      "passwordStatus": "Password Status",
      "lastLogin": "Last Login",
      "passwordChanged": "Changed",
      "defaultPassword": "Default Password",
      "neverLoggedIn": "Never Logged In"
    },
    "placeholders": {
      "search": "Search student name or email..."
    },
    "messages": {
      "selectedCount": "{{count}} students selected",
      "confirmResetPassword": "Are you sure you want to reset {{name}}'s password to default?",
      "passwordReset": "{{name}}'s password has been reset to default",
      "resetPasswordFailed": "Failed to reset password, please try again later",
      "studentDeleted": "Student deleted: {{name}}",
      "deleteStudentFailed": "Failed to delete student, please try again later",
      "exportSuccess": "Exported {{count}} student records",
      "confirmBulkDelete": "Are you sure you want to delete {{count}} students?",
      "bulkDeleteSuccess": "Successfully deleted {{count}} students",
      "deleteFailed": "Delete failed, please try again later",
      "bulkAssignSuccess": "Successfully assigned {{count}} students to \"{{classroom}}\"",
      "assignFailed": "Assignment failed, please try again later",
      "noStudentsFound": "No students found matching the criteria",
      "noStudentsInClassroom": "No students in this classroom",
      "noStudents": "No students yet"
    }
  },
  "teacherTemplatePrograms": {
    "title": "Template Programs",
    "buttons": {
      "addProgram": "Add Program"
    },
    "messages": {
      "loadFailed": "Failed to load template programs",
      "programDeleted": "Program deleted",
      "lessonAdded": "Lesson \"{{name}}\" added",
      "lessonUpdated": "Lesson \"{{name}}\" updated",
      "lessonDeleted": "Lesson deleted",
      "lessonDeleteFailed": "Failed to delete lesson",
      "confirmDeleteContent": "Are you sure you want to delete content \"{{title}}\"? This action cannot be undone.",
      "contentDeleted": "Content deleted",
      "contentDeleteFailed": "Failed to delete content",
      "reordering": "Reordering, please wait...",
      "reorderSuccess": "Reordering successful",
      "reorderFailed": "Reordering failed",
      "contentSaved": "Content saved successfully",
      "featureInDevelopment": "{{type}} feature in development"
    },
    "dialogs": {
      "addReadingTitle": "Add Example Sentences",
      "editContentTitle": "Edit Content"
    }
  },
  "teacherSubscription": {
    "title": "Subscription Management",
    "description": "Manage your subscription plans and payment history",
    "tabs": {
      "overview": "Overview",
      "analytics": "Usage Analytics",
      "paymentHistory": "Payment History"
    },
    "status": {
      "success": "Success",
      "failed": "Failed",
      "pending": "Pending"
    },
    "subscription": {
      "currentStatus": "Current Subscription Status",
      "unknownPlan": "Unknown Plan",
      "trial": "Trial",
      "active": "Active",
      "trialDescription": "Trial period, remaining points can be transferred to paid plan",
      "statusGood": "Subscription status is good",
      "quotaSchool": "25000 AI assessment points/month (approx. 416 minutes of speaking assessment)",
      "quotaTrial": "10000 AI assessment points (30-day trial)",
      "quotaTutor": "10000 AI assessment points/month (approx. 166 minutes of speaking assessment)",
      "noSubscription": "No active subscription",
      "choosePlan": "Choose a subscription plan that suits you"
    },
    "labels": {
      "expiryDate": "Expiry Date",
      "daysRemaining": "{{days}} days",
      "quotaUsage": "Quota Usage",
      "points": "points",
      "autoRenew": "Auto-Renew",
      "enabled": "Enabled",
      "cancelled": "Cancelled"
    },
    "buttons": {
      "upgradeToPaid": "Upgrade to Paid Plan",
      "viewPlans": "View Subscription Plans",
      "cancelRenewal": "Cancel Auto-Renewal",
      "enableRenewal": "Enable Auto-Renewal",
      "goBack": "Go Back",
      "confirmCancel": "Confirm Cancellation",
      "selectPlan": "Select This Plan"
    },
    "messages": {
      "pleaseLogin": "Please log in with a teacher account",
      "permissionDenied": "Permission denied",
      "loadSubscriptionFailed": "Failed to load subscription data",
      "loadAnalyticsFailed": "Failed to load usage analytics",
      "subscriptionSuccess": "Subscription successful! Transaction ID: {{transactionId}}",
      "subscriptionFailed": "Subscription failed: {{error}}",
      "cancelSuccess": "Successfully cancelled auto-renewal",
      "cancelFailed": "Failed to cancel",
      "reactivateSuccess": "Successfully reactivated auto-renewal",
      "reactivateFailed": "Failed to reactivate",
      "pleaseBindCard": "Please bind a credit card in 'Payment Method Management' below",
      "pleaseBindCardIcon": "💳 Please bind a credit card in 'Payment Method Management' below"
    },
    "warnings": {
      "renewalCancelled": "⚠️ Auto-renewal cancelled. Your subscription will expire on {{date}}",
      "subscriptionExpiring": "⚠️ Your subscription is about to expire"
    },
    "analytics": {
      "quotaSummary": "Quota Usage Summary",
      "totalQuota": "Total Quota",
      "used": "Used",
      "usageRate": "Usage Rate",
      "remaining": "{{points}} points remaining",
      "dailyTrend": "Daily Usage Trend",
      "usageSeconds": "Usage Seconds",
      "topStudents": "Top Students",
      "topAssignments": "Top Assignments",
      "noData": "No usage analytics data available"
    },
    "history": {
      "title": "Payment History",
      "description": "Recent 10 transactions",
      "noTransactions": "No transaction records",
      "subscriptionMonths": "{{months}} month subscription"
    },
    "dialogs": {
      "cancelTitle": "Confirm Cancel Auto-Renewal?",
      "cancelDescription": "After cancellation, your subscription will remain valid until the expiry date and will not auto-renew",
      "whatHappens": "What happens after cancellation?",
      "remainsValidUntil": "Subscription remains valid until {{date}}",
      "loseAccess": "You will lose access to premium features after expiry",
      "canReactivate": "You can reactivate auto-renewal anytime"
    },
    "plans": {
      "title": "Choose Subscription Plan",
      "description": "Choose the subscription plan that best suits you",
      "recommended": "Recommended",
      "tutorDescription": "For private tutors",
      "schoolDescription": "For school teachers",
      "perMonth": " / month",
      "firstMonth": "First month: NT$ {{amount}}",
      "prorated": "(Prorated based on remaining days)",
      "tutorFeature1": "10000 AI assessment points/month (approx. 166 minutes of speaking assessment)",
      "tutorFeature2": "Unlimited students",
      "tutorFeature3": "Full assignment features",
      "tutorFeature4": "Voice assessment features",
      "schoolFeature1": "25000 AI assessment points/month (approx. 416 minutes of speaking assessment)",
      "schoolFeature2": "All Tutor Teachers features",
      "schoolFeature3": "Advanced classroom management",
      "schoolFeature4": "Batch assignment features"
    }
  },
  "subscriptionCardManagement": {
    "title": "Payment Method Management",
    "description": "Manage your auto-renewal payment method",
    "loading": "Loading...",
    "currentCard": {
      "title": "Current Credit Card",
      "cardNumber": "Card: •••• {{lastFour}}"
    },
    "noCard": {
      "warning": "You haven't saved a payment method yet. After saving your credit card, the system will auto-renew on the 1st of each month."
    },
    "security": {
      "title": "Security Guarantee:",
      "description": "Your complete card number is not stored on our servers. All sensitive information is securely encrypted and processed by TapPay."
    },
    "buttons": {
      "updateCard": "Update Card",
      "deleteCard": "Delete Card",
      "addCard": "Add Card",
      "cancel": "Cancel",
      "confirmDelete": "Confirm Delete",
      "yes": "Yes, Auto-Renew",
      "no": "No, Manual Renewal",
      "deleting": "Deleting..."
    },
    "dialogs": {
      "update": {
        "title": "Update Credit Card",
        "titleNew": "Add Credit Card",
        "description": "The system will perform a $1 authorization test to verify your credit card, which will be immediately refunded."
      },
      "delete": {
        "title": "Confirm Delete Credit Card",
        "description": "After deleting the credit card, auto-renewal will be unavailable.",
        "cardInfo": "Card: •••• {{lastFour}}",
        "warning": "⚠️ You will need to manually pay for the next renewal"
      },
      "autoRenew": {
        "title": "Enable Auto-Renewal?",
        "description": "✅ Credit card successfully linked! Would you like to enable auto-renewal?",
        "benefits": {
          "title": "💡 Benefits of Auto-Renewal:",
          "monthly": "• Automatic billing on the 1st of each month, no need to worry about forgetting to renew",
          "continuous": "• Ensures uninterrupted service",
          "flexible": "• Cancel anytime with no commitment"
        },
        "note": "ℹ️ You can change this setting anytime on the subscription management page"
      }
    },
    "messages": {
      "loadFailed": "Failed to load credit card information",
      "deleteSuccess": "Credit card unlinked, auto-renewal disabled",
      "deleteFailed": "Failed to delete credit card",
      "cardBound": "Credit card linked, auto-renewal enabled",
      "cardBoundManual": "Credit card linked, manual renewal available",
      "settingFailed": "Setting failed, please try again later"
    }
  },
  "adminSubscription": {
    "loading": "Loading...",
    "title": "Admin Subscription Dashboard",
    "description": "Manage user subscriptions and extend VIP access",
    "buttons": {
      "backToDashboard": "Back to Dashboard",
      "downloadCsv": "Download CSV",
      "search": "Search",
      "edit": "Edit",
      "cancel": "Cancel",
      "processing": "Processing...",
      "cancelSubscription": "Cancel Subscription",
      "updateSubscription": "Update Subscription"
    },
    "stats": {
      "totalTeachers": "Total Teachers",
      "activeSubs": "Active Subs",
      "monthlyRevenue": "Monthly Revenue",
      "quotaUsage": "Quota Usage"
    },
    "tabs": {
      "subscriptions": "Subscriptions",
      "transactions": "Transactions",
      "learning": "Learning"
    },
    "subscriptionsTab": {
      "title": "All Subscriptions",
      "description": "View all teacher subscription status",
      "searchPlaceholder": "Search email or name..."
    },
    "table": {
      "email": "Email",
      "name": "Name",
      "plan": "Plan",
      "endDate": "End Date",
      "periods": "Periods",
      "quota": "Quota",
      "status": "Status",
      "actions": "Actions",
      "noData": "No data"
    },
    "status": {
      "active": "Active",
      "none": "None"
    },
    "periodTable": {
      "title": "Subscription Periods",
      "plan": "Plan",
      "startDate": "Start Date",
      "endDate": "End Date",
      "quota": "Quota",
      "payment": "Payment",
      "status": "Status"
    },
    "history": {
      "title": "Edit History",
      "noHistory": "No edit history",
      "admin": "Admin",
      "initialValues": "Initial Values:",
      "changes": "Changes:",
      "reason": "Reason"
    },
    "transactionsTab": {
      "title": "Transaction Analytics",
      "description": "View all payment transactions and monthly revenue trends",
      "totalRevenue": "Total Revenue",
      "totalTransactions": "Total Transactions",
      "monthlyRevenueTrend": "Monthly Revenue Trend",
      "allTransactions": "All Transactions",
      "date": "Date",
      "teacher": "Teacher",
      "email": "Email",
      "plan": "Plan",
      "amount": "Amount",
      "method": "Method",
      "tradeId": "Trade ID",
      "noData": "No transaction data available"
    },
    "learningTab": {
      "title": "Learning Analytics",
      "description": "Teacher activity and points usage statistics",
      "totalPointsUsed": "Total Points Used",
      "activeTeachers": "Active Teachers",
      "monthlyPointsUsage": "Monthly Points Usage",
      "teacherStatistics": "Teacher Statistics",
      "teacher": "Teacher",
      "email": "Email",
      "classes": "Classes",
      "students": "Students",
      "assignments": "Assignments",
      "pointsUsed": "Points Used",
      "noData": "No learning data available"
    },
    "modal": {
      "createTitle": "Create Subscription",
      "cancelTitle": "Cancel Subscription",
      "editTitle": "Edit Subscription",
      "action": "Action",
      "createSubscription": "Create Subscription",
      "editSubscription": "Edit Subscription",
      "cancelSubscription": "Cancel Subscription",
      "planName": "Plan Name",
      "current": "Current",
      "selectPlan": "Select a plan",
      "noChange": "— No change —",
      "endDate": "End Date",
      "optional": "(optional)",
      "endDateOptionalCreate": "(optional, defaults to plan duration)",
      "endDateHintCreate": "Leave empty to use default plan duration",
      "endDateHintEdit": "Leave empty to keep current end date",
      "customQuota": "Custom Quota (optional)",
      "quotaPlaceholder": "Enter custom quota (e.g., 50000)",
      "quotaHint": "Leave empty to keep current quota for VIP plan",
      "reason": "Reason",
      "reasonPlaceholder": "Enter reason for this action..."
    },
    "errors": {
      "noPermission": "No admin permission",
      "loadFailed": "Load failed: {{detail}}",
      "unknown": "Unknown error",
      "transactionAnalyticsFailed": "Failed to load transaction analytics",
      "learningAnalyticsFailed": "Failed to load learning analytics",
      "fillRequired": "Please fill all required fields",
      "selectPlan": "Please select a plan for creating subscription",
      "operationFailed": "Failed: {{detail}}",
      "searchFailed": "Search failed: {{detail}}",
      "loadPeriodsFailed": "Failed to load subscription periods",
      "loadHistoryFailed": "Failed to load edit history"
    },
    "messages": {
      "operationSuccess": "Success! {{teacherName}} - {{message}}",
      "completed": "Operation completed"
    }
  },
  "adminMonitoring": {
    "loading": "Loading monitoring data...",
    "title": "System Monitoring Dashboard",
    "badges": {
      "mockData": "MOCK DATA",
      "todoReal": "TODO: Implement real data",
      "todoConnect": "TODO: Connect to real data"
    },
    "connectionStatus": "Connection Status",
    "online": "Online",
    "offline": "Offline",
    "buttons": {
      "manualRefresh": "Manual Refresh"
    },
    "autoRefresh": {
      "label": "Enable auto-refresh (every 5s)",
      "active": "Auto-refreshing"
    },
    "testTools": {
      "title": "Live Test Tools - Real Recording & Scoring"
    },
    "statusOverview": {
      "title": "Live Status"
    },
    "audioUpload": {
      "title": "Audio Upload Status",
      "totalUploads": "Total Uploads",
      "successRate": "Success Rate",
      "successful": "Successful",
      "failed": "Failed"
    },
    "aiAnalysis": {
      "title": "AI Analysis Status",
      "totalAnalyses": "Total Analyses",
      "successRate": "Success Rate",
      "successful": "Successful",
      "failed": "Failed",
      "avgProcessingTime": "Avg Processing Time"
    },
    "lastUpdated": "Last Updated",
    "seconds": "seconds",
    "noData": "No data",
    "retryStats": {
      "title": "Retry Statistics",
      "audioUpload": "Audio Upload Retry Stats",
      "aiAnalysis": "AI Analysis Retry Stats",
      "totalRetries": "Total Retries",
      "successfulAfterRetry": "Successful After Retry",
      "failedAfterRetry": "Failed After Retry",
      "retryDistribution": "Retry Distribution",
      "attempt": "Attempt {{number}}"
    },
    "errorLogs": {
      "title": "Error Logs",
      "audioUpload": "Audio Upload",
      "aiAnalysis": "AI Analysis",
      "resolved": "Resolved",
      "unresolved": "Unresolved",
      "retryCount": "{{count}} retries",
      "noErrors": "No error logs currently"
    }
  },
  "databaseAdmin": {
    "loading": "Loading...",
    "title": "Database Admin",
    "totalRecords": "Total Records",
    "buttons": {
      "refresh": "Refresh",
      "rebuildDatabase": "Rebuild Database",
      "rebuilding": "Rebuilding",
      "close": "Close"
    },
    "entities": {
      "teacher": "Teachers",
      "student": "Students",
      "classroom": "Classrooms",
      "classroomStudent": "Classroom Students",
      "program": "Programs",
      "lesson": "Lessons",
      "content": "Content",
      "contentItem": "Content Items",
      "assignment": "Assignments",
      "studentAssignment": "Student Assignments",
      "studentItemProgress": "Student Item Progress"
    },
    "recordCount": "{{count}} records",
    "noData": "No data",
    "noRecordsForEntity": "No records for this entity",
    "welcome": {
      "title": "Select Entity to View Details",
      "description": "Click any entity on the left to view its full data",
      "tipsTitle": "💡 Tips",
      "tip1": "Click left cards to view data",
      "tip2": "Use 'Rebuild Database' to regenerate all data",
      "tip3": "'Refresh' updates statistics"
    },
    "confirmRebuild": "Are you sure you want to rebuild the entire database? This will clear all existing data!",
    "errors": {
      "loadStatsFailed": "Failed to load statistics",
      "loadEntityFailed": "Failed to load {{entityType}} data",
      "loadDataFailed": "Failed to load data",
      "rebuildFailed": "Rebuild failed: {{error}}",
      "unknown": "Unknown error"
    },
    "messages": {
      "rebuildSuccess": "Database rebuilt successfully!"
    }
  },
  "testRecordingPanel": {
    "title": "Recording Test",
    "buttons": {
      "login": "Quick Login",
      "logout": "Logout & Return",
      "loggedIn": "Logged In",
      "loginNow": "Login Now",
      "startRecording": "Start Recording",
      "stopRecording": "Stop Recording",
      "play": "Play",
      "pause": "Pause",
      "reRecord": "Re-record",
      "analyze": "Run AI Analysis"
    },
    "labels": {
      "pleaseRead": "Please read:",
      "recording": "Recording...",
      "recordingComplete": "Recording Complete",
      "overallScore": "Overall",
      "accuracy": "Accuracy",
      "fluency": "Fluency",
      "pronunciation": "Pronunciation",
      "wordDetails": "Word-level Details",
      "retryLog": "Retry Log",
      "testDuration": "Total Test Time",
      "testReport": "Test Report",
      "statusReport": "Status Report",
      "loginStatus": "Quick Login to Demo Teacher Account",
      "loggedInStatus": "Logged in as Demo Teacher",
      "loginDesc": "Use demo@duotopia.com (password: demo123) for real AI analysis testing",
      "loggedInDesc": "Logged in as demo@duotopia.com, ready for real AI analysis"
    },
    "status": {
      "recordingNormal": "Recording OK",
      "uploadNormal": "Upload OK",
      "analysisNormal": "Analysis OK",
      "dbReadNormal": "DB Read OK",
      "analyzing": "Analyzing...",
      "success": "OK",
      "failed": "Failed",
      "retry": "Retry"
    },
    "messages": {
      "recordingStarted": "Recording started",
      "recordingStopped": "Recording complete",
      "reset": "Recording reset",
      "step1": "Step 1/4: Verifying recording...",
      "step2": "Step 2/4: Uploading recording...",
      "step3": "Step 3/4: AI speech analysis...",
      "step4": "Step 4/4: Reading analysis results...",
      "uploadSuccess": "Upload OK",
      "analysisSuccess": "Analysis OK",
      "dbReadSuccess": "DB read OK",
      "aiAnalysisComplete": "AI pronunciation assessment complete!",
      "loginRequired": "Please login first",
      "loginRequiredDesc": "You need to login to Demo Teacher account to use recording test",
      "loggingIn": "Logging in as Demo Teacher...",
      "loginSuccess": "Demo Teacher login successful! You can now perform real AI analysis",
      "logoutInfo": "Logged out, returning to homepage..."
    },
    "errors": {
      "micPermission": "Cannot start recording, please check microphone permissions",
      "invalidRecording": "Invalid recording file",
      "uploadFailed": "Upload failed, retrying...",
      "analysisFailed": "AI analysis failed, retrying...",
      "testFailed": "Test failed",
      "loginFailed": "Login failed, please ensure backend service is running",
      "quickLoginFailed": "Cannot login to test account",
      "noRecording": "Please record first"
    },
    "warnings": {
      "mockData": "Using mock data because not logged in or Azure Speech API not configured",
      "mockDataRequires": "Real AI scoring requires:",
      "validToken": "Valid login token",
      "azureApiKey": "Azure Speech API key configuration"
    }
  },
  "createProgramDialog": {
    "title": "Add Program - {{classroom}}",
    "description": "Choose creation method: copy from template, copy from other classroom, or create custom",
    "tabs": {
      "template": "Copy from Template",
      "classroom": "Copy from Other Class",
      "custom": "Custom Program"
    },
    "template": {
      "searchPlaceholder": "Search program templates...",
      "selected": "Selected {{count}} / {{total}} templates",
      "selectAll": "Select All",
      "clear": "Clear",
      "loading": "Loading...",
      "noTemplates": "No templates available",
      "duplicateWarning": "⚠️ This program already exists, duplication may cause confusion",
      "confirmDuplicate": "⚠️ Warning: The following programs already exist in the classroom:\n\n{{names}}\n\nDuplication may cause confusion, continue anyway?",
      "nameOptional": "New program name (optional, leave blank to use original)",
      "multipleSelected": "{{count}} templates selected, will use original names"
    },
    "classroom": {
      "searchPlaceholder": "Search programs from other classrooms...",
      "selected": "Selected {{count}} / {{total}} programs",
      "selectAll": "Select All",
      "clear": "Clear",
      "loading": "Loading...",
      "noPrograms": "No programs from other classrooms",
      "duplicateWarning": "⚠️ This program already exists, duplication may cause confusion",
      "confirmDuplicate": "⚠️ Warning: The following programs already exist in the classroom:\n\n{{names}}\n\nDuplication may cause confusion, continue anyway?",
      "nameOptional": "New program name (optional, leave blank to use original)",
      "multipleSelected": "{{count}} programs selected, will use original names",
      "courseCount": "{{count}} programs"
    },
    "custom": {
      "nameLabel": "Program Name",
      "nameRequired": "Program Name *",
      "namePlaceholder": "e.g., Advanced English Conversation",
      "descLabel": "Program Description",
      "descPlaceholder": "Describe the content and objectives",
      "levelLabel": "Level",
      "hoursLabel": "Estimated Hours",
      "hoursPlaceholder": "20",
      "tagsLabel": "Tags",
      "tagsPlaceholder": "Enter tag and press Enter",
      "levels": {
        "a1": "A1 - Beginner",
        "a2": "A2 - Elementary",
        "b1": "B1 - Intermediate",
        "b2": "B2 - Upper Intermediate",
        "c1": "C1 - Advanced",
        "c2": "C2 - Proficiency"
      }
    },
    "buttons": {
      "cancel": "Cancel",
      "create": "Create Program",
      "createMultiple": "Create {{count}} Programs",
      "copy": "Copy Program",
      "copyMultiple": "Copy {{count}} Programs",
      "createCustom": "Create Custom Program",
      "creating": "Creating...",
      "copying": "Copying..."
    },
    "common": {
      "hours": "{{hours}} hours",
      "lessons": "{{count}} lessons",
      "lessonUnits": "{{count}} lesson units"
    },
    "success": {
      "created": "Successfully created {{count}} program(s)",
      "copied": "Successfully copied {{count}} program(s)",
      "customCreated": "Custom program created"
    },
    "errors": {
      "loadFailed": "Failed to load data",
      "createFailed": "Creation failed, please try again later",
      "copyFailed": "Copy failed, please try again later"
    }
  },
  "studentDialogs": {
    "view": {
      "title": "Student Details",
      "buttons": {
        "close": "Close",
        "edit": "Edit"
      },
      "fields": {
        "id": "ID",
        "studentNumber": "Student Number",
        "email": "Email",
        "phone": "Phone",
        "birthdate": "Birthdate",
        "classroom": "Classroom",
        "passwordStatus": "Password Status",
        "lastLogin": "Last Login"
      },
      "status": {
        "changed": "Changed",
        "default": "Default Password ({{password}})",
        "neverLoggedIn": "Never Logged In"
      },
      "badges": {
        "active": "Active",
        "inactive": "Inactive",
        "suspended": "Suspended",
        "unknown": "Unknown"
      }
    },
    "create": {
      "title": "Add Student",
      "description": "Fill in student information. Birthdate will be used as default password."
    },
    "edit": {
      "title": "Edit Student",
      "description": "Update student information"
    },
    "delete": {
      "title": "Confirm Delete Student",
      "description": "Are you sure you want to delete student \"{{name}}\"? This action cannot be undone.",
      "info": "Student information:",
      "classroom": "Classroom: {{classroom}}"
    },
    "form": {
      "nameLabel": "Name",
      "nameRequired": "Name *",
      "namePlaceholder": "Enter student name",
      "nameError": "Please enter name",
      "studentNumberLabel": "Student Number",
      "studentNumberPlaceholder": "Enter student number (optional)",
      "emailLabel": "Email",
      "emailOptional": "Email (optional)",
      "emailPlaceholder": "student@example.com (optional)",
      "emailError": "Invalid email format",
      "phoneLabel": "Phone",
      "phonePlaceholder": "0912345678",
      "birthdateLabel": "Student Birthdate",
      "birthdateRequired": "Student Birthdate *",
      "birthdateNote": "(Please enter student's actual birthdate)",
      "birthdateError": "Please select birthdate",
      "birthdatePassword": "⚠️ Student login password will be: {{password}}",
      "classroomLabel": "Classroom",
      "classroomUnassigned": "Unassigned",
      "statusLabel": "Status",
      "statusActive": "Active",
      "statusInactive": "Inactive",
      "statusSuspended": "Suspended"
    },
    "buttons": {
      "cancel": "Cancel",
      "save": "Save",
      "create": "Add",
      "delete": "Confirm Delete",
      "processing": "Processing...",
      "deleting": "Deleting..."
    },
    "success": {
      "created": "Student \"{{name}}\" added successfully",
      "createdWithPassword": "Student \"{{name}}\" added successfully\nDefault password: {{password}}",
      "createdWithWarning": "Student \"{{name}}\" added successfully\n⚠️ {{warning}}\nDefault password: {{password}}",
      "updated": "Student \"{{name}}\" updated",
      "deleted": "Student \"{{name}}\" deleted"
    },
    "errors": {
      "saveFailed": "Save failed, please try again later",
      "deleteFailed": "Delete failed, please try again later",
      "emailInUse": "Email already in use, please use another email",
      "studentNumberDuplicate": "This student number already exists in the classroom, please use another number",
      "invalidBirthdate": "Invalid birthdate format, please use YYYY-MM-DD",
      "requiredFields": "Please fill in all required fields",
      "nameRequired": "Name is required",
      "birthdateRequired": "Birthdate is required (used as default password)",
      "validationFailed": "Data validation failed",
      "fixErrors": "Please fix the marked fields",
      "deleteRetry": "Delete failed, please try again later"
    }
  },
  "studentImportDialog": {
    "title": "Batch Import Students",
    "steps": {
      "title": "Import Steps:",
      "step1": "Download template file",
      "step2": "Fill in student data (name, classroom, birthdate)",
      "step3": "Upload the completed file",
      "step4": "Confirm data and execute import"
    },
    "duplicateAction": {
      "title": "Duplicate Student Handling:",
      "skip": "Skip Duplicates (default) - Keep existing students, skip duplicates",
      "update": "Update Data - Update existing student's birthdate with new data (password will also update if not changed)",
      "addSuffix": "Add Number - Add number suffix to duplicate names (e.g., John-2)"
    },
    "buttons": {
      "downloadTemplate": "Download Template",
      "selectFile": "Select File",
      "cancel": "Cancel",
      "import": "Import {{count}} Students",
      "importing": "Importing...",
      "done": "Done",
      "goToClassrooms": "Go to My Classrooms"
    },
    "preview": {
      "title": "Preview Data",
      "valid": "Valid",
      "total": "Total",
      "status": "Status",
      "name": "Name",
      "classroom": "Classroom",
      "birthdate": "Birthdate",
      "errors": "Error Messages"
    },
    "missingClassrooms": {
      "title": "The following classrooms have not been created yet:",
      "instruction": "Please create these classrooms in \"My Classrooms\" page first, then re-upload the file."
    },
    "result": {
      "title": "Import Complete",
      "success": "Successfully imported: {{count}} students",
      "failed": "Import failed: {{count}} students",
      "skipped": "Skipped duplicate student data",
      "updated": "Updated duplicate student data",
      "numbered": "Duplicate students have been numbered"
    },
    "nextSteps": {
      "title": "Next Steps:",
      "step1": "Student default password is birthdate (format: YYYYMMDD)",
      "step2": "Please remind students to change password after first login",
      "step3": "You can view imported students in \"My Students\" page"
    },
    "errors": {
      "invalidFileType": "Unsupported file format, please use CSV or Excel file",
      "noData": "File contains no data",
      "noName": "Cannot find \"Name\" column",
      "noValidData": "No valid student data found",
      "importFailed": "Import failed, please try again later",
      "importPartialFailed": "Some students failed to import:\n{{errors}}",
      "nameTooShort": "Name too short",
      "invalidBirthdate": "Invalid birthdate format (please use YYYYMMDD, YYYY-MM-DD or YYYY/MM/DD)",
      "unreasonableBirthdate": "Unreasonable birthdate (should be 2000-2020)",
      "classroomNotFound": "Classroom \"{{name}}\" not found"
    },
    "success": {
      "templateDownloaded": "Template downloaded",
      "imported": "Successfully imported {{count}} students"
    },
    "template": {
      "columnName": "Student Name",
      "columnClassroom": "Classroom",
      "columnBirthdate": "Birthdate",
      "sampleName1": "John Smith",
      "sampleName2": "Emma Johnson",
      "sampleName3": "Michael Lee",
      "sampleClassroom1": "Class A",
      "sampleClassroom2": "Class B",
      "sheetName": "Student List",
      "fileName": "Student_Batch_Import_Template.xlsx"
    },
    "validation": {
      "row": "Row "
    }
  },
  "tags": {
    "beginner": "Beginner",
    "intermediate": "Intermediate",
    "advanced": "Advanced",
    "speaking": "Speaking",
    "listening": "Listening",
    "reading": "Reading",
    "writing": "Writing",
    "grammar": "Grammar",
    "vocabulary": "Vocabulary",
    "pronunciation": "Pronunciation",
    "daily": "Daily Life",
    "business": "Business",
    "travel": "Travel",
    "academic": "Academic",
    "conversation": "Conversation",
    "exam": "Exam Preparation",
    "phonics": "Phonics",
    "interactive": "Interactive",
    "gameBased": "Game-based"
  },
  "groupedQuestionsTemplate": {
    "labels": {
      "questionImage": "Question Image",
      "imageLoadFailed": "Image failed to load",
      "studentAnswer": "Student Answer",
      "startRecording": "Start Recording",
      "uploadAudio": "Upload Audio",
      "startRecordingOrUpload": "Start recording or upload",
      "viewOnlyMode": "View Only Mode",
      "stopping": "Stop",
      "recording": "Recording",
      "playReferenceAudio": "Play Reference Audio",
      "noReferenceAudio": "No Reference Audio",
      "noQuestionText": "No Question Text",
      "clickToPronounciate": "Click to pronunciate",
      "playbackSpeed": "Playback Speed",
      "clearRecording": "Clear Recording",
      "deleteRecording": "Delete recording and assessment",
      "teacherFeedback": "Teacher Feedback",
      "noTeacherFeedback": "No teacher feedback yet",
      "passed": "Passed",
      "notPassed": "Not Passed",
      "uploadAndAnalyze": "Upload & Analyze",
      "analyzing": "Uploading and analyzing",
      "aiAnalyzing": "AI is analyzing...",
      "pleaseWait": "Please wait a moment",
      "clickToAssess": "Click button above to assess",
      "pleaseRecordFirst": "Please record first"
    },
    "messages": {
      "recordingRequired": "Please record and ensure reference text exists",
      "missingInfo": "Missing assignment or question info, cannot upload",
      "uploadingRecording": "Uploading recording...",
      "uploadSuccess": "Recording uploaded to cloud",
      "aiAnalyzing": "AI is analyzing your pronunciation...",
      "relogin": "Please login again",
      "assessmentComplete": "AI pronunciation assessment complete!",
      "assessmentFailed": "AI assessment failed, please try again later",
      "deletionSuccess": "Recording and assessment deleted",
      "deletionFailed": "Deletion failed, please try again later",
      "uploadRetrying": "Upload failed, retrying... (Attempt {{attempt}}/3)",
      "aiRetrying": "AI analysis failed, retrying... (Attempt {{attempt}}/3)",
      "autoplayFailed": "Autoplay failed, user interaction may be required"
    }
  },
  "aiScoreDisplay": {
    "scores": {
      "overall": "Overall",
      "accuracy": "Accuracy",
      "fluency": "Fluency",
      "completeness": "Completeness",
      "pronunciation": "Pronunciation"
    },
    "tabs": {
      "overview": "Overview",
      "phonemeLevel": "Phoneme Level"
    },
    "sections": {
      "wordDetails": "Word Pronunciation Details:",
      "phonemesNeedImprovement": "Phonemes Need Improvement:",
      "allPhonemeScores": "All Phoneme Scores:",
      "inWord": "in \"{{word}}\""
    },
    "feedback": {
      "excellent": "Excellent! Keep up this pronunciation level.",
      "excellentPerfect": "All words pronounced correctly!",
      "good": "Good! Balance accuracy and fluency.",
      "goodFocus": "Focus on: {{words}}",
      "needsPractice": "Needs more practice, pay attention to marked words.",
      "focusPhonemes": "Focus on phonemes: {{phonemes}}"
    },
    "hints": {
      "aiReference": "💡 Tip: AI scoring is for reference only, please grade based on actual performance"
    },
    "labels": {
      "accuracyLabel": "Accuracy: {{score}}"
    }
  },
  "audioRecorder": {
    "toast": {
      "recordingFailed": "Recording Failed",
      "recordingAbnormal": "Recording file is abnormal, please record again",
      "validationFailed": "Recording Validation Failed",
      "recordingComplete": "Recording Complete",
      "recordingDuration": "Recording duration {{duration}} seconds",
      "processingFailed": "Recording Processing Failed",
      "cannotVerify": "Cannot verify recording, please record again",
      "cannotStart": "Cannot Start Recording",
      "checkMicrophone": "Please check microphone permissions or try refreshing the page"
    },
    "ui": {
      "viewMode": "View Mode",
      "startRecording": "Start Recording",
      "viewModeNoRecording": "Cannot record in view mode",
      "recordedAudio": "Recorded Audio",
      "recordingFailedCheckMic": "Recording failed, please check microphone permissions",
      "suggestedDuration": "Suggested Recording Duration"
    }
  },
  "studentActivity": {
    "toast": {
      "cannotStartRecording": "Cannot start recording, please check microphone permissions",
      "fileTooLarge": "File Too Large",
      "fileSizeLimit": "File size cannot exceed 10MB",
      "unsupportedFormat": "Unsupported File Format",
      "supportedFormats": "Only MP3, MP4, M4A, AAC, WAV, WEBM, OGG formats are supported",
      "recordingTooShort": "Recording Too Short",
      "minDuration": "Recording must be at least {{duration}} seconds",
      "recordingTooLong": "Recording Too Long",
      "maxDuration": "Recording cannot exceed {{duration}} seconds",
      "uploadSuccess": "File Uploaded Successfully",
      "validationFailed": "File Validation Failed"
    }
  },
  "readingAssessment": {
    "toast": {
      "missingData": "Recording file or progress ID does not exist",
      "reloginRequired": "Please log in again",
      "aiRetrying": "AI analysis failed, retrying... (Attempt {{attempt}}/3)",
      "aiComplete": "AI pronunciation assessment complete!"
    }
  },
  "payment": {
    "toast": {
      "systemLoadFailed": "Payment system failed to load, please refresh the page",
      "checkCardInfo": "Please check if credit card information is complete",
      "paymentFailed": "Payment Failed",
      "cannotGetToken": "Cannot obtain payment token",
      "loginRequired": "Please log in first",
      "cardUpdateSuccess": "Credit card updated successfully!",
      "paymentSuccess": "Payment Successful!"
    }
  },
  "tagInput": {
    "placeholder": "Press Enter to add tag",
    "alert": {
      "maxTags": "Maximum {{maxTags}} tags allowed"
    },
    "info": {
      "tagCount": "{{count}} tags (max {{max}})",
      "suggestedTags": "Suggested Tags (click to add):"
    },
    "aria": {
      "removeTag": "Remove tag {{tag}}"
    }
  },
  "passwordReset": {
    "title": "Set New Password",
    "subtitle": "Reset Your Password",
    "labels": {
      "newPassword": "New Password",
      "confirmPassword": "Confirm New Password",
      "account": "Account: {{email}}",
      "name": "Name: {{name}}"
    },
    "placeholders": {
      "newPassword": "Enter new password",
      "confirmPassword": "Re-enter new password"
    },
    "errors": {
      "invalidLink": "Invalid reset link",
      "passwordMismatch": "Passwords do not match",
      "passwordTooShort": "Password must be at least 6 characters",
      "resetFailed": "Reset failed, please try again later",
      "linkExpired": "Link is invalid or expired"
    },
    "status": {
      "verifying": "Verifying link...",
      "resetSuccess": "Password Reset Successful!",
      "successDescription": "Your password has been successfully updated",
      "canLoginNow": "You can now log in with your new password",
      "linkInvalidTitle": "Link Invalid or Expired",
      "linkInvalidDescription": "This password reset link is invalid or has expired"
    },
    "buttons": {
      "goToLogin": "Go to Login",
      "requestNew": "Request New Password Reset",
      "backToLogin": "Back to Login",
      "resetting": "Resetting...",
      "resetPassword": "Reset Password"
    },
    "hints": {
      "minLength": "• Password must be at least 6 characters"
    },
    "messages": {
      "linkExpiredDetail": "The password reset link has expired or is invalid, please request a new one"
    }
  }
}<|MERGE_RESOLUTION|>--- conflicted
+++ resolved
@@ -2337,16 +2337,12 @@
       "people": "people"
     },
     "contentTypes": {
-<<<<<<< HEAD
+      "readingAssessment": "Example Sentences",
+      "reading_assessment": "Example Sentences",
       "READING_ASSESSMENT": "Example Sentences",
       "EXAMPLE_SENTENCES": "Example Sentences",
-=======
-      "readingAssessment": "Reading Assessment",
-      "reading_assessment": "Reading Assessment",
-      "READING_ASSESSMENT": "Reading Assessment",
       "speakingPractice": "Speaking Practice",
       "speaking_practice": "Speaking Practice",
->>>>>>> 7e405214
       "SPEAKING_PRACTICE": "Speaking Practice",
       "speakingScenario": "Speaking Scenario",
       "speaking_scenario": "Speaking Scenario",
@@ -2354,20 +2350,15 @@
       "listeningCloze": "Listening Cloze",
       "listening_cloze": "Listening Cloze",
       "LISTENING_CLOZE": "Listening Cloze",
-<<<<<<< HEAD
+      "sentenceMaking": "Vocabulary Set",
+      "sentence_making": "Vocabulary Set",
       "SENTENCE_MAKING": "Vocabulary Set",
       "VOCABULARY_SET": "Vocabulary Set",
+      "speakingQuiz": "Speaking Quiz",
+      "speaking_quiz": "Speaking Quiz",
       "SPEAKING_QUIZ": "Speaking Quiz",
       "MULTIPLE_CHOICE": "Multiple Choice",
       "SCENARIO_DIALOGUE": "Scenario Dialogue"
-=======
-      "sentenceMaking": "Sentence Making",
-      "sentence_making": "Sentence Making",
-      "SENTENCE_MAKING": "Sentence Making",
-      "speakingQuiz": "Speaking Quiz",
-      "speaking_quiz": "Speaking Quiz",
-      "SPEAKING_QUIZ": "Speaking Quiz"
->>>>>>> 7e405214
     }
   },
   "batchGrading": {
