--- conflicted
+++ resolved
@@ -67,14 +67,11 @@
     gender: string;
     speed: string;
   };
-<<<<<<< HEAD
   // Phase 1: Example sentence fields
   example_sentence?: string;
   example_sentence_translation?: string;
   example_sentence_definition?: string;
-=======
   has_student_progress?: boolean; // 是否有學生進度
->>>>>>> 7e405214
 }
 
 interface TTSModalProps {
@@ -998,11 +995,6 @@
         </button>
         <button
           onClick={() => handleRemoveRow(index)}
-<<<<<<< HEAD
-          className="p-1 rounded hover:bg-gray-200"
-          title="刪除"
-          disabled={rowsLength <= 1}
-=======
           className={`p-1 rounded ${
             row.has_student_progress || rowsLength <= 1
               ? "cursor-not-allowed"
@@ -1010,14 +1002,10 @@
           }`}
           title={
             row.has_student_progress
-              ? t(
-                  "readingAssessmentPanel.row.cannotDeleteWithProgress",
-                  "此題目有學生進度，無法刪除",
-                )
-              : t("readingAssessmentPanel.row.delete")
+              ? "此題目有學生進度，無法刪除"
+              : "刪除"
           }
           disabled={rowsLength <= 1 || row.has_student_progress}
->>>>>>> 7e405214
         >
           <Trash2
             className={`h-4 w-4 ${
@@ -1095,11 +1083,8 @@
   const [batchPasteText, setBatchPasteText] = useState("");
   const [batchPasteAutoTTS, setBatchPasteAutoTTS] = useState(false);
   const [batchPasteAutoTranslate, setBatchPasteAutoTranslate] = useState(false);
-<<<<<<< HEAD
-=======
   const [isBatchSaving, setIsBatchSaving] = useState(false);
   const [isInitialLoad, setIsInitialLoad] = useState(true); // 🔥 標記是否為初始載入
->>>>>>> 7e405214
 
   // dnd-kit sensors
   const sensors = useSensors(
@@ -1132,7 +1117,7 @@
             definition: item.definition || "",
             translation: item.translation || "",
             audioUrl: item.audio_url || "",
-            selectedLanguage: "chinese" as "chinese" | "english",
+            selectedLanguage: "chinese" as TranslationLanguage,
             has_student_progress: item.has_student_progress || false, // 🔥 保留學生進度狀態
           }),
         );
@@ -1167,32 +1152,19 @@
 
       // Convert items to rows format
       if (data.items && Array.isArray(data.items)) {
-<<<<<<< HEAD
-        const convertedRows = data.items.map(
-          (
-            item: {
-              text?: string;
-              translation?: string;
-              definition?: string;
-              english_definition?: string;
-              audio_url?: string;
-              selectedLanguage?: string;
-              japanese_translation?: string;
-              korean_translation?: string;
-              example_sentence?: string;
-              example_sentence_translation?: string;
-              example_sentence_definition?: string;
-            },
-            index: number,
-          ): ContentRow => {
+        // eslint-disable-next-line @typescript-eslint/no-explicit-any
+        const convertedRows = (data.items as any[]).map(
+          // eslint-disable-next-line @typescript-eslint/no-explicit-any
+          (item: any, index: number): ContentRow => {
             // Convert legacy "english" to "chinese" (default)
-            let savedLang: TranslationLanguage = "chinese";
-            if (item.selectedLanguage === "japanese") savedLang = "japanese";
-            else if (item.selectedLanguage === "korean") savedLang = "korean";
-            // Note: "english" and other values default to "chinese"
+            const rawLang = item.selectedLanguage || "chinese";
+            const savedLang: TranslationLanguage =
+              rawLang === "english" || rawLang === "chinese" || rawLang === "japanese" || rawLang === "korean"
+                ? (rawLang === "english" ? "chinese" : rawLang)
+                : "chinese";
 
             return {
-              id: (index + 1).toString(),
+              id: item.id || (index + 1).toString(),
               text: item.text || "",
               definition: item.definition || "", // 中文翻譯
               translation: item.english_definition || "", // 英文釋義
@@ -1201,26 +1173,11 @@
               japanese_translation: item.japanese_translation || "",
               korean_translation: item.korean_translation || "",
               example_sentence: item.example_sentence || "",
-              example_sentence_translation:
-                item.example_sentence_translation || "",
-              example_sentence_definition:
-                item.example_sentence_definition || "",
+              example_sentence_translation: item.example_sentence_translation || "",
+              example_sentence_definition: item.example_sentence_definition || "",
+              has_student_progress: item.has_student_progress || false, // 🔥 保留學生進度狀態
             };
           },
-=======
-        // eslint-disable-next-line @typescript-eslint/no-explicit-any
-        const convertedRows = (data.items as any[]).map(
-          // eslint-disable-next-line @typescript-eslint/no-explicit-any
-          (item: any, index: number) => ({
-            id: item.id || (index + 1).toString(),
-            text: item.text || "",
-            definition: item.definition || "", // 中文翻譯
-            translation: item.english_definition || "", // 英文釋義
-            audioUrl: item.audio_url || "",
-            selectedLanguage: item.selectedLanguage || "chinese", // 使用保存的語言選擇，預設中文
-            has_student_progress: item.has_student_progress || false, // 🔥 保留學生進度狀態
-          }),
->>>>>>> 7e405214
         );
         setRows(convertedRows);
       }
@@ -1299,12 +1256,7 @@
 
     // 檢查此題目是否有學生進度
     if (rows[index].has_student_progress) {
-      toast.error(
-        t(
-          "readingAssessmentPanel.row.cannotDeleteWithProgress",
-          "此題目有學生進度，無法刪除",
-        ),
-      );
+      toast.error("此題目有學生進度，無法刪除");
       return;
     }
 
@@ -1921,17 +1873,9 @@
               </div>
               <div className="ml-3">
                 <p className="text-sm text-orange-800">
-                  <span className="font-medium">
-                    {t(
-                      "readingAssessmentPanel.assignmentCopyWarning.title",
-                      "注意：此為作業副本",
-                    )}
-                  </span>
+                  <span className="font-medium">注意：此為作業副本</span>
                   <br />
-                  {t(
-                    "readingAssessmentPanel.assignmentCopyWarning.message",
-                    "有學生進度的題目無法刪除（刪除按鈕已被禁用）。您可以修改題目內容，但不能移除已作答的題目。",
-                  )}
+                  有學生進度的題目無法刪除（刪除按鈕已被禁用）。您可以修改題目內容，但不能移除已作答的題目。
                 </p>
               </div>
             </div>
