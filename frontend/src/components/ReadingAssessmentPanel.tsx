import { useState, useRef, useEffect } from "react";
import { useTranslation } from "react-i18next";
import { Button } from "@/components/ui/button";
import {
  Dialog,
  DialogContent,
  DialogFooter,
  DialogHeader,
  DialogTitle,
} from "@/components/ui/dialog";
import { Tabs, TabsContent, TabsList, TabsTrigger } from "@/components/ui/tabs";
import {
  Mic,
  Volume2,
  GripVertical,
  Copy,
  Trash2,
  Plus,
  Globe,
  Play,
  Square,
  RefreshCw,
  Clipboard,
  Loader2,
} from "lucide-react";
import { toast } from "sonner";
import { apiClient, ApiError } from "@/lib/api";
import { retryAudioUpload } from "@/utils/retryHelper";
// dnd-kit imports
import {
  DndContext,
  closestCenter,
  KeyboardSensor,
  PointerSensor,
  useSensor,
  useSensors,
  DragEndEvent,
} from "@dnd-kit/core";
import {
  arrayMove,
  SortableContext,
  sortableKeyboardCoordinates,
  useSortable,
  verticalListSortingStrategy,
} from "@dnd-kit/sortable";
import { CSS } from "@dnd-kit/utilities";

// 翻譯語言選項
type TranslationLanguage = "chinese" | "japanese" | "korean";

// Language constants - labels will be translated dynamically using t()
const TRANSLATION_LANGUAGES = [
  { value: "chinese" as const, labelKey: "chinese", code: "zh-TW" },
  { value: "japanese" as const, labelKey: "japanese", code: "ja" },
  { value: "korean" as const, labelKey: "korean", code: "ko" },
];

interface ContentRow {
  id: string | number;
  text: string;
  definition: string;
  audioUrl?: string;
  audio_url?: string;
  translation?: string;
  japanese_translation?: string;
  korean_translation?: string;
  selectedLanguage?: TranslationLanguage; // 最後選擇的語言
  audioSettings?: {
    accent: string;
    gender: string;
    speed: string;
  };
  // Phase 1: Example sentence fields
  example_sentence?: string;
  example_sentence_translation?: string;
  example_sentence_definition?: string;
  has_student_progress?: boolean; // 是否有學生進度
}

interface TTSModalProps {
  open: boolean;
  onClose: () => void;
  row: ContentRow;
  onConfirm: (
    audioUrl: string,
    settings: {
      accent?: string;
      gender?: string;
      speed?: string;
      source?: string;
      audioBlob?: Blob | null;
    },
  ) => void;
  contentId?: number;
  itemIndex?: number;
  isCreating?: boolean; // 是否為新增模式
}

const TTSModal = ({
  open,
  onClose,
  row,
  onConfirm,
  contentId,
  itemIndex,
  isCreating = false,
}: TTSModalProps) => {
  const { t } = useTranslation();
  const [text, setText] = useState(row.text);
  const [accent, setAccent] = useState(
    row.audioSettings?.accent || "American English",
  );
  const [gender, setGender] = useState(row.audioSettings?.gender || "Male");
  const [speed, setSpeed] = useState(row.audioSettings?.speed || "Normal x1");
  const [audioUrl, setAudioUrl] = useState<string>("");
  const [isGenerating, setIsGenerating] = useState(false);
  const [isRecording, setIsRecording] = useState(false);
  const [recordedAudio, setRecordedAudio] = useState<string>("");
  const [recordingDuration, setRecordingDuration] = useState(0);
  const [showAudioAnimation, setShowAudioAnimation] = useState(false);
  const [isUploading, setIsUploading] = useState(false);
  const [selectedSource, setSelectedSource] = useState<
    "tts" | "recording" | null
  >(null);
  const [activeTab, setActiveTab] = useState<string>("generate");
  const mediaRecorderRef = useRef<MediaRecorder | null>(null);
  const audioChunksRef = useRef<Blob[]>([]);
  const audioRef = useRef<HTMLAudioElement | null>(null);
  const recordingTimerRef = useRef<NodeJS.Timeout | null>(null);
  const audioBlobRef = useRef<Blob | null>(null);
  const recordingDurationRef = useRef<number>(0);

  const accents = [
    "American English",
    "British English",
    "Indian English",
    "Australian English",
  ];
  const genders = ["Male", "Female"];
  const speeds = ["Slow x0.75", "Normal x1", "Fast x1.5"];

  // 當 modal 打開或 row.text 改變時，更新 text state
  useEffect(() => {
    if (open && row.text) {
      setText(row.text);
    }
  }, [open, row.text]);

  const handleGenerate = async () => {
    setIsGenerating(true);
    try {
      // 根據選擇的口音和性別選擇適當的語音
      let voice = "en-US-JennyNeural"; // 預設美國女聲

      if (accent === "American English") {
        voice =
          gender === "Male" ? "en-US-ChristopherNeural" : "en-US-JennyNeural";
      } else if (accent === "British English") {
        voice = gender === "Male" ? "en-GB-RyanNeural" : "en-GB-SoniaNeural";
      } else if (accent === "Australian English") {
        voice =
          gender === "Male" ? "en-AU-WilliamNeural" : "en-AU-NatashaNeural";
      }

      // 轉換速度設定
      let rate = "+0%";
      if (speed === "Slow x0.75") rate = "-25%";
      else if (speed === "Fast x1.5") rate = "+50%";

      const result = await apiClient.generateTTS(text, voice, rate, "+0%");

      if (result?.audio_url) {
        // 如果是相對路徑，加上 API base URL
        const fullUrl = result.audio_url.startsWith("http")
          ? result.audio_url
          : `${import.meta.env.VITE_API_URL}${result.audio_url}`;
        setAudioUrl(fullUrl);

        // 觸發動畫效果
        setShowAudioAnimation(true);
        setTimeout(() => setShowAudioAnimation(false), 3000);

        // 自動播放一次讓使用者知道音檔已生成
        const previewAudio = new Audio(fullUrl);
        previewAudio.volume = 0.5;
        previewAudio.play().catch(() => {
          // 如果自動播放失敗（瀏覽器限制），仍顯示成功訊息
        });

        toast.success(t("contentEditor.messages.audioGeneratedSuccess"));
      }
    } catch (err) {
      console.error("TTS generation failed:", err);
      toast.error(t("contentEditor.messages.generationFailed"));
    } finally {
      setIsGenerating(false);
    }
  };

  const handlePlayAudio = () => {
    if (audioUrl && audioRef.current) {
      audioRef.current.play();
    }
  };

  const handleStartRecording = async () => {
    try {
      const stream = await navigator.mediaDevices.getUserMedia({ audio: true });
      // 檢查支援的 MIME 類型 - 優先使用 opus 編碼
      let mimeType = "audio/webm";
      const possibleTypes = [
        "audio/webm;codecs=opus",
        "audio/webm",
        "audio/ogg;codecs=opus",
        "audio/ogg",
        "audio/mp4",
      ];

      for (const type of possibleTypes) {
        if (MediaRecorder.isTypeSupported(type)) {
          mimeType = type;
          break;
        }
      }

      console.log("Using MIME type:", mimeType);
      const mediaRecorder = new MediaRecorder(stream, {
        mimeType,
        audioBitsPerSecond: 128000, // 設定位元率
      });
      mediaRecorderRef.current = mediaRecorder;
      audioChunksRef.current = [];
      setRecordingDuration(0);

      // 設定計時器
      recordingTimerRef.current = setInterval(() => {
        setRecordingDuration((prev) => {
          const newDuration = prev + 1;
          // 30秒自動停止
          if (newDuration >= 30) {
            handleStopRecording();
            toast.info(t("contentEditor.messages.maxRecordingTimeReached"));
          }
          return newDuration;
        });
      }, 1000);

      mediaRecorder.ondataavailable = (event) => {
        if (event.data.size > 0) {
          audioChunksRef.current.push(event.data);
        }
      };

      mediaRecorder.onstop = () => {
        // 清理計時器
        if (recordingTimerRef.current) {
          clearInterval(recordingTimerRef.current);
          recordingTimerRef.current = null;
        }

        // 使用基本的 MIME type，去掉 codec 信息
        const basicMimeType = mimeType.split(";")[0];
        const audioBlob = new Blob(audioChunksRef.current, {
          type: basicMimeType,
        });

        // 使用 ref 來獲取當前的錄音時長
        const currentDuration =
          recordingDurationRef.current || recordingDuration;

        // 檢查檔案大小 (2MB 限制)
        if (audioBlob.size > 2 * 1024 * 1024) {
          toast.error(t("contentEditor.messages.recordingFileTooLarge"));
          stream.getTracks().forEach((track) => track.stop());
          return;
        }

        // 確保有錄音資料
        if (audioBlob.size === 0) {
          toast.error(t("contentEditor.messages.recordingFailed"));
          stream.getTracks().forEach((track) => track.stop());
          return;
        }

        // 儲存 blob 以便之後上傳
        audioBlobRef.current = audioBlob;
        recordingDurationRef.current = currentDuration;

        // 創建本地 URL 供預覽播放
        const localUrl = URL.createObjectURL(audioBlob);
        setRecordedAudio(localUrl);
        toast.success(t("contentEditor.messages.recordingComplete"));

        stream.getTracks().forEach((track) => track.stop());
      };

      // 使用 timeslice 參數，每100ms收集一次數據
      mediaRecorder.start(100);
      setIsRecording(true);
      toast.success(t("contentEditor.messages.recordingStarted"));
    } catch {
      toast.error(t("contentEditor.messages.cannotStartRecording"));
    }
  };

  const handleStopRecording = () => {
    if (mediaRecorderRef.current && isRecording) {
      // 先儲存當前的錄音時長到 ref
      recordingDurationRef.current = recordingDuration;

      mediaRecorderRef.current.stop();
      setIsRecording(false);

      // 清理計時器
      if (recordingTimerRef.current) {
        clearInterval(recordingTimerRef.current);
        recordingTimerRef.current = null;
      }
    }
  };

  const handleConfirm = async () => {
    // 如果兩種音源都有，需要用戶選擇
    if (audioUrl && recordedAudio) {
      if (!selectedSource) {
        toast.warning(t("contentEditor.messages.selectAudioSource"));
        return;
      }

      // 新增模式：不上傳，只傳遞本地 URL
      if (isCreating) {
        const finalUrl = selectedSource === "tts" ? audioUrl : recordedAudio;
        onConfirm(finalUrl, {
          accent,
          gender,
          speed,
          source: selectedSource,
          audioBlob:
            selectedSource === "recording" ? audioBlobRef.current : null,
        });
        onClose();
        return;
      }

      // 編輯模式：如果選擇錄音且還沒上傳（URL 是 blob:// 開頭），現在上傳
      if (
        selectedSource === "recording" &&
        recordedAudio.startsWith("blob:") &&
        audioBlobRef.current
      ) {
        setIsUploading(true);
        try {
          const result = await retryAudioUpload(
            () =>
              apiClient.uploadAudio(
                audioBlobRef.current!,
                recordingDurationRef.current || 1,
                Number(contentId),
                Number(itemIndex),
              ),
            (attempt, error) => {
              toast.warning(t("contentEditor.messages.uploadRetrying"));
              console.error(`Upload attempt ${attempt} failed:`, error);
            },
          );

          if (result && result.audio_url) {
            onConfirm(result.audio_url, {
              accent,
              gender,
              speed,
              source: "recording",
            });
            onClose();
          } else {
            throw new Error("No audio URL returned");
          }
        } catch (err) {
          console.error("Upload failed after retries:", err);
          toast.error(t("contentEditor.messages.uploadFailed"));
        } finally {
          setIsUploading(false);
        }
        return;
      }

      const finalUrl = selectedSource === "tts" ? audioUrl : recordedAudio;
      onConfirm(finalUrl, { accent, gender, speed, source: selectedSource });
    } else {
      // 只有一種音源
      const finalAudioUrl = recordedAudio || audioUrl;
      if (!finalAudioUrl) {
        toast.error(t("contentEditor.messages.generateOrRecordFirst"));
        return;
      }

      // 新增模式：不上傳，只傳遞本地 URL
      if (isCreating) {
        const source = recordedAudio ? "recording" : "tts";
        onConfirm(finalAudioUrl, {
          accent,
          gender,
          speed,
          source,
          audioBlob: source === "recording" ? audioBlobRef.current : null,
        });
        onClose();
        return;
      }

      // 編輯模式：如果是錄音且還沒上傳，現在上傳
      if (
        recordedAudio &&
        recordedAudio.startsWith("blob:") &&
        audioBlobRef.current
      ) {
        setIsUploading(true);
        try {
          const result = await retryAudioUpload(
            () =>
              apiClient.uploadAudio(
                audioBlobRef.current!,
                recordingDurationRef.current || 1,
                Number(contentId),
                Number(itemIndex),
              ),
            (attempt, error) => {
              toast.warning(t("contentEditor.messages.uploadRetrying"));
              console.error(`Upload attempt ${attempt} failed:`, error);
            },
          );

          if (result && result.audio_url) {
            onConfirm(result.audio_url, {
              accent,
              gender,
              speed,
              source: "recording",
            });
            onClose();
          } else {
            throw new Error("No audio URL returned");
          }
        } catch (err) {
          console.error("Upload failed after retries:", err);
          toast.error(t("contentEditor.messages.uploadFailed"));
        } finally {
          setIsUploading(false);
        }
        return;
      }

      const source = recordedAudio ? "recording" : "tts";
      onConfirm(finalAudioUrl, { accent, gender, speed, source });
    }
    onClose();
  };

  return (
    <Dialog open={open} onOpenChange={onClose}>
      <DialogContent className="max-w-2xl">
        <DialogHeader>
          <DialogTitle>{t("contentEditor.modals.audioSettings")}</DialogTitle>
        </DialogHeader>

        <Tabs value={activeTab} onValueChange={setActiveTab} className="w-full">
          <TabsList className="grid w-full grid-cols-2 bg-gray-100 p-1 rounded-lg">
            <TabsTrigger
              value="generate"
              className="data-[state=active]:bg-blue-500 data-[state=active]:text-white rounded-md transition-all"
            >
              <Volume2 className="h-4 w-4 mr-1" />
              Generate
              {audioUrl && <span className="ml-1 text-xs">✓</span>}
            </TabsTrigger>
            <TabsTrigger
              value="record"
              className="data-[state=active]:bg-red-500 data-[state=active]:text-white rounded-md transition-all"
            >
              <Mic className="h-4 w-4 mr-1" />
              Record
              {recordedAudio && <span className="ml-1 text-xs">✓</span>}
            </TabsTrigger>
          </TabsList>

          <TabsContent value="generate" className="space-y-4">
            <div>
              <label className="text-sm font-medium">Text</label>
              <input
                type="text"
                value={text}
                onChange={(e) => setText(e.target.value)}
                className="w-full mt-1 px-3 py-2 border rounded-md"
                placeholder="Enter text to generate speech"
              />
            </div>

            <div>
              <label className="text-sm font-medium">Accent</label>
              <select
                value={accent}
                onChange={(e) => setAccent(e.target.value)}
                className="w-full mt-1 px-3 py-2 border rounded-md"
              >
                {accents.map((a) => (
                  <option key={a} value={a}>
                    {a}
                  </option>
                ))}
              </select>
            </div>

            <div className="grid grid-cols-2 gap-4">
              <div>
                <label className="text-sm font-medium">Gender</label>
                <select
                  value={gender}
                  onChange={(e) => setGender(e.target.value)}
                  className="w-full mt-1 px-3 py-2 border rounded-md"
                >
                  {genders.map((g) => (
                    <option key={g} value={g}>
                      {g}
                    </option>
                  ))}
                </select>
              </div>

              <div>
                <label className="text-sm font-medium">Speed</label>
                <select
                  value={speed}
                  onChange={(e) => setSpeed(e.target.value)}
                  className="w-full mt-1 px-3 py-2 border rounded-md"
                >
                  {speeds.map((s) => (
                    <option key={s} value={s}>
                      {s}
                    </option>
                  ))}
                </select>
              </div>
            </div>

            <div className="flex gap-2">
              <Button
                onClick={handleGenerate}
                disabled={isGenerating}
                className="flex-1 bg-yellow-500 hover:bg-yellow-600 dark:bg-yellow-400 dark:hover:bg-yellow-500 text-black"
                title={t("contentEditor.tooltips.ttsMicrosoftEdge")}
              >
                {isGenerating ? "Generating..." : "Generate"}
              </Button>
              {audioUrl && (
                <Button
                  variant="outline"
                  onClick={handlePlayAudio}
                  size="icon"
                  className={`
                    border-2 transition-all duration-300
                    ${
                      showAudioAnimation
                        ? "border-green-500 bg-green-50 animate-bounce scale-110"
                        : "border-gray-300 hover:border-green-500 hover:bg-green-50"
                    }
                  `}
                  title={t("contentEditor.tooltips.playGeneratedAudio")}
                >
                  <Play
                    className={`h-4 w-4 ${showAudioAnimation ? "text-green-600" : "text-gray-600"}`}
                  />
                </Button>
              )}
            </div>

            {/* 音檔生成成功提示與管理 */}
            {audioUrl && (
              <div
                className={`mt-3 p-3 border rounded-lg transition-all duration-300 ${
                  showAudioAnimation
                    ? "bg-green-50 border-green-200 animate-pulse"
                    : "bg-gray-50 border-gray-200"
                }`}
              >
                <div className="flex items-center justify-between">
                  <div className="flex items-center gap-2 text-gray-700">
                    {showAudioAnimation && (
                      <div className="flex items-center gap-1">
                        <div className="w-2 h-2 bg-green-500 rounded-full animate-pulse"></div>
                        <div
                          className="w-2 h-2 bg-green-500 rounded-full animate-pulse"
                          style={{ animationDelay: "0.2s" }}
                        ></div>
                        <div
                          className="w-2 h-2 bg-green-500 rounded-full animate-pulse"
                          style={{ animationDelay: "0.4s" }}
                        ></div>
                      </div>
                    )}
                    <Volume2 className="h-4 w-4 text-gray-600" />
                    <span className="text-sm font-medium">
                      {showAudioAnimation
                        ? t("contentEditor.messages.audioGenerated")
                        : t("contentEditor.messages.ttsAudioReady")}
                    </span>
                  </div>
                  <Button
                    variant="ghost"
                    size="sm"
                    onClick={() => {
                      setAudioUrl("");
                      setSelectedSource(null);
                      toast.info(t("contentEditor.messages.ttsAudioDeleted"));
                    }}
                    className="text-red-600 hover:bg-red-50"
                  >
                    <Trash2 className="h-4 w-4" />
                  </Button>
                </div>
              </div>
            )}

            {audioUrl && (
              <audio ref={audioRef} src={audioUrl} className="hidden" />
            )}
          </TabsContent>

          <TabsContent value="record" className="space-y-4">
            <div className="flex flex-col items-center justify-center py-8">
              <div className="mb-4">
                <div
                  className={`w-24 h-24 rounded-full flex items-center justify-center ${
                    isRecording ? "bg-red-100 animate-pulse" : "bg-gray-100"
                  }`}
                >
                  <Mic
                    className={`h-12 w-12 ${isRecording ? "text-red-600" : "text-gray-600"}`}
                  />
                </div>
              </div>

              {/* 顯示錄音時間 */}
              {isRecording && (
                <div className="mb-4 text-center">
                  <div className="text-2xl font-bold text-red-600">
                    {Math.floor(recordingDuration / 60)
                      .toString()
                      .padStart(2, "0")}
                    :{(recordingDuration % 60).toString().padStart(2, "0")} /
                    00:30
                  </div>
                  <div className="text-sm text-gray-500 mt-1">
                    {t("contentEditor.messages.maxRecordingTime")}
                  </div>
                </div>
              )}

              {/* 顯示上傳狀態 */}
              {isUploading && (
                <div className="mb-4 text-center">
                  <div className="text-sm text-blue-600">
                    {t("contentEditor.messages.uploadingRecording")}
                  </div>
                </div>
              )}

              {!isRecording && !recordedAudio && !isUploading && (
                <Button onClick={handleStartRecording} size="lg">
                  <Mic className="h-5 w-5 mr-2" />
                  {t("contentEditor.buttons.startRecording")}
                </Button>
              )}

              {isRecording && (
                <Button
                  onClick={handleStopRecording}
                  variant="destructive"
                  size="lg"
                >
                  <Square className="h-5 w-5 mr-2" />
                  {t("contentEditor.buttons.stopRecording")}
                </Button>
              )}

              {recordedAudio && !isRecording && (
                <div className="space-y-4">
                  {/* 使用自定義播放按鈕避免瀏覽器相容性問題 */}
                  <div className="bg-red-50 p-4 rounded-lg border border-red-200">
                    <div className="flex items-center justify-between">
                      <div className="flex items-center gap-3">
                        <Button
                          variant="outline"
                          size="icon"
                          onClick={() => {
                            if (!recordedAudio) {
                              toast.error(
                                t("contentEditor.messages.noRecordingToPlay"),
                              );
                              return;
                            }

                            const audio = new Audio(recordedAudio);
                            audio.play().catch((err) => {
                              console.error("Play failed:", err);
                              toast.error(
                                t("contentEditor.messages.cannotPlayRecording"),
                              );
                            });
                          }}
                        >
                          <Play className="h-4 w-4" />
                        </Button>
                        <div className="flex items-center gap-2">
                          <Mic className="h-4 w-4 text-red-600" />
                          <span className="text-sm text-gray-700 font-medium">
                            {t("contentEditor.messages.recordingFileReady", {
                              duration: recordingDuration,
                            })}
                          </span>
                        </div>
                      </div>
                      <Button
                        variant="ghost"
                        size="sm"
                        onClick={() => {
                          setRecordedAudio("");
                          setSelectedSource(null);
                          audioBlobRef.current = null;
                          setRecordingDuration(0);
                          recordingDurationRef.current = 0;
                          toast.info(
                            t("contentEditor.messages.recordingDeleted"),
                          );
                        }}
                        className="text-red-600 hover:bg-red-50"
                      >
                        <Trash2 className="h-4 w-4" />
                      </Button>
                    </div>
                  </div>
                  <div className="flex gap-2">
                    <Button onClick={handleStartRecording} variant="outline">
                      <RefreshCw className="h-4 w-4 mr-2" />
                      {t("contentEditor.buttons.rerecord")}
                    </Button>
                  </div>
                </div>
              )}
            </div>
          </TabsContent>
        </Tabs>

        {/* 音源選擇（當兩種都有時） */}
        {audioUrl && recordedAudio && (
          <div className="mt-4 p-4 bg-yellow-50 border border-yellow-200 rounded-lg">
            <p className="text-sm font-medium text-yellow-800 mb-3">
              🎵 {t("contentEditor.messages.selectAudioSourceToUse")}
            </p>
            <div className="grid grid-cols-2 gap-3">
              <button
                onClick={() => setSelectedSource("tts")}
                className={`p-3 rounded-lg border-2 transition-all ${
                  selectedSource === "tts"
                    ? "border-blue-500 bg-blue-50"
                    : "border-gray-300 bg-white hover:border-gray-400"
                }`}
              >
                <Volume2
                  className={`h-5 w-5 mx-auto mb-1 ${
                    selectedSource === "tts" ? "text-blue-600" : "text-gray-600"
                  }`}
                />
                <div className="text-sm font-medium">
                  {t("contentEditor.audioSources.tts")}
                </div>
                <div className="text-xs text-gray-500">
                  {t("contentEditor.audioSources.aiGenerated")}
                </div>
              </button>

              <button
                onClick={() => setSelectedSource("recording")}
                className={`p-3 rounded-lg border-2 transition-all ${
                  selectedSource === "recording"
                    ? "border-red-500 bg-red-50"
                    : "border-gray-300 bg-white hover:border-gray-400"
                }`}
              >
                <Mic
                  className={`h-5 w-5 mx-auto mb-1 ${
                    selectedSource === "recording"
                      ? "text-red-600"
                      : "text-gray-600"
                  }`}
                />
                <div className="text-sm font-medium">
                  {t("contentEditor.audioSources.recording")}
                </div>
                <div className="text-xs text-gray-500">
                  {t("contentEditor.audioSources.teacherRecorded")}
                </div>
              </button>
            </div>
          </div>
        )}

        <DialogFooter>
          <Button variant="outline" onClick={onClose}>
            Close
          </Button>
          <Button onClick={handleConfirm}>Confirm</Button>
        </DialogFooter>
      </DialogContent>
    </Dialog>
  );
};

// SortableRowInner component with complete functionality
interface SortableRowInnerProps {
  row: ContentRow;
  index: number;
  handleUpdateRow: (
    index: number,
    field: keyof ContentRow,
    value: string,
  ) => void;
  handleRemoveRow: (index: number) => void;
  handleDuplicateRow: (index: number) => void;
  handleOpenTTSModal: (row: ContentRow) => void;
  handleRemoveAudio: (index: number) => void;
  handleGenerateSingleDefinition: (index: number) => Promise<void>;
  handleGenerateSingleDefinitionWithLang: (
    index: number,
    lang: TranslationLanguage,
  ) => Promise<void>;
  rowsLength: number;
}

function SortableRowInner({
  row,
  index,
  handleUpdateRow,
  handleRemoveRow,
  handleDuplicateRow,
  handleOpenTTSModal,
  handleRemoveAudio,
  handleGenerateSingleDefinition,
  handleGenerateSingleDefinitionWithLang,
  rowsLength,
}: SortableRowInnerProps) {
  const { t } = useTranslation();
  const {
    attributes,
    listeners,
    setNodeRef,
    transform,
    transition,
    isDragging,
  } = useSortable({ id: row.id });

  const style = {
    transform: CSS.Transform.toString(transform),
    transition,
    opacity: isDragging ? 0.4 : 1,
  };

  return (
    <div
      ref={setNodeRef}
      style={style}
      className="flex flex-col sm:flex-row items-start sm:items-center gap-2 p-3 bg-gray-50 rounded-lg"
    >
      <div className="flex items-center gap-1 w-full sm:w-auto">
        {/* Drag handle - ONLY this triggers drag */}
        <div
          {...attributes}
          {...listeners}
          className="cursor-grab active:cursor-grabbing touch-none"
          title={t("contentEditor.tooltips.dragToReorder")}
        >
          <GripVertical className="h-5 w-5 text-gray-400 hover:text-gray-700 transition-colors" />
        </div>
        <span className="text-sm font-medium text-gray-600 w-6">
          {index + 1}
        </span>
      </div>

      <div className="flex-1 w-full space-y-2">
        {/* Text input */}
        <div className="relative">
          <input
            type="text"
            value={row.text}
            onChange={(e) => handleUpdateRow(index, "text", e.target.value)}
            className="w-full px-3 py-2 pr-20 border rounded-md text-sm"
            placeholder={t("contentEditor.placeholders.enterText")}
            maxLength={200}
          />
          <div className="absolute right-2 top-1/2 -translate-y-1/2 flex items-center space-x-1">
            {row.audioUrl && (
              <button
                onClick={() => {
                  if (!row.audioUrl) {
                    toast.error(t("contentEditor.messages.noRecordingToPlay"));
                    return;
                  }
                  const audio = new Audio(row.audioUrl);
                  audio.onerror = (e) => {
                    console.error("Audio playback error:", e);
                    toast.error(
                      t("contentEditor.messages.audioGeneratedSuccess"),
                    );
                  };
                  audio.play().catch((error) => {
                    console.error("Play failed:", error);
                    toast.error(
                      t("contentEditor.messages.cannotPlayRecording"),
                    );
                  });
                }}
                className="p-1 rounded text-green-600 hover:bg-green-100"
                title={t("contentEditor.tooltips.playAudio")}
              >
                <Play className="h-4 w-4" />
              </button>
            )}
            <button
              onClick={() => handleOpenTTSModal(row)}
              className={`p-1 rounded ${
                row.audioUrl
                  ? "text-blue-600 hover:bg-blue-100"
                  : "text-gray-600 bg-yellow-100 hover:bg-yellow-200"
              }`}
              title={
                row.audioUrl
                  ? t("contentEditor.tooltips.rerecordOrGenerate")
                  : t("contentEditor.tooltips.openTTSRecording")
              }
            >
              <Mic className="h-4 w-4" />
            </button>
            {row.audioUrl && (
              <button
                onClick={() => handleRemoveAudio(index)}
                className="p-1 rounded text-red-600 hover:bg-red-100"
                title={t("contentEditor.tooltips.removeAudio")}
              >
                <Trash2 className="h-3 w-3" />
              </button>
            )}
          </div>
        </div>

        {/* Translation textarea */}
        <div className="space-y-2">
          <div className="relative">
            <textarea
              value={(() => {
                const lang = row.selectedLanguage || "chinese";
                if (lang === "chinese") return row.definition || "";
                if (lang === "japanese") return row.japanese_translation || "";
                if (lang === "korean") return row.korean_translation || "";
                return row.definition || "";
              })()}
              onChange={(e) => {
                const lang = row.selectedLanguage || "chinese";
                let field: keyof ContentRow = "definition";
                if (lang === "japanese") field = "japanese_translation";
                else if (lang === "korean") field = "korean_translation";
                handleUpdateRow(index, field, e.target.value);
              }}
              className="w-full px-3 py-2 pr-24 border rounded-md text-sm resize-none"
              placeholder={(() => {
                const lang = row.selectedLanguage || "chinese";
                const langConfig = TRANSLATION_LANGUAGES.find(
                  (l) => l.value === lang,
                );
                return `${t(`contentEditor.translationLanguages.${langConfig?.labelKey || "chinese"}`)}`;
              })()}
              rows={2}
              maxLength={500}
            />
            <div className="absolute right-2 top-2 flex items-center space-x-1">
              <select
                value={row.selectedLanguage || "chinese"}
                onChange={(e) => {
                  const newLang = e.target.value as TranslationLanguage;
                  handleUpdateRow(index, "selectedLanguage", newLang);
                  // Auto-generate when switching language
                  if (row.text && row.text.trim()) {
                    setTimeout(() => {
                      handleGenerateSingleDefinitionWithLang(index, newLang);
                    }, 100);
                  }
                }}
                className="px-1 py-0.5 border rounded text-xs bg-white"
              >
                {TRANSLATION_LANGUAGES.map((lang) => (
                  <option key={lang.value} value={lang.value}>
                    {t(`contentEditor.translationLanguages.${lang.labelKey}`)}
                  </option>
                ))}
              </select>
              <button
                onClick={() => handleGenerateSingleDefinition(index)}
                className="p-1 rounded hover:bg-gray-200 text-gray-600 flex items-center gap-0.5"
                title={t("contentEditor.messages.generatingTranslation")}
              >
                <Globe className="h-4 w-4" />
              </button>
            </div>
          </div>
        </div>
      </div>

      {/* Action buttons */}
      <div className="flex items-center gap-1 w-full sm:w-auto justify-end">
        <button
          onClick={() => handleDuplicateRow(index)}
          className="p-1 rounded hover:bg-gray-200"
          title={t("contentEditor.tooltips.duplicate")}
        >
          <Copy className="h-4 w-4 text-gray-600" />
        </button>
        <button
          onClick={() => handleRemoveRow(index)}
          className={`p-1 rounded ${
            row.has_student_progress || rowsLength <= 1
              ? "cursor-not-allowed"
              : "hover:bg-gray-200"
          }`}
          title={
            row.has_student_progress
              ? t("contentEditor.tooltips.cannotDeleteWithProgress")
              : t("contentEditor.tooltips.delete")
          }
          disabled={rowsLength <= 1 || row.has_student_progress}
        >
          <Trash2
            className={`h-4 w-4 ${
              rowsLength <= 1 || row.has_student_progress
                ? "text-gray-300"
                : "text-gray-600"
            }`}
          />
        </button>
      </div>
    </div>
  );
}

interface ReadingAssessmentPanelProps {
  content?: { id?: number; title?: string; items?: ContentRow[] };
  editingContent?: { id?: number; title?: string; items?: ContentRow[] };
  onUpdateContent?: (content: Record<string, unknown>) => void;
  onSave?: () => void | Promise<void>;
  // Alternative props for ClassroomDetail usage
  lessonId?: number;
  contentId?: number;
  onCancel?: () => void;
  isOpen?: boolean;
  isCreating?: boolean; // 是否為新增模式
  isAssignmentCopy?: boolean; // 是否為作業副本（需要特別處理刪除）
}

export default function ReadingAssessmentPanel({
  content,
  editingContent,
  onUpdateContent,
  onSave,
  lessonId,
  isCreating = false,
  isAssignmentCopy = false,
}: ReadingAssessmentPanelProps) {
  const { t } = useTranslation();
  const [title, setTitle] = useState("");
  const [rows, setRows] = useState<ContentRow[]>([
    {
      id: "1",
      text: "",
      definition: "",
      translation: "",
      selectedLanguage: "chinese",
      example_sentence: "",
      example_sentence_translation: "",
      example_sentence_definition: "",
    },
    {
      id: "2",
      text: "",
      definition: "",
      translation: "",
      selectedLanguage: "chinese",
      example_sentence: "",
      example_sentence_translation: "",
      example_sentence_definition: "",
    },
    {
      id: "3",
      text: "",
      definition: "",
      translation: "",
      selectedLanguage: "chinese",
      example_sentence: "",
      example_sentence_translation: "",
      example_sentence_definition: "",
    },
  ]);
  const [selectedRow, setSelectedRow] = useState<ContentRow | null>(null);
  const [ttsModalOpen, setTtsModalOpen] = useState(false);
  const [isLoading, setIsLoading] = useState(false);
  const [batchPasteDialogOpen, setBatchPasteDialogOpen] = useState(false);
  const [batchPasteText, setBatchPasteText] = useState("");
  const [batchPasteAutoTTS, setBatchPasteAutoTTS] = useState(false);
  const [batchPasteAutoTranslate, setBatchPasteAutoTranslate] = useState(false);
  const [isInitialLoad, setIsInitialLoad] = useState(true); // 🔥 標記是否為初始載入

  // TTS settings for batch paste (Issue #121)
  const [batchTTSAccent, setBatchTTSAccent] = useState("American English");
  const [batchTTSGender, setBatchTTSGender] = useState("Male");
  const [batchTTSSpeed, setBatchTTSSpeed] = useState("Normal x1");
  const [isBatchGeneratingTTS, setIsBatchGeneratingTTS] = useState(false); // 批次生成 TTS 中
  const [isBatchGeneratingTranslation, setIsBatchGeneratingTranslation] =
    useState(false); // 批次生成翻譯中

  // 計算是否有批次操作正在進行
  const isBatchProcessing =
    isBatchGeneratingTTS || isBatchGeneratingTranslation;

  // dnd-kit sensors
  const sensors = useSensors(
    useSensor(PointerSensor, {
      activationConstraint: {
        distance: 8, // 8px movement required to start drag
      },
    }),
    useSensor(KeyboardSensor, {
      coordinateGetter: sortableKeyboardCoordinates,
    }),
  );

  // TTS options for batch paste (Issue #121)
  const batchTTSAccents = [
    "American English",
    "British English",
    "Indian English",
    "Australian English",
  ];
  const batchTTSGenders = ["Male", "Female"];
  const batchTTSSpeeds = ["Slow x0.75", "Normal x1", "Fast x1.5"];

  // Load saved TTS settings from localStorage (Issue #121)
  useEffect(() => {
    const saved = localStorage.getItem("duotopia_batch_tts_settings");
    if (saved) {
      try {
        const settings = JSON.parse(saved);
        if (settings.accent) setBatchTTSAccent(settings.accent);
        if (settings.gender) setBatchTTSGender(settings.gender);
        if (settings.speed) setBatchTTSSpeed(settings.speed);
      } catch {
        // Ignore parse errors
      }
    }
  }, []);

  // Helper function to get voice and rate from TTS settings (Issue #121)
  const getVoiceAndRate = (accent: string, gender: string, speed: string) => {
    let voice = "en-US-JennyNeural"; // default

    if (accent === "American English") {
      voice =
        gender === "Male" ? "en-US-ChristopherNeural" : "en-US-JennyNeural";
    } else if (accent === "British English") {
      voice = gender === "Male" ? "en-GB-RyanNeural" : "en-GB-SoniaNeural";
    } else if (accent === "Indian English") {
      voice = gender === "Male" ? "en-IN-PrabhatNeural" : "en-IN-NeerjaNeural";
    } else if (accent === "Australian English") {
      voice = gender === "Male" ? "en-AU-WilliamNeural" : "en-AU-NatashaNeural";
    }

    let rate = "+0%";
    if (speed === "Slow x0.75") rate = "-25%";
    else if (speed === "Fast x1.5") rate = "+50%";

    return { voice, rate };
  };

  // Save TTS settings to localStorage (Issue #121)
  const saveBatchTTSSettings = () => {
    localStorage.setItem(
      "duotopia_batch_tts_settings",
      JSON.stringify({
        accent: batchTTSAccent,
        gender: batchTTSGender,
        speed: batchTTSSpeed,
      }),
    );
  };

  // Load existing content data from database
  useEffect(() => {
    if (content?.id) {
      setIsInitialLoad(true); // 🔥 標記為初始載入
      loadContentData();
    } else if (editingContent?.id) {
      // 🔥 如果有 editingContent，直接使用它（不需要重新載入）
      setIsInitialLoad(true);
      setTitle(editingContent.title || "");
      if (editingContent.items && Array.isArray(editingContent.items)) {
        // eslint-disable-next-line @typescript-eslint/no-explicit-any
        const convertedRows = (editingContent.items as any[]).map(
          // eslint-disable-next-line @typescript-eslint/no-explicit-any
          (item: any, index: number) => ({
            id: item.id || (index + 1).toString(),
            text: item.text || "",
            definition: item.definition || "",
            translation: item.translation || "",
            audioUrl: item.audio_url || "",
            selectedLanguage: "chinese" as TranslationLanguage,
            has_student_progress: item.has_student_progress || false, // 🔥 保留學生進度狀態
          }),
        );
        setRows(convertedRows);
      }
      setIsLoading(false);
      setTimeout(() => {
        setIsInitialLoad(false);
      }, 100);
    }
  }, [content?.id, editingContent?.id]);

  const loadContentData = async () => {
    if (!content?.id) return;

    setIsLoading(true);
    try {
      const data = (await apiClient.getContentDetail(content.id)) as {
        title?: string;
        items?: Array<{
          text?: string;
          translation?: string;
          definition?: string;
          audio_url?: string;
        }>;
        level?: string;
        tags?: string[];
        is_public?: boolean;
        audio_urls?: string[];
      };
      setTitle(data.title || "");

      // Convert items to rows format
      if (data.items && Array.isArray(data.items)) {
        // eslint-disable-next-line @typescript-eslint/no-explicit-any
        const convertedRows = (data.items as any[]).map(
          // eslint-disable-next-line @typescript-eslint/no-explicit-any
          (item: any, index: number): ContentRow => {
            // Convert legacy "english" to "chinese" (default)
            const rawLang = item.selectedLanguage || "chinese";
            const savedLang: TranslationLanguage =
              rawLang === "english" ||
              rawLang === "chinese" ||
              rawLang === "japanese" ||
              rawLang === "korean"
                ? rawLang === "english"
                  ? "chinese"
                  : rawLang
                : "chinese";

            return {
              id: item.id || (index + 1).toString(),
              text: item.text || "",
              definition: item.definition || "", // 中文翻譯
              translation: item.english_definition || "", // 英文釋義
              audioUrl: item.audio_url || "",
              selectedLanguage: savedLang,
              japanese_translation: item.japanese_translation || "",
              korean_translation: item.korean_translation || "",
              example_sentence: item.example_sentence || "",
              example_sentence_translation:
                item.example_sentence_translation || "",
              example_sentence_definition:
                item.example_sentence_definition || "",
              has_student_progress: item.has_student_progress || false, // 🔥 保留學生進度狀態
            };
          },
        );
        setRows(convertedRows);
      }
    } catch (error) {
      console.error("Failed to load content:", error);
      toast.error(t("contentEditor.messages.loadingContentFailed"));
    } finally {
      setIsLoading(false);
      // 🔥 載入完成後，等待一個 tick 再標記為非初始載入
      setTimeout(() => {
        setIsInitialLoad(false);
      }, 100);
    }
  };

  // Update parent when data changes (但不包括初始載入)
  useEffect(() => {
    if (!onUpdateContent || isInitialLoad) return; // 🔥 初始載入時不觸發

    const items = rows.map((row) => ({
      text: row.text,
      definition: row.definition, // 中文翻譯
      translation: row.translation, // 英文釋義
      audio_url: row.audioUrl,
      selectedLanguage: row.selectedLanguage, // 記錄最後選擇的語言
      example_sentence: row.example_sentence,
      example_sentence_translation: row.example_sentence_translation,
      example_sentence_definition: row.example_sentence_definition,
    }));

    onUpdateContent({
      ...editingContent,
      title,
      items,
    });
  }, [rows, title, isInitialLoad]);

  // dnd-kit drag end handler
  const handleDragEnd = (event: DragEndEvent) => {
    const { active, over } = event;

    if (over && active.id !== over.id) {
      setRows((items) => {
        const oldIndex = items.findIndex((item) => item.id === active.id);
        const newIndex = items.findIndex((item) => item.id === over.id);
        return arrayMove(items, oldIndex, newIndex);
      });
    }
  };

  const handleAddRow = () => {
    if (rows.length >= 15) {
      toast.error(t("contentEditor.messages.maxRowsReached"));
      return;
    }
    // 找出最大的 ID 數字，然後加 1
    const maxId = Math.max(...rows.map((r) => parseInt(String(r.id)) || 0));
    const newRow: ContentRow = {
      id: (maxId + 1).toString(),
      text: "",
      definition: "",
      translation: "",
      selectedLanguage: "chinese",
      example_sentence: "",
      example_sentence_translation: "",
      example_sentence_definition: "",
    };
    setRows([...rows, newRow]);
  };

  const handleDeleteRow = (index: number) => {
    if (rows.length <= 1) {
      toast.error(t("contentEditor.messages.minRowsRequired"));
      return;
    }

    // 檢查此題目是否有學生進度
    if (rows[index].has_student_progress) {
      toast.error(t("contentEditor.messages.cannotDeleteWithProgress"));
      return;
    }

    const newRows = rows.filter((_, i) => i !== index);
    setRows(newRows);
  };

  const handleCopyRow = (index: number) => {
    if (rows.length >= 15) {
      toast.error(t("contentEditor.messages.maxRowsReached"));
      return;
    }
    const rowToCopy = rows[index];
    // 找出最大的 ID 數字，然後加 1
    const maxId = Math.max(...rows.map((r) => parseInt(String(r.id)) || 0));
    const newRow: ContentRow = {
      ...rowToCopy,
      id: (maxId + 1).toString(),
    };
    const newRows = [...rows];
    newRows.splice(index + 1, 0, newRow);
    setRows(newRows);
  };

  const handleUpdateRow = (
    index: number,
    field: keyof ContentRow,
    value: string | "chinese" | "english",
  ) => {
    const newRows = [...rows];
    newRows[index] = { ...newRows[index], [field]: value };
    setRows(newRows);
  };

  const handleRemoveAudio = async (index: number) => {
    const newRows = [...rows];
    newRows[index] = { ...newRows[index], audioUrl: "" };
    setRows(newRows);

    // 如果是編輯模式，立即更新到後端
    if (!isCreating && editingContent?.id) {
      try {
        const items = newRows.map((row) => ({
          text: row.text,
          definition: row.definition,
          translation: row.translation,
          audio_url: row.audioUrl || "",
          selectedLanguage: row.selectedLanguage,
        }));

        await apiClient.updateContent(editingContent.id, {
          title: title || editingContent.title,
          items,
        });

        toast.success(t("contentEditor.messages.audioRemoved"));
      } catch (error: unknown) {
        console.error("Failed to remove audio:", error);
        // 解析 ApiError 的結構化錯誤訊息
        if (error instanceof ApiError) {
          const detail = error.detail;
          const errorMessage =
            typeof detail === "object" && detail?.message
              ? detail.message
              : typeof detail === "string"
                ? detail
                : null;
          toast.error(
            errorMessage || t("contentEditor.messages.removeAudioFailed"),
          );
        } else {
          toast.error(t("contentEditor.messages.removeAudioFailed"));
        }
        // 恢復原始狀態
        const originalRows = [...rows];
        setRows(originalRows);
      }
    } else {
      toast.info(t("contentEditor.messages.audioRemoved"));
    }
  };

  const handleOpenTTSModal = (row: ContentRow) => {
    setSelectedRow(row);
    setTtsModalOpen(true);
  };

  const handleTTSConfirm = async (
    audioUrl: string,
    settings: {
      accent?: string;
      gender?: string;
      speed?: string;
      source?: string;
      audioBlob?: Blob | null;
    },
  ) => {
    if (selectedRow) {
      const index = rows.findIndex((r) => r.id === selectedRow.id);
      if (index !== -1) {
        const newRows = [...rows];
        // 一個 item 只能有一種音檔來源（TTS 或錄音）
        newRows[index] = {
          ...newRows[index],
          audioUrl, // 新的音檔會覆蓋舊的
          audioSettings: {
            accent: settings.accent || "American English",
            gender: settings.gender || "Male",
            speed: settings.speed || "Normal x1",
          },
        };
        setRows(newRows);

        // 立即更新 content 並儲存到後端
        const items = newRows.map((row) => ({
          text: row.text,
          definition: row.definition, // 中文翻譯
          translation: row.translation, // 英文釋義
          audio_url: row.audioUrl || "",
          selectedLanguage: row.selectedLanguage, // 記錄最後選擇的語言
        }));

        // 新增模式：只更新本地狀態
        if (isCreating) {
          // 更新本地狀態
          if (onUpdateContent) {
            onUpdateContent({
              ...editingContent,
              title,
              items,
            });
          }
          console.log(
            "Audio URL saved locally (will upload on final save):",
            audioUrl,
          );
        } else if (editingContent?.id) {
          // 編輯模式：直接呼叫 API 更新
          try {
            const updateData = {
              title: title || editingContent?.title,
              items,
            };

            console.log("Updating content with new audio:", audioUrl);
            await apiClient.updateContent(editingContent.id, updateData);

            // 更新成功後，重新從後端載入內容以確保同步
            const response = await apiClient.getContentDetail(
              editingContent.id,
            );
            if (response && response.items) {
              const updatedRows = response.items.map(
                (
                  item: {
                    text?: string;
                    translation?: string;
                    definition?: string;
                    audio_url?: string;
                  },
                  index: number,
                ) => ({
                  id: String(index + 1),
                  text: item.text || "",
                  definition: item.translation || "",
                  audioUrl: item.audio_url || "",
                }),
              );
              setRows(updatedRows);
              console.log("Updated rows with new audio URLs:", updatedRows);
            }

            // 更新本地狀態
            if (onUpdateContent) {
              onUpdateContent({
                ...editingContent,
                title,
                items,
              });
            }
          } catch (error: unknown) {
            console.error("Failed to update content:", error);
            // 解析 ApiError 的結構化錯誤訊息
            if (error instanceof ApiError) {
              const detail = error.detail;
              const errorMessage =
                typeof detail === "object" && detail?.message
                  ? detail.message
                  : typeof detail === "string"
                    ? detail
                    : null;
              toast.error(
                errorMessage ||
                  t("contentEditor.messages.updateFailedButAudioGenerated"),
              );
            } else {
              toast.error(
                t("contentEditor.messages.updateFailedButAudioGenerated"),
              );
            }
          }
        } else {
          // 沒有 content ID，音檔將在儲存時上傳
          console.log(
            "Audio URL saved locally (will upload on final save):",
            audioUrl,
          );
        }

        // 關閉 modal 但不要關閉 panel
        setTtsModalOpen(false);
        setSelectedRow(null);
      }
    }
  };

  const handleBatchGenerateTTS = async () => {
    // 收集需要生成 TTS 的文字
    const textsToGenerate = rows
      .filter((row) => row.text && !row.audioUrl)
      .map((row) => row.text);

    if (textsToGenerate.length === 0) {
      toast.info(t("contentEditor.messages.allItemsHaveAudio"));
      return;
    }

    setIsBatchGeneratingTTS(true);
    try {
      toast.info(
        t("contentEditor.messages.generatingAudioFiles", {
          count: textsToGenerate.length,
        }),
      );

      // 批次生成 TTS
      const result = await apiClient.batchGenerateTTS(
        textsToGenerate,
        "en-US-JennyNeural", // 預設使用美國女聲
        "+0%",
        "+0%",
      );

      if (
        result &&
        typeof result === "object" &&
        "audio_urls" in result &&
        Array.isArray(result.audio_urls)
      ) {
        // 更新 rows 的 audioUrl
        const newRows = [...rows];
        let audioIndex = 0;

        for (let i = 0; i < newRows.length; i++) {
          if (newRows[i].text && !newRows[i].audioUrl) {
            const audioUrl = (result as { audio_urls: string[] }).audio_urls[
              audioIndex
            ];
            // 如果是相對路徑，加上 API base URL
            newRows[i].audioUrl = audioUrl.startsWith("http")
              ? audioUrl
              : `${import.meta.env.VITE_API_URL}${audioUrl}`;
            audioIndex++;
          }
        }

        setRows(newRows);

        // 立即更新 content 並儲存到後端（不要用 onSave 避免關閉 panel）
        const items = newRows.map((row) => ({
          text: row.text,
          definition: row.definition, // 中文翻譯
          translation: row.translation, // 英文釋義
          audio_url: row.audioUrl || "",
          selectedLanguage: row.selectedLanguage, // 記錄最後選擇的語言
        }));

        // 新增模式：只更新本地狀態，不呼叫 API
        if (isCreating) {
          // 更新本地狀態
          if (onUpdateContent) {
            onUpdateContent({
              ...editingContent,
              title,
              items,
            });
          }

          toast.success(
            t("contentEditor.messages.audioGeneratedSuccessfully", {
              count: textsToGenerate.length,
            }),
          );
        } else if (editingContent?.id) {
          // 編輯模式：直接呼叫 API 更新
          try {
            const updateData = {
              title: title || editingContent?.title,
              items,
            };

            await apiClient.updateContent(editingContent.id, updateData);

            // 更新本地狀態
            if (onUpdateContent) {
              onUpdateContent({
                ...editingContent,
                title,
                items,
              });
            }

            toast.success(
              t("contentEditor.messages.audioGeneratedAndSaved", {
                count: textsToGenerate.length,
              }),
            );
          } catch (error: unknown) {
            console.error("Failed to save TTS:", error);
            // 解析 ApiError 的結構化錯誤訊息
            if (error instanceof ApiError) {
              const detail = error.detail;
              const errorMessage =
                typeof detail === "object" && detail?.message
                  ? detail.message
                  : typeof detail === "string"
                    ? detail
                    : null;
              toast.error(
                errorMessage ||
                  t("contentEditor.messages.savingFailedButAudioGenerated"),
              );
            } else {
              toast.error(
                t("contentEditor.messages.savingFailedButAudioGenerated"),
              );
            }
          }
        } else {
          // 沒有 content ID，只是本地更新
          toast.success(
            t("contentEditor.messages.audioGeneratedSuccessfully", {
              count: textsToGenerate.length,
            }),
          );
        }
      }
    } catch (error) {
      console.error("Batch TTS generation failed:", error);
      toast.error(t("contentEditor.messages.batchGenerationFailed"));
    } finally {
      setIsBatchGeneratingTTS(false);
    }
  };

  const handleGenerateSingleDefinition = async (index: number) => {
    const newRows = [...rows];
    const currentLang = newRows[index].selectedLanguage || "chinese";
    return handleGenerateSingleDefinitionWithLang(index, currentLang);
  };

  const handleGenerateSingleDefinitionWithLang = async (
    index: number,
    targetLang: TranslationLanguage,
  ) => {
    const newRows = [...rows];
    if (!newRows[index].text) {
      toast.error(t("contentEditor.messages.enterTextFirst"));
      return;
    }

    const langConfig = TRANSLATION_LANGUAGES.find(
      (l) => l.value === targetLang,
    );
    toast.info(t("contentEditor.messages.generatingTranslation"));

    try {
      const response = (await apiClient.translateText(
        newRows[index].text,
        langConfig?.code || "zh-TW",
      )) as { translation: string };

      // 根據目標語言寫入對應欄位
      if (targetLang === "chinese") {
        newRows[index].definition = response.translation;
      } else if (targetLang === "japanese") {
        newRows[index].japanese_translation = response.translation;
      } else if (targetLang === "korean") {
        newRows[index].korean_translation = response.translation;
      }
      // 記錄最後選擇的語言
      newRows[index].selectedLanguage = targetLang;

      setRows(newRows);
      toast.success(t("contentEditor.messages.translationComplete"));
    } catch (error) {
      console.error("Translation error:", error);
      toast.error(t("contentEditor.messages.translationFailed"));
    }
  };

  const handleBatchGenerateDefinitions = async () => {
    // 收集需要翻譯的項目（現在同時翻譯兩種語言）
    const itemsToTranslate: { index: number; text: string }[] = [];

    rows.forEach((row, index) => {
      if (row.text && (!row.definition || !row.translation)) {
        itemsToTranslate.push({ index, text: row.text });
      }
    });

    if (itemsToTranslate.length === 0) {
      toast.info(t("contentEditor.messages.noItemsNeedTranslation"));
      return;
    }

    setIsBatchGeneratingTranslation(true);
    toast.info(t("contentEditor.messages.startingBatchTranslation"));
    const newRows = [...rows];

    try {
      // 收集需要中文翻譯的項目
      const needsChinese = itemsToTranslate.filter(
        (item) => !newRows[item.index].definition,
      );
      // 收集需要英文翻譯的項目
      const needsEnglish = itemsToTranslate.filter(
        (item) => !newRows[item.index].translation,
      );

      // 批次處理中文翻譯
      if (needsChinese.length > 0) {
        const chineseTexts = needsChinese.map((item) => item.text);
        const chineseResponse = await apiClient.batchTranslate(
          chineseTexts,
          "zh-TW",
        );
        const chineseTranslations =
          (chineseResponse as { translations?: string[] }).translations || [];

        needsChinese.forEach((item, idx) => {
          newRows[item.index].definition =
            chineseTranslations[idx] || item.text;
          // 不清空英文欄位，保留兩種語言
        });
      }

      // 批次處理英文釋義
      if (needsEnglish.length > 0) {
        const englishTexts = needsEnglish.map((item) => item.text);
        const englishResponse = await apiClient.batchTranslate(
          englishTexts,
          "en",
        );
        const englishTranslations =
          (englishResponse as { translations?: string[] }).translations || [];

        needsEnglish.forEach((item, idx) => {
          newRows[item.index].translation =
            englishTranslations[idx] || item.text;
          // 不清空中文欄位，保留兩種語言
        });
      }

      // 批次翻譯時預設使用中文
      itemsToTranslate.forEach((item) => {
        if (!newRows[item.index].selectedLanguage) {
          newRows[item.index].selectedLanguage = "chinese";
        }
      });

      setRows(newRows);
      toast.success(
        t("contentEditor.messages.batchTranslationComplete", {
          count: itemsToTranslate.length,
        }),
      );
    } catch (error) {
      console.error("Batch translation error:", error);
      toast.error(t("contentEditor.messages.batchTranslationFailed"));
    } finally {
      setIsBatchGeneratingTranslation(false);
    }
  };

  const handleBatchPaste = async (autoTTS: boolean, autoTranslate: boolean) => {
    // 分割文字，每行一個項目
    const lines = batchPasteText
      .split("\n")
      .map((line) => line.trim())
      .filter((line) => line.length > 0);

    if (lines.length === 0) {
      toast.error(t("contentEditor.messages.enterContent"));
      return;
    }

    toast.info(
      t("contentEditor.messages.processingItems", { count: lines.length }),
    );

    // 清除空白 items
    const nonEmptyRows = rows.filter((row) => row.text && row.text.trim());

    // 建立新 items
    let newItems: ContentRow[] = lines.map((text, index) => ({
      id: `batch-${Date.now()}-${index}`,
      text,
      definition: "",
      translation: "",
      selectedLanguage: "chinese",
      example_sentence: "",
      example_sentence_translation: "",
      example_sentence_definition: "",
    }));

    // 批次處理 TTS 和翻譯
    if (autoTTS || autoTranslate) {
      try {
        if (autoTTS) {
          // Get voice and rate from selected TTS settings (Issue #121)
          const { voice, rate } = getVoiceAndRate(
            batchTTSAccent,
            batchTTSGender,
            batchTTSSpeed,
          );
          // Save settings for next time
          saveBatchTTSSettings();

          const ttsResult = await apiClient.batchGenerateTTS(
            lines,
            voice,
            rate,
            "+0%",
          );
          if (
            ttsResult &&
            typeof ttsResult === "object" &&
            "audio_urls" in ttsResult
          ) {
            const audioUrls = (ttsResult as { audio_urls: string[] })
              .audio_urls;
            newItems = newItems.map((item, i) => ({
              ...item,
              audioUrl: audioUrls[i]?.startsWith("http")
                ? audioUrls[i]
                : `${import.meta.env.VITE_API_URL}${audioUrls[i]}`,
              audio_url: audioUrls[i]?.startsWith("http")
                ? audioUrls[i]
                : `${import.meta.env.VITE_API_URL}${audioUrls[i]}`,
            }));
          }
        }

        if (autoTranslate) {
          const result = await apiClient.batchTranslate(lines, "zh-TW");
          const translations =
            (result as { translations?: string[] }).translations || result;
          if (Array.isArray(translations)) {
            newItems = newItems.map((item, i) => ({
              ...item,
              definition: translations[i] || "",
            }));
          }
        }
      } catch (error) {
        console.error("Batch processing error:", error);
        toast.error(t("contentEditor.messages.batchProcessingFailed"));
        return;
      }
    }

    // 合併新舊項目
    const updatedRows = [...nonEmptyRows, ...newItems];

    // 更新前端狀態
    setRows(updatedRows);

    const existingContentId = editingContent?.id || content?.id;

    if (existingContentId) {
      // 編輯模式：直接儲存到資料庫
      try {
        const saveData = {
          title: title,
          items: updatedRows.map((row) => ({
            text: row.text.trim(),
            definition: row.definition || "",
            english_definition: row.translation || "",
            translation: row.definition || "",
            selectedLanguage: row.selectedLanguage || "chinese",
            audio_url: row.audioUrl || row.audio_url || "",
          })),
          target_wpm: 60,
          target_accuracy: 0.8,
          time_limit_seconds: 180,
        };

        await apiClient.updateContent(existingContentId, saveData);
        toast.success(
          t("contentEditor.messages.itemsAddedAndSaved", {
            added: lines.length,
            total: updatedRows.length,
          }),
        );
      } catch (error) {
        console.error("Failed to save batch paste:", error);
        toast.error(t("contentEditor.messages.batchProcessingFailed"));
        return;
      }
    } else {
      // 新增模式：只更新本地狀態，不儲存到資料庫
      // 使用者需要按「儲存」按鈕才會真正創建內容
      if (onUpdateContent) {
        onUpdateContent({
          ...editingContent,
          title,
          items: updatedRows.map((row) => ({
            text: row.text,
            definition: row.definition,
            translation: row.translation,
            audio_url: row.audioUrl || row.audio_url || "",
            selectedLanguage: row.selectedLanguage,
          })),
        });
      }
      toast.success(
        t("contentEditor.messages.itemsAddedSaveToComplete", {
          added: lines.length,
          total: updatedRows.length,
        }),
      );
    }

    setBatchPasteDialogOpen(false);
    setBatchPasteText("");
  };

  if (isLoading) {
    return (
      <div className="flex items-center justify-center py-12">
        <div className="text-center">
          <div className="animate-spin rounded-full h-12 w-12 border-b-2 border-blue-600 mx-auto"></div>
          <p className="mt-4 text-gray-600">
            {t("contentEditor.messages.loading")}
          </p>
        </div>
      </div>
    );
  }

  return (
    <div className="flex flex-col h-full max-h-[calc(100vh-200px)]">
      {/* Fixed Header Section */}
      <div className="flex-shrink-0 space-y-4 pb-4">
        {/* Assignment Copy Warning Banner */}
        {isAssignmentCopy && (
          <div className="bg-orange-50 border-l-4 border-orange-400 p-4 rounded-md">
            <div className="flex items-start">
              <div className="flex-shrink-0">
                <svg
                  className="h-5 w-5 text-orange-400"
                  viewBox="0 0 20 20"
                  fill="currentColor"
                >
                  <path
                    fillRule="evenodd"
                    d="M8.257 3.099c.765-1.36 2.722-1.36 3.486 0l5.58 9.92c.75 1.334-.213 2.98-1.742 2.98H4.42c-1.53 0-2.493-1.646-1.743-2.98l5.58-9.92zM11 13a1 1 0 11-2 0 1 1 0 012 0zm-1-8a1 1 0 00-1 1v3a1 1 0 002 0V6a1 1 0 00-1-1z"
                    clipRule="evenodd"
                  />
                </svg>
              </div>
              <div className="ml-3">
                <p className="text-sm text-orange-800">
                  <span className="font-medium">
                    {t("contentEditor.warnings.assignmentCopy")}
                  </span>
                  <br />
                  {t("contentEditor.warnings.assignmentCopyDescription")}
                </p>
              </div>
            </div>
          </div>
        )}

        {/* Title Input - Show in both create and edit mode */}
        <div className="space-y-2">
          <label className="text-sm font-medium text-gray-700">
            {t("contentEditor.labels.title")}{" "}
            <span className="text-red-500">*</span>
          </label>
          <input
            type="text"
            value={title}
            onChange={(e) => setTitle(e.target.value)}
            placeholder={t("contentEditor.placeholders.enterContentTitle")}
            className="w-full px-3 py-2 border border-gray-300 rounded-md focus:outline-none focus:ring-2 focus:ring-blue-500"
          />
        </div>

        {/* Batch Actions - RWD adjusted */}
        <div className="flex flex-wrap gap-2">
          <Button
            variant="outline"
            size="sm"
            onClick={() => setBatchPasteDialogOpen(true)}
            disabled={isBatchProcessing}
            className="bg-blue-100 hover:bg-blue-200 border-blue-300 disabled:opacity-50"
            title={t("readingAssessmentPanel.batchActions.batchPasteTooltip")}
          >
            <Clipboard className="h-4 w-4 mr-1" />
            {t("readingAssessmentPanel.batchActions.batchPaste")}
          </Button>
          <Button
            variant="outline"
            size="sm"
            onClick={handleBatchGenerateTTS}
            disabled={isBatchProcessing}
            className="bg-yellow-100 hover:bg-yellow-200 border-yellow-300 disabled:opacity-50"
            title={t(
              "readingAssessmentPanel.batchActions.batchGenerateTTSTooltip",
            )}
          >
            {isBatchGeneratingTTS ? (
              <Loader2 className="h-4 w-4 mr-1 animate-spin" />
            ) : (
              <Volume2 className="h-4 w-4 mr-1" />
            )}
            {isBatchGeneratingTTS
              ? t("readingAssessmentPanel.batchActions.generatingTTS")
              : t("readingAssessmentPanel.batchActions.batchGenerateTTS")}
          </Button>
          <Button
            variant="outline"
            size="sm"
            onClick={() => handleBatchGenerateDefinitions()}
            disabled={isBatchProcessing}
            className="bg-green-100 hover:bg-green-200 border-green-300 disabled:opacity-50"
            title={t(
              "readingAssessmentPanel.batchActions.batchGenerateTranslationTooltip",
            )}
          >
            {isBatchGeneratingTranslation ? (
              <Loader2 className="h-4 w-4 mr-1 animate-spin" />
            ) : (
              <Globe className="h-4 w-4 mr-1" />
            )}
            {isBatchGeneratingTranslation
              ? t("readingAssessmentPanel.batchActions.generatingTranslation")
              : t(
                  "readingAssessmentPanel.batchActions.batchGenerateTranslation",
                )}
          </Button>
        </div>
      </div>

      {/* Scrollable Content Rows with dnd-kit */}
      <DndContext
        sensors={sensors}
        collisionDetection={closestCenter}
        onDragEnd={handleDragEnd}
      >
        <SortableContext
          items={rows.map((row) => row.id)}
          strategy={verticalListSortingStrategy}
        >
          <div className="flex-1 overflow-y-auto space-y-3 pr-2">
            {rows.map((row, index) => {
              // useSortable must be called inside the component that's in SortableContext
              // so we'll use a nested component
              return (
                <SortableRowInner
                  key={row.id}
                  row={row}
                  index={index}
                  handleUpdateRow={handleUpdateRow}
                  handleRemoveRow={handleDeleteRow}
                  handleDuplicateRow={handleCopyRow}
                  handleOpenTTSModal={handleOpenTTSModal}
                  handleRemoveAudio={handleRemoveAudio}
                  handleGenerateSingleDefinition={
                    handleGenerateSingleDefinition
                  }
                  handleGenerateSingleDefinitionWithLang={
                    handleGenerateSingleDefinitionWithLang
                  }
                  rowsLength={rows.length}
                />
              );
            })}

            {/* Add Row Button */}
            <button
              onClick={handleAddRow}
              className="w-full py-2 border-2 border-dashed border-gray-300 rounded-lg hover:border-blue-400 flex items-center justify-center gap-2 text-gray-600 hover:text-blue-600"
              disabled={rows.length >= 15}
            >
              <Plus className="h-5 w-5" />
              {t("contentEditor.buttons.addItem")}
            </button>
          </div>
        </SortableContext>
      </DndContext>

      {/* Footer with Save Button */}
      {onSave && (
        <div className="flex-shrink-0 pt-4 mt-4 border-t border-gray-200">
          <div className="flex justify-end gap-3">
            <Button
              size="lg"
              disabled={isBatchProcessing}
              className="px-8 bg-blue-600 hover:bg-blue-700 text-white disabled:opacity-50 disabled:cursor-not-allowed"
              onClick={async () => {
                // 過濾掉空白項目
                const validRows = rows.filter(
                  (row) => row.text && row.text.trim(),
                );

                if (validRows.length === 0) {
                  toast.error(t("contentEditor.messages.addAtLeastOneItem"));
                  return;
                }

                if (!title || title.trim() === "") {
                  toast.error(t("contentEditor.messages.enterTitle"));
                  return;
                }

                // 準備要儲存的資料
                const saveData = {
                  title: title,
                  items: validRows.map((row) => ({
                    text: row.text.trim(),
                    definition: row.definition || "",
                    english_definition: row.translation || "",
                    translation: row.definition || "",
                    selectedLanguage: row.selectedLanguage || "chinese",
                    audio_url: row.audioUrl || row.audio_url || "",
                  })),
                  target_wpm: 60,
                  target_accuracy: 0.8,
                  time_limit_seconds: 180,
                };

                console.log("Saving data:", saveData);

                const existingContentId = editingContent?.id || content?.id;

                if (existingContentId) {
                  // 編輯模式：更新現有內容
                  try {
                    await apiClient.updateContent(existingContentId, saveData);
                    toast.success(t("contentEditor.messages.savingSuccess"));
                    if (onSave) {
                      // eslint-disable-next-line @typescript-eslint/no-explicit-any
                      await (onSave as (content?: any) => void | Promise<void>)(
                        {
                          id: existingContentId,
                          title: saveData.title,
                          items: saveData.items,
                        },
                      );
                    }
                  } catch (error: unknown) {
                    console.error("Failed to update content:", error);
                    // 解析 ApiError 的結構化錯誤訊息
                    if (error instanceof ApiError) {
                      const detail = error.detail;
                      const errorMessage =
                        typeof detail === "object" && detail?.message
                          ? detail.message
                          : typeof detail === "string"
                            ? detail
                            : null;
                      toast.error(
                        errorMessage ||
                          t("contentEditor.messages.savingFailed"),
                      );
                    } else {
                      toast.error(t("contentEditor.messages.savingFailed"));
                    }
                  }
                } else if (isCreating && lessonId) {
                  // 創建模式：新增內容
                  try {
                    const newContent = await apiClient.createContent(lessonId, {
                      type: "EXAMPLE_SENTENCES",
                      ...saveData,
                    });
                    toast.success(
                      t("contentEditor.messages.contentCreatedSuccess"),
                    );
                    if (onSave) {
                      // eslint-disable-next-line @typescript-eslint/no-explicit-any
                      await (onSave as (content?: any) => void | Promise<void>)(
                        newContent,
                      );
                    }
                  } catch (error: unknown) {
                    console.error("Failed to create content:", error);
                    // 解析 ApiError 的結構化錯誤訊息
                    if (error instanceof ApiError) {
                      const detail = error.detail;
                      const errorMessage =
                        typeof detail === "object" && detail?.message
                          ? detail.message
                          : typeof detail === "string"
                            ? detail
                            : null;
                      toast.error(
                        errorMessage ||
                          t("contentEditor.messages.creatingContentFailed"),
                      );
                    } else {
                      toast.error(
                        t("contentEditor.messages.creatingContentFailed"),
                      );
                    }
                  }
                }
              }}
            >
              {isBatchProcessing ? (
                <>
                  <Loader2 className="h-4 w-4 mr-2 animate-spin" />
                  {t("contentEditor.buttons.processing")}
                </>
              ) : (
                t("contentEditor.buttons.save")
              )}
            </Button>
          </div>
        </div>
      )}

      {/* TTS Modal */}
      {selectedRow && (
        <TTSModal
          open={ttsModalOpen}
          onClose={() => setTtsModalOpen(false)}
          row={selectedRow}
          onConfirm={handleTTSConfirm}
          contentId={editingContent?.id}
          itemIndex={rows.findIndex((r) => r.id === selectedRow.id)}
          isCreating={isCreating}
        />
      )}

      {/* Batch Paste Dialog */}
      <Dialog
        open={batchPasteDialogOpen}
        onOpenChange={setBatchPasteDialogOpen}
      >
        <DialogContent className="max-w-4xl max-h-[90vh] flex flex-col">
          <DialogHeader className="pb-4 flex-shrink-0">
            <DialogTitle className="text-2xl font-bold text-gray-900">
              {t("contentEditor.modals.batchPasteTitle")}
            </DialogTitle>
            <p className="text-sm text-gray-500 mt-2">
<<<<<<< HEAD
              {t("contentEditor.modals.batchPasteSubtitle")}
=======
              每行一個項目，支援自動生成音檔與翻譯
>>>>>>> bf610899
            </p>
          </DialogHeader>
          <div className="space-y-6 overflow-y-auto flex-1 min-h-0">
            <div>
              <label className="text-base font-semibold text-gray-800 mb-3 block">
                {t("contentEditor.labels.pasteContent")}
              </label>
              <textarea
                value={batchPasteText}
                onChange={(e) => setBatchPasteText(e.target.value)}
                placeholder="put&#10;Put it away.&#10;It's time to put everything away. Right now."
                className="w-full min-h-80 max-h-[60vh] px-4 py-3 border-2 border-gray-300 rounded-lg font-mono text-base focus:border-blue-500 focus:ring-2 focus:ring-blue-200 transition-all resize-y overflow-y-auto"
              />
              <div className="text-xs text-gray-500 mt-2">
                {batchPasteText.split("\n").filter((line) => line.trim())
                  .length || 0}{" "}
                {t("contentEditor.messages.items")}
              </div>
            </div>
            <div className="flex gap-6 p-4 bg-gray-50 rounded-lg">
              <label className="flex items-center gap-3 cursor-pointer">
                <input
                  type="checkbox"
                  checked={batchPasteAutoTTS}
                  onChange={(e) => setBatchPasteAutoTTS(e.target.checked)}
                  className="w-5 h-5 rounded border-gray-300 text-blue-600 focus:ring-blue-500"
                />
                <span className="text-base font-medium text-gray-700">
<<<<<<< HEAD
                  {t("contentEditor.checkboxes.autoGenerateTTS")}
=======
                  自動生成音檔
>>>>>>> bf610899
                </span>
              </label>
              <label className="flex items-center gap-3 cursor-pointer">
                <input
                  type="checkbox"
                  checked={batchPasteAutoTranslate}
                  onChange={(e) => setBatchPasteAutoTranslate(e.target.checked)}
                  className="w-5 h-5 rounded border-gray-300 text-blue-600 focus:ring-blue-500"
                />
                <span className="text-base font-medium text-gray-700">
                  {t("contentEditor.checkboxes.autoTranslate")}
                </span>
              </label>
            </div>

            {/* TTS Settings Section (Issue #121) */}
            {batchPasteAutoTTS && (
              <div className="p-4 bg-yellow-50 rounded-lg border border-yellow-200">
                <label className="text-sm font-semibold text-gray-800 mb-3 block">
                  音檔設定
                </label>
                <div className="grid grid-cols-3 gap-4">
                  <div>
                    <label className="text-xs font-medium text-gray-600 mb-1 block">
                      口音
                    </label>
                    <select
                      value={batchTTSAccent}
                      onChange={(e) => setBatchTTSAccent(e.target.value)}
                      className="w-full px-3 py-2 border border-gray-300 rounded-md text-sm focus:border-blue-500 focus:ring-1 focus:ring-blue-500"
                    >
                      {batchTTSAccents.map((accent) => (
                        <option key={accent} value={accent}>
                          {accent}
                        </option>
                      ))}
                    </select>
                  </div>
                  <div>
                    <label className="text-xs font-medium text-gray-600 mb-1 block">
                      性別
                    </label>
                    <select
                      value={batchTTSGender}
                      onChange={(e) => setBatchTTSGender(e.target.value)}
                      className="w-full px-3 py-2 border border-gray-300 rounded-md text-sm focus:border-blue-500 focus:ring-1 focus:ring-blue-500"
                    >
                      {batchTTSGenders.map((gender) => (
                        <option key={gender} value={gender}>
                          {gender}
                        </option>
                      ))}
                    </select>
                  </div>
                  <div>
                    <label className="text-xs font-medium text-gray-600 mb-1 block">
                      語速
                    </label>
                    <select
                      value={batchTTSSpeed}
                      onChange={(e) => setBatchTTSSpeed(e.target.value)}
                      className="w-full px-3 py-2 border border-gray-300 rounded-md text-sm focus:border-blue-500 focus:ring-1 focus:ring-blue-500"
                    >
                      {batchTTSSpeeds.map((speed) => (
                        <option key={speed} value={speed}>
                          {speed}
                        </option>
                      ))}
                    </select>
                  </div>
                </div>
              </div>
            )}
          </div>
          <DialogFooter className="pt-6 flex-shrink-0 border-t border-gray-200 mt-4">
            <Button
              variant="outline"
              onClick={() => setBatchPasteDialogOpen(false)}
              className="px-6 py-2 text-base"
            >
              {t("contentEditor.buttons.cancel")}
            </Button>
            <Button
              onClick={() =>
                handleBatchPaste(batchPasteAutoTTS, batchPasteAutoTranslate)
              }
              className="px-6 py-2 text-base bg-blue-600 hover:bg-blue-700"
            >
              {t("contentEditor.buttons.confirmPaste")}
            </Button>
          </DialogFooter>
        </DialogContent>
      </Dialog>
    </div>
  );
}<|MERGE_RESOLUTION|>--- conflicted
+++ resolved
@@ -2323,11 +2323,7 @@
               {t("contentEditor.modals.batchPasteTitle")}
             </DialogTitle>
             <p className="text-sm text-gray-500 mt-2">
-<<<<<<< HEAD
               {t("contentEditor.modals.batchPasteSubtitle")}
-=======
-              每行一個項目，支援自動生成音檔與翻譯
->>>>>>> bf610899
             </p>
           </DialogHeader>
           <div className="space-y-6 overflow-y-auto flex-1 min-h-0">
@@ -2356,11 +2352,7 @@
                   className="w-5 h-5 rounded border-gray-300 text-blue-600 focus:ring-blue-500"
                 />
                 <span className="text-base font-medium text-gray-700">
-<<<<<<< HEAD
                   {t("contentEditor.checkboxes.autoGenerateTTS")}
-=======
-                  自動生成音檔
->>>>>>> bf610899
                 </span>
               </label>
               <label className="flex items-center gap-3 cursor-pointer">
