/**
 * 學生作業活動內容元件（可重用）
 *
 * 此元件包含完整的學生作業活動介面，可被以下場景使用：
 * 1. 學生作業頁面 (StudentActivityPage)
 * 2. 老師預覽示範頁面 (TeacherAssignmentPreviewPage)
 */

import { useState, useEffect, useRef, useCallback } from "react";
import { Card, CardContent, CardHeader, CardTitle } from "@/components/ui/card";
import { Button } from "@/components/ui/button";
import { Badge } from "@/components/ui/badge";
import { Progress } from "@/components/ui/progress";
import {
  Dialog,
  DialogContent,
  DialogDescription,
  DialogFooter,
  DialogHeader,
  DialogTitle,
} from "@/components/ui/dialog";
import { toast } from "sonner";
import ReadingAssessmentTemplate from "@/components/activities/ReadingAssessmentTemplate";
import ListeningClozeTemplate from "@/components/activities/ListeningClozeTemplate";
import GroupedQuestionsTemplate from "@/components/activities/GroupedQuestionsTemplate";
import SentenceMakingActivity from "@/components/activities/SentenceMakingActivity";
import RearrangementActivity, {
  type RearrangementQuestion,
  type RearrangementQuestionState,
} from "@/components/activities/RearrangementActivity";
import {
  ChevronLeft,
  ChevronRight,
  Send,
  CheckCircle,
  Circle,
  Clock,
  Loader2,
  AlertTriangle,
} from "lucide-react";
import { cn } from "@/lib/utils";
import {
  getRecordingStrategy,
  selectSupportedMimeType,
  validateDuration,
} from "@/utils/audioRecordingStrategy";
import { retryAudioUpload, retryAIAnalysis } from "@/utils/retryHelper";
import { useStudentAuthStore } from "@/stores/studentAuthStore";
import { useTranslation } from "react-i18next";

// Activity type from API
export interface Activity {
  id: number;
  content_id: number;
  order: number;
  type: string;
  title: string;
  content: string;
  target_text: string;
  duration: number;
  points: number;
  status: string;
  score: number | null;
  audio_url?: string | null;
  completed_at: string | null;
  items?: Array<{
    id?: number;
    text?: string;
    translation?: string;
    audio_url?: string;
    recording_url?: string;
    progress_id?: number;
    ai_assessment?: {
      accuracy_score?: number;
      fluency_score?: number;
      completeness_score?: number;
      pronunciation_score?: number;
      prosody_score?: number;
      word_details?: Array<{
        word: string;
        accuracy_score: number;
        error_type?: string;
      }>;
      detailed_words?: unknown[];
      reference_text?: string;
      recognized_text?: string;
      analysis_summary?: unknown;
    };
    [key: string]: unknown;
  }>;
  item_count?: number;
  answers?: string[];
  blanks?: string[];
  prompts?: string[];
  example_audio_url?: string;
  ai_scores?: {
    accuracy_score?: number;
    fluency_score?: number;
    completeness_score?: number;
    pronunciation_score?: number;
    word_details?: Array<{
      word: string;
      accuracy_score: number;
      error_type?: string;
    }>;
    items?: Record<
      number,
      {
        accuracy_score?: number;
        fluency_score?: number;
        completeness_score?: number;
        pronunciation_score?: number;
        prosody_score?: number;
        word_details?: Array<{
          word: string;
          accuracy_score: number;
          error_type?: string;
        }>;
        detailed_words?: unknown[];
        reference_text?: string;
        recognized_text?: string;
        analysis_summary?: unknown;
      }
    >;
  };
}

interface Answer {
  progressId: number;
  progressIds?: number[];
  audioBlob?: Blob;
  audioUrl?: string;
  textAnswer?: string;
  userAnswers?: string[];
  answers?: string[];
  startTime: Date;
  endTime?: Date;
  status: "not_started" | "in_progress" | "completed";
}

interface StudentActivityPageContentProps {
  activities: Activity[];
  assignmentTitle: string;
  assignmentId: number;
  isPreviewMode?: boolean;
  authToken?: string; // 認證 token（預覽模式用）
  onBack?: () => void;
  // eslint-disable-next-line @typescript-eslint/no-explicit-any
  onSubmit?: (data: { answers: any[] }) => Promise<void>;
  assignmentStatus?: string;
  practiceMode?: string | null; // 例句重組/朗讀模式
  showAnswer?: boolean; // 例句重組：答題結束後是否顯示正確答案
}

// =============================================================================
// Content Type Compatibility Helpers
// =============================================================================
// 處理新舊 ContentType 的相容性：
// - READING_ASSESSMENT (legacy) → EXAMPLE_SENTENCES (new) - 例句集
// - SENTENCE_MAKING (legacy) → VOCABULARY_SET (new) - 單字集

/**
 * 檢查是否為「例句集」類型（包含新舊類型）
 * 用於：朗讀練習、例句重組
 */
const isExampleSentencesType = (type: string): boolean => {
  const normalizedType = type?.toUpperCase();
  return ["READING_ASSESSMENT", "EXAMPLE_SENTENCES"].includes(normalizedType);
};

/**
 * 檢查是否為「單字集」類型（包含新舊類型）
 * 用於：造句練習
 */
const isVocabularySetType = (type: string): boolean => {
  const normalizedType = type?.toUpperCase();
  return ["SENTENCE_MAKING", "VOCABULARY_SET"].includes(normalizedType);
};

export default function StudentActivityPageContent({
  activities: initialActivities,
  assignmentTitle,
  assignmentId,
  isPreviewMode = false,
  authToken,
  onBack,
  onSubmit,
  assignmentStatus = "",
  practiceMode = null,
  showAnswer = false,
}: StudentActivityPageContentProps) {
  const { t } = useTranslation();

  // State management
  const [activities, setActivities] = useState<Activity[]>(initialActivities);
  const [currentActivityIndex, setCurrentActivityIndex] = useState(0);
  const [currentSubQuestionIndex, setCurrentSubQuestionIndex] = useState(0);
  const [answers, setAnswers] = useState<Map<number, Answer>>(new Map());
  const [saving] = useState(false);
  const [submitting, setSubmitting] = useState(false);
  const [showSubmitDialog, setShowSubmitDialog] = useState(false);
  const [incompleteItems, setIncompleteItems] = useState<string[]>([]);
  const [isAnalyzing, setIsAnalyzing] = useState(false); // 🔒 GroupedQuestionsTemplate 錄音分析中狀態

  // 🎯 背景分析狀態管理
  type ItemAnalysisStatus =
    | "not_recorded"
    | "recorded"
    | "analyzing"
    | "analyzed"
    | "failed";

  interface ItemAnalysisState {
    status: ItemAnalysisStatus;
    error?: string;
    retryCount?: number;
  }

  const [itemAnalysisStates, setItemAnalysisStates] = useState<
    Map<string, ItemAnalysisState>
  >(new Map());
  const [pendingAnalysisCount, setPendingAnalysisCount] = useState(0); // 🔒 追蹤背景分析數量以觸發 UI 更新
  const pendingAnalysisRef = useRef<Map<string, Promise<void>>>(new Map());
  const failedItemsRef = useRef<Set<string>>(new Set());

  // 例句重組導航狀態
  const [rearrangementQuestions, setRearrangementQuestions] = useState<
    RearrangementQuestion[]
  >([]);
  const [rearrangementQuestionStates, setRearrangementQuestionStates] =
    useState<Map<number, RearrangementQuestionState>>(new Map());
  const [rearrangementQuestionIndex, setRearrangementQuestionIndex] =
    useState(0);

  // Read-only mode (for submitted/graded assignments)
  // Note: isPreviewMode is NOT read-only - it allows all operations but doesn't save to DB
  const isReadOnly =
    assignmentStatus === "SUBMITTED" || assignmentStatus === "GRADED";

  // Recording state
  const [isRecording, setIsRecording] = useState(false);
  const [recordingTime, setRecordingTime] = useState(0);
  const [mediaRecorder, setMediaRecorder] = useState<MediaRecorder | null>(
    null,
  );
  const recordingInterval = useRef<NodeJS.Timeout | null>(null);
  const recordingTimeRef = useRef<number>(0);
  const hasRecordedData = useRef<boolean>(false);
  const isReRecording = useRef<boolean>(false);
  const streamRef = useRef<MediaStream | null>(null); // 🔧 追蹤 MediaStream 以便清理

  // Initialize answers
  useEffect(() => {
    const initialAnswers = new Map<number, Answer>();
    initialActivities.forEach((activity) => {
      let audioUrl: string | undefined = undefined;
      if (isExampleSentencesType(activity.type) && activity.items?.[0]) {
        // eslint-disable-next-line @typescript-eslint/no-explicit-any
        audioUrl = (activity.items[0] as any).recording_url || "";
      }

      initialAnswers.set(activity.id, {
        progressId: activity.id,
        status:
          activity.status === "NOT_STARTED"
            ? "not_started"
            : activity.status === "IN_PROGRESS"
              ? "in_progress"
              : "completed",
        startTime: new Date(),
        audioUrl: audioUrl,
        answers: activity.answers || [],
        userAnswers: [],
      });
    });
    setAnswers(initialAnswers);
  }, [initialActivities]);

  // Scroll to top when switching questions
  useEffect(() => {
    window.scrollTo({ top: 0, behavior: "smooth" });
  }, [currentActivityIndex, currentSubQuestionIndex]);

  // 🎯 使用統一的錄音策略
  const strategyRef = useRef(getRecordingStrategy());

  // 🔧 清理錄音資源（避免重用舊的 MediaRecorder 和 Stream）
  const cleanupRecording = () => {
    // 停止舊的 MediaRecorder
    if (mediaRecorder && mediaRecorder.state !== "inactive") {
      mediaRecorder.stop();
    }
    setMediaRecorder(null);

    // 停止舊的 MediaStream
    if (streamRef.current) {
      streamRef.current.getTracks().forEach((track) => track.stop());
      streamRef.current = null;
    }

    // 清理 timer
    if (recordingInterval.current) {
      clearInterval(recordingInterval.current);
      recordingInterval.current = null;
    }

    setIsRecording(false);
  };

  const startRecording = async (isReRecord: boolean = false) => {
    if (isReadOnly) {
      toast.warning(
        isPreviewMode
          ? t("studentActivityPage.warnings.previewNoRecord")
          : t("studentActivityPage.warnings.readonlyNoRecord"),
      );
      return;
    }

    isReRecording.current = isReRecord;

    try {
      // 🔧 先清理舊的錄音資源（關鍵！避免重用壞掉的 recorder）
      cleanupRecording();

      const currentActivity = activities[currentActivityIndex];

      // Clear previous recording and AI scores for grouped questions
      if (currentActivity.items && currentActivity.items.length > 0) {
        setActivities((prevActivities) => {
          const newActivities = [...prevActivities];
          const activityIndex = newActivities.findIndex(
            (a) => a.id === currentActivity.id,
          );
          if (activityIndex !== -1 && newActivities[activityIndex].items) {
            const newItems = [...newActivities[activityIndex].items!];
            if (newItems[currentSubQuestionIndex]) {
              newItems[currentSubQuestionIndex] = {
                ...newItems[currentSubQuestionIndex],
                recording_url: "",
              };
            }
            newActivities[activityIndex] = {
              ...newActivities[activityIndex],
              items: newItems,
              ai_scores: undefined,
            };
          }
          return newActivities;
        });
      }

      const stream = await navigator.mediaDevices.getUserMedia({ audio: true });
      streamRef.current = stream; // 🔧 儲存 stream reference

      // 🎯 使用統一錄音策略選擇 MIME type
      const strategy = strategyRef.current;
      const mimeType = selectSupportedMimeType(strategy);
      const options = mimeType ? { mimeType } : {};
      const recorder = new MediaRecorder(stream, options);
      const chunks: Blob[] = [];

      recorder.ondataavailable = (event) => {
        if (event.data.size > 0) {
          chunks.push(event.data);
          hasRecordedData.current = true;
        }
      };

      recorder.onstop = async () => {
        const actualRecordingDuration = recordingTimeRef.current;

        await new Promise((resolve) => setTimeout(resolve, 800)); // 500→800ms

        const audioBlob = new Blob(chunks, {
          type: recorder.mimeType || "audio/webm",
        });
        const currentActivity = activities[currentActivityIndex];

        // 🎯 使用統一驗證策略
        const strategy = strategyRef.current;
        const localAudioUrl = URL.createObjectURL(audioBlob);

        // 🔍 雙重檢查：chunks 和 blob 都太小才報錯
        const chunksSize = chunks.reduce((sum, chunk) => sum + chunk.size, 0);
        const blobSize = audioBlob.size;

        if (
          chunksSize < strategy.minFileSize &&
          blobSize < strategy.minFileSize
        ) {
          console.error(
            `⚠️ Recording file too small (both checks failed): chunks=${chunksSize}B, blob=${blobSize}B, min=${strategy.minFileSize}B`,
          );

          const { logAudioError } = await import("@/utils/audioErrorLogger");
          await logAudioError({
            errorType: "recording_too_small",
            audioUrl: localAudioUrl,
            audioSize: blobSize,
            audioDuration: actualRecordingDuration,
            contentType: audioBlob.type,
            assignmentId: assignmentId,
            errorMessage: `Both chunks (${chunksSize}B) and blob (${blobSize}B) below minimum ${strategy.minFileSize}B`,
          });

          toast.error(t("studentActivityPage.recording.failed"), {
            description: t("studentActivityPage.recording.fileAbnormal"),
          });

          // 🔧 清理所有錄音狀態
          if (streamRef.current) {
            streamRef.current.getTracks().forEach((track) => track.stop());
            streamRef.current = null;
          }
          setMediaRecorder(null);
          setIsRecording(false);
          setRecordingTime(0);
          return;
        }

        // ✅ 至少一個通過 - 記錄診斷資訊
        console.log(
          `✅ Recording size check passed: chunks=${chunksSize}B, blob=${blobSize}B (min: ${strategy.minFileSize}B)`,
        );

        // 使用策略驗證 duration
        try {
          const validationResult = await validateDuration(
            audioBlob,
            localAudioUrl,
            strategy,
          );

          if (!validationResult.valid) {
            console.error("⚠️ Recording validation failed");

            const { logAudioError } = await import("@/utils/audioErrorLogger");
            await logAudioError({
              errorType: "recording_validation_failed",
              audioUrl: localAudioUrl,
              audioSize: audioBlob.size,
              audioDuration: validationResult.duration,
              contentType: audioBlob.type,
              assignmentId: assignmentId,
              errorMessage: `Validation failed (method: ${validationResult.method})`,
            });

            toast.error(t("studentActivityPage.recording.validationFailed"), {
              description: t("studentActivityPage.recording.fileAbnormal"),
            });

            // 🔧 清理 stream
            if (streamRef.current) {
              streamRef.current.getTracks().forEach((track) => track.stop());
              streamRef.current = null;
            }
            return;
          }

          if (!isPreviewMode) {
            toast.success(t("studentActivityPage.recording.complete"), {
              description: t("studentActivityPage.recording.duration", {
                duration: validationResult.duration.toFixed(1),
              }),
            });
          } else {
            toast.success(t("studentActivityPage.recording.completePreview"), {
              description: t("studentActivityPage.recording.duration", {
                duration: validationResult.duration.toFixed(1),
              }),
            });
          }
        } catch (error) {
          console.error("⚠️ Recording validation error:", error);

          const { logAudioError } = await import("@/utils/audioErrorLogger");
          await logAudioError({
            errorType: "recording_validation_error",
            audioUrl: localAudioUrl,
            audioSize: audioBlob.size,
            audioDuration: actualRecordingDuration,
            contentType: audioBlob.type,
            assignmentId: assignmentId,
            errorMessage: String(error),
          });

          toast.error(t("studentActivityPage.recording.processingFailed"), {
            description: t("studentActivityPage.recording.cannotValidate"),
          });

          // 🔧 清理所有錄音狀態
          if (streamRef.current) {
            streamRef.current.getTracks().forEach((track) => track.stop());
            streamRef.current = null;
          }
          setMediaRecorder(null);
          setIsRecording(false);
          setRecordingTime(0);
          return;
        }

        // Update local state immediately for playback
        setAnswers((prev) => {
          const newAnswers = new Map(prev);
          const answer = newAnswers.get(currentActivity.id) || {
            progressId: currentActivity.id,
            status: "not_started",
            startTime: new Date(),
            recordings: [],
            answers: [],
          };

          if (currentActivity.items && currentActivity.items.length > 0) {
            // Will update activities state instead
          } else {
            (answer as Answer).audioBlob = audioBlob;
            (answer as Answer).audioUrl = localAudioUrl;
          }

          answer.status = "in_progress";
          (answer as Answer).endTime = new Date();

          newAnswers.set(currentActivity.id, answer);
          return newAnswers;
        });

        // Update activity's item recording_url for display
        if (currentActivity.items && currentActivity.items.length > 0) {
          setActivities((prevActivities) => {
            const newActivities = [...prevActivities];
            const activityIndex = newActivities.findIndex(
              (a) => a.id === currentActivity.id,
            );
            if (activityIndex !== -1 && newActivities[activityIndex].items) {
              const newItems = [...newActivities[activityIndex].items!];
              if (newItems[currentSubQuestionIndex]) {
                newItems[currentSubQuestionIndex] = {
                  ...newItems[currentSubQuestionIndex],
                  recording_url: localAudioUrl,
                };
              }
              newActivities[activityIndex] = {
                ...newActivities[activityIndex],
                items: newItems,
              };
            }
            return newActivities;
          });
        }

        console.log("✅ 錄音完成，開始上傳到 GCS");
        isReRecording.current = false;

        // 🎯 Issue #75: 立即上傳到 GCS (不觸發自動分析)
        if (
          !isPreviewMode &&
          currentActivity.items &&
          currentActivity.items.length > 0
        ) {
          const contentItemId =
            currentActivity.items[currentSubQuestionIndex]?.id;

          if (contentItemId) {
            console.log("🚀 開始上傳錄音到 GCS...");
            // 🎯 Issue #82: 顯示上傳中提示，讓用戶知道要等待
            toast.info(t("studentActivityPage.recording.uploading"), {
              duration: 3000,
            });

            const formData = new FormData();
            formData.append("assignment_id", assignmentId!.toString());
            formData.append("content_item_id", contentItemId.toString());
            const uploadFileExtension = audioBlob.type.includes("mp4")
              ? "recording.mp4"
              : audioBlob.type.includes("webm")
                ? "recording.webm"
                : "recording.audio";
            formData.append("audio_file", audioBlob, uploadFileExtension);

            const apiUrl = import.meta.env.VITE_API_URL || "";
            const authToken = useStudentAuthStore.getState().token;

            retryAudioUpload(
              async () => {
                const uploadResponse = await fetch(
                  `${apiUrl}/api/students/upload-recording`,
                  {
                    method: "POST",
                    headers: {
                      Authorization: `Bearer ${authToken}`,
                    },
                    body: formData,
                  },
                );

                if (!uploadResponse.ok) {
                  throw new Error(`Upload failed: ${uploadResponse.status}`);
                }

                return await uploadResponse.json();
              },
              (attempt, error) => {
                console.log(`上傳重試 (${attempt}):`, error);
              },
            )
              .then((uploadResult) => {
                console.log("✅ 上傳成功:", uploadResult.audio_url);
                // 🎯 Issue #82: 上傳成功提示，讓用戶知道可以點擊分析按鈕
                toast.success(t("studentActivityPage.recording.uploadSuccess"));

                // 更新為 GCS URL
                setActivities((prevActivities) => {
                  const newActivities = [...prevActivities];
                  const activityIndex = newActivities.findIndex(
                    (a) => a.id === currentActivity.id,
                  );
                  if (
                    activityIndex !== -1 &&
                    newActivities[activityIndex].items
                  ) {
                    const newItems = [...newActivities[activityIndex].items!];
                    if (newItems[currentSubQuestionIndex]) {
                      newItems[currentSubQuestionIndex] = {
                        ...newItems[currentSubQuestionIndex],
                        recording_url: uploadResult.audio_url,
                      };
                    }
                    newActivities[activityIndex] = {
                      ...newActivities[activityIndex],
                      items: newItems,
                    };
                  }
                  return newActivities;
                });

                // 更新 progressIds
                setAnswers((prev) => {
                  const newAnswers = new Map(prev);
                  const answer = newAnswers.get(currentActivity.id);
                  if (answer) {
                    if (!answer.progressIds) answer.progressIds = [];
                    while (
                      answer.progressIds.length <= currentSubQuestionIndex
                    ) {
                      answer.progressIds.push(0);
                    }
                    answer.progressIds[currentSubQuestionIndex] =
                      uploadResult.progress_id;
                    answer.status = "completed";
                  }
                  newAnswers.set(currentActivity.id, answer!);
                  return newAnswers;
                });
              })
              .catch((error) => {
                console.error("❌ 上傳失敗:", error);
                toast.error("上傳錄音失敗", {
                  description: "請檢查網路連接後重試",
                });
              });
          }
        }

        // 🔧 錄音完成後清理所有錄音狀態
        if (streamRef.current) {
          streamRef.current.getTracks().forEach((track) => track.stop());
          streamRef.current = null;
        }
        setMediaRecorder(null);
        setIsRecording(false);
        setRecordingTime(0);
      };

      recorder.start();
      setMediaRecorder(recorder);
      setIsRecording(true);
      setRecordingTime(0);
      recordingTimeRef.current = 0;
      hasRecordedData.current = false;

      // Start recording timer with 45 second limit
      let hasReachedLimit = false;
      recordingInterval.current = setInterval(() => {
        recordingTimeRef.current += 1;
        const newTime = recordingTimeRef.current;
        setRecordingTime(newTime);

        if (newTime >= 45 && !hasReachedLimit) {
          hasReachedLimit = true;
          if (recordingInterval.current) {
            clearInterval(recordingInterval.current);
            recordingInterval.current = null;
          }
          setTimeout(() => {
            if (mediaRecorder && mediaRecorder.state === "recording") {
              mediaRecorder.stop();
              setMediaRecorder(null);
              setIsRecording(false);
              toast.info(t("studentActivityPage.warnings.recordingLimit"));
            }
          }, 0);
        }
      }, 1000);
    } catch (error) {
      console.error("Failed to start recording:", error);
      toast.error(t("studentActivity.toast.cannotStartRecording"));
    }
  };

  const stopRecording = () => {
    if (mediaRecorder && isRecording) {
      mediaRecorder.stop();
      // cleanupRecording 會在 recorder.onstop 之後自動被呼叫
      // 這裡只清理 timer，避免干擾 onstop 事件
      if (recordingInterval.current) {
        clearInterval(recordingInterval.current);
        recordingInterval.current = null;
      }
    }
  };

  const handleRecordingComplete = useCallback(
    (blob: Blob, url: string) => {
      const currentActivity = activities[currentActivityIndex];

      setAnswers((prev) => {
        const newAnswers = new Map(prev);
        const answer = newAnswers.get(currentActivity.id) || {
          progressId: currentActivity.id,
          status: "not_started",
          startTime: new Date(),
          recordings: [],
          answers: [],
        };

        (answer as Answer).audioBlob = blob;
        (answer as Answer).audioUrl = url;
        answer.status = "in_progress";
        (answer as Answer).endTime = new Date();

        newAnswers.set(currentActivity.id, answer);
        return newAnswers;
      });

      if (currentActivity.items && currentActivity.items.length > 0) {
        setActivities((prevActivities) => {
          const newActivities = [...prevActivities];
          const activityIndex = newActivities.findIndex(
            (a) => a.id === currentActivity.id,
          );
          if (activityIndex !== -1 && newActivities[activityIndex].items) {
            const newItems = [...newActivities[activityIndex].items!];
            if (newItems[currentSubQuestionIndex]) {
              newItems[currentSubQuestionIndex] = {
                ...newItems[currentSubQuestionIndex],
                recording_url: url,
              };
            }
            newActivities[activityIndex] = {
              ...newActivities[activityIndex],
              items: newItems,
            };
          }
          return newActivities;
        });
      }
    },
    [activities, currentActivityIndex, currentSubQuestionIndex],
  );

  const handleFileUpload = async (file: File) => {
    if (isReadOnly) {
      toast.warning(
        isPreviewMode
          ? t("studentActivityPage.warnings.previewNoUpload")
          : t("studentActivityPage.warnings.readonlyNoUpload"),
      );
      return;
    }

    const MAX_FILE_SIZE = 10 * 1024 * 1024;
    if (file.size > MAX_FILE_SIZE) {
      toast.error(t("studentActivity.toast.fileTooLarge"), {
        description: t("studentActivity.toast.fileSizeLimit"),
      });
      return;
    }

    const ALLOWED_TYPES = [
      "audio/mpeg",
      "audio/mp3",
      "audio/mp4",
      "audio/x-m4a",
      "audio/m4a",
      "video/mp4",
      "audio/webm",
      "audio/wav",
      "audio/wave",
      "audio/x-wav",
      "audio/ogg",
      "audio/aac",
    ];
    if (!ALLOWED_TYPES.includes(file.type)) {
      toast.error(t("studentActivity.toast.unsupportedFormat"), {
        description: t("studentActivity.toast.supportedFormats"),
      });
      return;
    }

    try {
      const audio = new Audio();
      const tempUrl = URL.createObjectURL(file);

      const duration = await new Promise<number>((resolve, reject) => {
        audio.addEventListener("loadedmetadata", () => {
          const dur = audio.duration;
          if (isNaN(dur) || dur === Infinity) {
            reject(new Error("無法讀取音檔長度"));
          } else {
            resolve(dur);
          }
        });
        audio.addEventListener("error", () =>
          reject(new Error("音檔格式錯誤")),
        );
        audio.src = tempUrl;
      });

      URL.revokeObjectURL(tempUrl);

      if (duration < 1) {
        toast.error(t("studentActivity.toast.recordingTooShort"), {
          description: t("studentActivity.toast.minDuration", { duration: 1 }),
        });
        return;
      }

      if (duration > 45) {
        toast.error(t("studentActivity.toast.recordingTooLong"), {
          description: t("studentActivity.toast.maxDuration", { duration: 45 }),
        });
        return;
      }

      const audioBlob = new Blob([file], { type: file.type });
      const audioUrl = URL.createObjectURL(audioBlob);
      const currentActivity = activities[currentActivityIndex];

      // 🎯 先設置本地 blob URL 讓用戶可以預覽
      setAnswers((prev) => {
        const newAnswers = new Map(prev);
        const answer = newAnswers.get(currentActivity.id) || {
          progressId: currentActivity.id,
          status: "not_started",
          startTime: new Date(),
          recordings: [],
          answers: [],
        };

        if (currentActivity.items && currentActivity.items.length > 0) {
          // Will update activities state
        } else {
          (answer as Answer).audioBlob = audioBlob;
          (answer as Answer).audioUrl = audioUrl;
        }

        answer.status = "in_progress";
        (answer as Answer).endTime = new Date();

        newAnswers.set(currentActivity.id, answer);
        return newAnswers;
      });

      if (currentActivity.items && currentActivity.items.length > 0) {
        setActivities((prevActivities) => {
          const newActivities = [...prevActivities];
          const activityIndex = newActivities.findIndex(
            (a) => a.id === currentActivity.id,
          );
          if (activityIndex !== -1 && newActivities[activityIndex].items) {
            const newItems = [...newActivities[activityIndex].items!];
            if (newItems[currentSubQuestionIndex]) {
              newItems[currentSubQuestionIndex] = {
                ...newItems[currentSubQuestionIndex],
                recording_url: audioUrl,
              };
            }
            newActivities[activityIndex] = {
              ...newActivities[activityIndex],
              items: newItems,
            };
          }
          return newActivities;
        });
      }

      toast.success(t("studentActivity.toast.uploadSuccess"), {
        description: `${file.name}（${duration.toFixed(1)} 秒）`,
      });
<<<<<<< HEAD
=======

      console.log("✅ File validated successfully, starting upload to GCS...");

      // 🎯 立即上傳到 GCS (與錄音完成後的上傳邏輯相同)
      if (
        !isPreviewMode &&
        currentActivity.items &&
        currentActivity.items.length > 0
      ) {
        const contentItemId =
          currentActivity.items[currentSubQuestionIndex]?.id;

        if (contentItemId) {
          console.log("🚀 開始上傳檔案到 GCS...");
          toast.info(t("studentActivityPage.recording.uploading"), {
            duration: 3000,
          });

          const formData = new FormData();
          formData.append("assignment_id", assignmentId!.toString());
          formData.append("content_item_id", contentItemId.toString());
          const uploadFileExtension = file.type.includes("mp4")
            ? "recording.mp4"
            : file.type.includes("webm")
              ? "recording.webm"
              : file.type.includes("wav")
                ? "recording.wav"
                : file.type.includes("m4a")
                  ? "recording.m4a"
                  : "recording.audio";
          formData.append("audio_file", audioBlob, uploadFileExtension);

          const apiUrl = import.meta.env.VITE_API_URL || "";
          const authToken = useStudentAuthStore.getState().token;

          retryAudioUpload(
            async () => {
              const uploadResponse = await fetch(
                `${apiUrl}/api/students/upload-recording`,
                {
                  method: "POST",
                  headers: {
                    Authorization: `Bearer ${authToken}`,
                  },
                  body: formData,
                },
              );

              if (!uploadResponse.ok) {
                throw new Error(`Upload failed: ${uploadResponse.status}`);
              }

              return await uploadResponse.json();
            },
            (attempt, error) => {
              console.log(`上傳重試 (${attempt}):`, error);
            },
          )
            .then((uploadResult) => {
              console.log("✅ 上傳成功:", uploadResult.audio_url);
              toast.success(t("studentActivityPage.recording.uploadSuccess"));

              // 更新為 GCS URL
              setActivities((prevActivities) => {
                const newActivities = [...prevActivities];
                const activityIndex = newActivities.findIndex(
                  (a) => a.id === currentActivity.id,
                );
                if (
                  activityIndex !== -1 &&
                  newActivities[activityIndex].items
                ) {
                  const newItems = [...newActivities[activityIndex].items!];
                  if (newItems[currentSubQuestionIndex]) {
                    newItems[currentSubQuestionIndex] = {
                      ...newItems[currentSubQuestionIndex],
                      recording_url: uploadResult.audio_url,
                    };
                  }
                  newActivities[activityIndex] = {
                    ...newActivities[activityIndex],
                    items: newItems,
                  };
                }
                return newActivities;
              });

              // 更新 progressIds
              setAnswers((prev) => {
                const newAnswers = new Map(prev);
                const answer = newAnswers.get(currentActivity.id);
                if (answer) {
                  if (!answer.progressIds) answer.progressIds = [];
                  while (answer.progressIds.length <= currentSubQuestionIndex) {
                    answer.progressIds.push(0);
                  }
                  answer.progressIds[currentSubQuestionIndex] =
                    uploadResult.progress_id;
                  answer.status = "completed";
                }
                newAnswers.set(currentActivity.id, answer!);
                return newAnswers;
              });
            })
            .catch((error) => {
              console.error("❌ 上傳失敗:", error);
              toast.error("上傳錄音失敗", {
                description: "請檢查網路連接後重試",
              });

              // 🎯 上傳失敗時，清除 blob URL，回到初始狀態
              setActivities((prevActivities) => {
                const newActivities = [...prevActivities];
                const activityIndex = newActivities.findIndex(
                  (a) => a.id === currentActivity.id,
                );
                if (
                  activityIndex !== -1 &&
                  newActivities[activityIndex].items
                ) {
                  const newItems = [...newActivities[activityIndex].items!];
                  if (newItems[currentSubQuestionIndex]) {
                    newItems[currentSubQuestionIndex] = {
                      ...newItems[currentSubQuestionIndex],
                      recording_url: "",
                    };
                  }
                  newActivities[activityIndex] = {
                    ...newActivities[activityIndex],
                    items: newItems,
                  };
                }
                return newActivities;
              });
            });
        }
      }
>>>>>>> 5da1182c
    } catch (error) {
      console.error("❌ File upload failed:", error);
      toast.error(t("studentActivity.toast.validationFailed"), {
        description: error instanceof Error ? error.message : "未知錯誤",
      });
    }
  };

  const formatTime = (seconds: number) => {
    const mins = Math.floor(seconds / 60);
    const secs = seconds % 60;
    return `${mins}:${secs.toString().padStart(2, "0")}`;
  };

  // 🎯 生成項目唯一 key (activityId-itemIndex)
  const getItemKey = (activityId: number, itemIndex: number) =>
    `${activityId}-${itemIndex}`;

  // 🎯 Issue #75: 背景分析函數已停用 - 改用手動分析
  // @ts-expect-error - Function disabled for Issue #75 manual analysis workflow
  // eslint-disable-next-line @typescript-eslint/no-unused-vars
  const analyzeInBackground = useCallback(
    async (activityId: number, itemIndex: number) => {
      const itemKey = getItemKey(activityId, itemIndex);
      const activity = activities.find((a) => a.id === activityId);
      if (!activity || !activity.items || !activity.items[itemIndex]) {
        console.error("Activity or item not found for background analysis");
        return;
      }

      const item = activity.items[itemIndex];
      const audioUrl = item.recording_url;
      const referenceText = item.text;
      const contentItemId = item.id;

      if (!audioUrl || !referenceText || !contentItemId) {
        console.warn("Missing data for background analysis:", {
          audioUrl,
          referenceText,
          contentItemId,
        });
        return;
      }

      // 檢查是否已經在分析中或已完成
      const currentState = itemAnalysisStates.get(itemKey);
      if (
        currentState?.status === "analyzing" ||
        currentState?.status === "analyzed"
      ) {
        console.log(`Item ${itemKey} already ${currentState.status}, skipping`);
        return;
      }

      // 更新狀態為 analyzing
      setItemAnalysisStates((prev) => {
        const next = new Map(prev);
        next.set(itemKey, { status: "analyzing", retryCount: 0 });
        return next;
      });

      const token = useStudentAuthStore.getState().token;
      const apiUrl = import.meta.env.VITE_API_URL || "";

      const analysisPromise = (async () => {
        try {
          let gcsAudioUrl = audioUrl as string;
          const answer = answers.get(activityId);
          let currentProgressId =
            answer?.progressIds && answer.progressIds[itemIndex]
              ? answer.progressIds[itemIndex]
              : item.progress_id || null;

          // 🔍 上傳音檔（如果是 blob URL）
          if (typeof audioUrl === "string" && audioUrl.startsWith("blob:")) {
            const response = await fetch(audioUrl);
            const audioBlob = await response.blob();

            const formData = new FormData();
            formData.append("assignment_id", assignmentId!.toString());
            formData.append("content_item_id", contentItemId.toString());
            const uploadFileExtension = audioBlob.type.includes("mp4")
              ? "recording.mp4"
              : audioBlob.type.includes("webm")
                ? "recording.webm"
                : "recording.audio";
            formData.append("audio_file", audioBlob, uploadFileExtension);

            const uploadResult = await retryAudioUpload(
              async () => {
                const uploadResponse = await fetch(
                  `${apiUrl}/api/students/upload-recording`,
                  {
                    method: "POST",
                    headers: {
                      Authorization: `Bearer ${token}`,
                    },
                    body: formData,
                  },
                );

                if (!uploadResponse.ok) {
                  const error = new Error(
                    `Upload failed: ${uploadResponse.status}`,
                  );
                  throw error;
                }

                return await uploadResponse.json();
              },
              (attempt, error) => {
                console.log(`Background upload retrying (${attempt}):`, error);
              },
            );

            if (uploadResult) {
              gcsAudioUrl = uploadResult.audio_url;
              currentProgressId = uploadResult.progress_id;
            }
          }

          if (!currentProgressId) {
            throw new Error("No progress_id available for analysis");
          }

          // 🤖 AI 分析
          const aiFormData = new FormData();
          const audioResponse = await fetch(gcsAudioUrl);
          const audioBlob = await audioResponse.blob();
          const fileExtension = audioBlob.type.includes("mp4")
            ? "recording.mp4"
            : audioBlob.type.includes("webm")
              ? "recording.webm"
              : "recording.audio";
          aiFormData.append("audio_file", audioBlob, fileExtension);
          aiFormData.append("reference_text", referenceText!);
          aiFormData.append("progress_id", String(currentProgressId));
          aiFormData.append("item_index", String(itemIndex));
          if (assignmentId) {
            aiFormData.append("assignment_id", String(assignmentId));
          }

          const analysisResult = await retryAIAnalysis(
            async () => {
              const analysisResponse = await fetch(
                `${apiUrl}/api/speech/assess`,
                {
                  method: "POST",
                  headers: {
                    Authorization: `Bearer ${token}`,
                  },
                  body: aiFormData,
                },
              );

              if (!analysisResponse.ok) {
                throw new Error(`Analysis failed: ${analysisResponse.status}`);
              }

              return await analysisResponse.json();
            },
            (attempt, error) => {
              console.log(`Background analysis retrying (${attempt}):`, error);
            },
          );

          // 更新 activity 的 ai_scores
          setActivities((prevActivities) => {
            const newActivities = [...prevActivities];
            const activityIndex = newActivities.findIndex(
              (a) => a.id === activityId,
            );
            if (activityIndex !== -1) {
              const updatedActivity = { ...newActivities[activityIndex] };
              if (!updatedActivity.ai_scores) {
                updatedActivity.ai_scores = { items: {} };
              }
              if (!updatedActivity.ai_scores.items) {
                updatedActivity.ai_scores.items = {};
              }
              updatedActivity.ai_scores.items[itemIndex] = analysisResult;

              // Also update item's ai_assessment
              if (updatedActivity.items && updatedActivity.items[itemIndex]) {
                const newItems = [...updatedActivity.items];
                newItems[itemIndex] = {
                  ...newItems[itemIndex],
                  ai_assessment: analysisResult,
                };
                updatedActivity.items = newItems;
              }

              newActivities[activityIndex] = updatedActivity;
            }
            return newActivities;
          });

          // 更新狀態為 analyzed
          setItemAnalysisStates((prev) => {
            const next = new Map(prev);
            next.set(itemKey, { status: "analyzed" });
            return next;
          });

          pendingAnalysisRef.current.delete(itemKey);
          failedItemsRef.current.delete(itemKey);
          setPendingAnalysisCount(pendingAnalysisRef.current.size); // 🔒 更新計數

          console.log(`✅ Background analysis completed for ${itemKey}`);
        } catch (error) {
          console.error(`❌ Background analysis failed for ${itemKey}:`, error);

          // 更新狀態為 failed
          setItemAnalysisStates((prev) => {
            const next = new Map(prev);
            const current = next.get(itemKey) || {
              status: "failed" as const,
              retryCount: 0,
            };
            next.set(itemKey, {
              status: "failed",
              error: error instanceof Error ? error.message : String(error),
              retryCount: (current.retryCount || 0) + 1,
            });
            return next;
          });

          failedItemsRef.current.add(itemKey);
          pendingAnalysisRef.current.delete(itemKey);
          setPendingAnalysisCount(pendingAnalysisRef.current.size); // 🔒 更新計數
        }
      })();

      pendingAnalysisRef.current.set(itemKey, analysisPromise);
      setPendingAnalysisCount(pendingAnalysisRef.current.size); // 🔒 更新計數
    },
    [activities, answers, assignmentId, itemAnalysisStates],
  );

  // 🎯 Issue #75: checkAndTriggerBackgroundAnalysis 已移除 - 不再自動分析

  const handleNextActivity = async () => {
    const currentActivity = activities[currentActivityIndex];

    // 🎯 Issue #75: 不再觸發背景分析 - 只切換問題
    if (currentActivity.items && currentActivity.items.length > 0) {
      // 切換到下一題
      if (currentSubQuestionIndex < currentActivity.items.length - 1) {
        setCurrentSubQuestionIndex(currentSubQuestionIndex + 1);
        setRecordingTime(0);
        recordingTimeRef.current = 0;
        return;
      }
    }

    if (currentActivityIndex < activities.length - 1) {
      setCurrentActivityIndex(currentActivityIndex + 1);
      setCurrentSubQuestionIndex(0);
      setRecordingTime(0);
      recordingTimeRef.current = 0;
    }
  };

  const handlePreviousActivity = async () => {
    const currentActivity = activities[currentActivityIndex];

    // 🎯 Issue #75: 不再觸發背景分析 - 只切換問題
    if (currentActivity.items && currentActivity.items.length > 0) {
      if (currentSubQuestionIndex > 0) {
        setCurrentSubQuestionIndex(currentSubQuestionIndex - 1);
        setRecordingTime(0);
        recordingTimeRef.current = 0;
        return;
      }
    }

    if (currentActivityIndex > 0) {
      const prevActivityIndex = currentActivityIndex - 1;
      const prevActivity = activities[prevActivityIndex];
      setCurrentActivityIndex(prevActivityIndex);

      if (prevActivity.items && prevActivity.items.length > 0) {
        setCurrentSubQuestionIndex(prevActivity.items.length - 1);
      } else {
        setCurrentSubQuestionIndex(0);
      }
      setRecordingTime(0);
      recordingTimeRef.current = 0;
    }
  };

  const handleActivitySelect = async (
    index: number,
    subQuestionIndex: number = 0,
  ) => {
    // 🎯 Issue #75: 不再觸發背景分析 - 只切換問題
    setCurrentActivityIndex(index);
    setCurrentSubQuestionIndex(subQuestionIndex);
    setRecordingTime(0);
    recordingTimeRef.current = 0;
  };

  /**
   * Issue #75: 提交邏輯說明
   *
   * 當學生點擊「提交」時：
   * 1. 只檢查所有題目是否有錄音檔案
   * 2. 直接上傳所有錄音檔案並標記作業為已提交
   * 3. 不等待 AI 分析完成，也不觸發分析
   * 4. 背景分析可以繼續執行（不影響提交）
   */
  const handleSubmit = async (e?: React.MouseEvent, force = false) => {
    if (e) {
      e.preventDefault();
      e.stopPropagation();
    }

    if (isPreviewMode) {
      toast.info(t("studentActivityPage.preview.cannotSubmit"));
      return;
    }

    // 🎯 收集所有未錄音的題目（警告） - 只在未強制提交時檢查
    if (!force) {
      const notRecorded: {
        activity: Activity;
        itemIndex?: number;
        itemLabel: string;
      }[] = [];

      activities.forEach((activity) => {
        // 檢查是否是需要錄音的題型
        const needsRecording = [
          "reading_assessment",
          "grouped_questions",
          "speaking",
        ].includes(activity.type);

        if (needsRecording && activity.items && activity.items.length > 0) {
          // 逐題檢查
          activity.items.forEach((item, itemIndex) => {
            const hasRecording =
              item.recording_url && item.recording_url !== "";
            const isBlob =
              hasRecording && item.recording_url!.startsWith("blob:");
            const itemLabel = `${activity.title} - ${t("studentActivityPage.validation.itemNumber", { number: itemIndex + 1 })}`;

            if (!hasRecording || isBlob) {
              const warning = isBlob
                ? `${itemLabel}${t("studentActivityPage.validation.notUploaded")}`
                : `${itemLabel}${t("studentActivityPage.validation.notRecorded")}`;

              notRecorded.push({
                activity,
                itemIndex,
                itemLabel: warning,
              });
            }
          });
        } else if (needsRecording && !activity.items) {
          // 單一錄音題目（如 reading_assessment）
          const hasRecording = activity.audio_url && activity.audio_url !== "";
          const isBlob =
            hasRecording && activity.audio_url!.startsWith("blob:");

          if (!hasRecording || isBlob) {
            const warning = isBlob
              ? `${activity.title}${t("studentActivityPage.validation.notUploaded")}`
              : activity.title;

            notRecorded.push({
              activity,
              itemLabel: warning,
            });
          }
        }
      });

      // 🎯 如果有未錄音的題目，顯示警告 dialog
      if (notRecorded.length > 0) {
        // itemLabel already contains the complete warning message
        const incompleteList = notRecorded.map((item) => item.itemLabel);
        setIncompleteItems(incompleteList);
        setShowSubmitDialog(true);
        return;
      }
    }

    // 🎯 立即提交（只上傳音檔，不執行分析）
    if (onSubmit) {
      try {
        setSubmitting(true);
        await onSubmit({
          answers: [], // Will be filled by parent component
        });
        setSubmitting(false);

        toast.success(
          t("studentActivityPage.messages.submitSuccess") || "提交成功！",
        );
      } catch (error) {
        setSubmitting(false);
        console.error("Submission error:", error);
        const errorMessage =
          error instanceof Error ? error.message : "提交失敗";
        toast.error(
          t("studentActivityPage.messages.submitError") || errorMessage,
        );
      }
    }
  };

  const handleConfirmSubmit = async () => {
    setShowSubmitDialog(false);
    // 用戶確認提交，強制提交跳過驗證（已經在 dialog 確認過了）
    await handleSubmit(undefined, true);
  };

  const getStatusIcon = (activity: Activity, answer?: Answer) => {
    const status = answer?.status || "not_started";

    if (status === "completed" || activity.status === "SUBMITTED") {
      return <CheckCircle className="h-4 w-4 text-green-500" />;
    } else if (status === "in_progress" || activity.status === "IN_PROGRESS") {
      return <Clock className="h-4 w-4 text-yellow-500" />;
    } else {
      return <Circle className="h-4 w-4" />;
    }
  };

  const getActivityTypeBadge = (type: string) => {
    // 使用 helper functions 處理例句集和單字集類型
    if (isExampleSentencesType(type)) {
      return (
        <Badge variant="outline">
          {practiceMode === "rearrangement"
            ? t("studentActivityPage.activityTypes.rearrangement")
            : t("studentActivityPage.activityTypes.reading")}
        </Badge>
      );
    }

    if (isVocabularySetType(type)) {
      return (
        <Badge variant="outline">
          {t("studentActivityPage.activityTypes.sentence")}
        </Badge>
      );
    }

    switch (type) {
      case "listening_cloze":
        return (
          <Badge variant="outline">
            {t("studentActivityPage.activityTypes.listening")}
          </Badge>
        );
      case "speaking_practice":
        return (
          <Badge variant="outline">
            {t("studentActivityPage.activityTypes.speaking")}
          </Badge>
        );
      case "speaking_scenario":
        return (
          <Badge variant="outline">
            {t("studentActivityPage.activityTypes.speaking")}
          </Badge>
        );
      case "speaking_quiz":
        return (
          <Badge variant="outline">
            {t("studentActivityPage.activityTypes.speaking")}
          </Badge>
        );
      default:
        return (
          <Badge variant="outline">
            {t("studentActivityPage.activityTypes.reading")}
          </Badge>
        );
    }
  };

  const handleUpdateItemRecording = useCallback(
    (activityId: number, index: number, url: string) => {
      setActivities((prevActivities) => {
        const newActivities = [...prevActivities];
        const activityIndex = newActivities.findIndex(
          (a) => a.id === activityId,
        );
        if (activityIndex !== -1 && newActivities[activityIndex].items) {
          const newItems = [...newActivities[activityIndex].items!];
          if (newItems[index]) {
            newItems[index] = {
              ...newItems[index],
              recording_url: url,
            };
          }
          newActivities[activityIndex] = {
            ...newActivities[activityIndex],
            items: newItems,
          };
        }
        return newActivities;
      });
    },
    [],
  );

  const renderActivityContent = (activity: Activity) => {
    const answer = answers.get(activity.id);

    // 單字集類型使用新的 SentenceMakingActivity 組件，不要進入舊的 GroupedQuestionsTemplate
    // 例句集 + rearrangement 模式使用 RearrangementActivity，也不要進入 GroupedQuestionsTemplate
    const isRearrangementMode =
      isExampleSentencesType(activity.type) && practiceMode === "rearrangement";

    if (
      activity.items &&
      activity.items.length > 0 &&
      !isVocabularySetType(activity.type) &&
      !isRearrangementMode
    ) {
      // eslint-disable-next-line @typescript-eslint/no-explicit-any
      const aiAssessments: Record<number, any> = {};
      // eslint-disable-next-line @typescript-eslint/no-explicit-any
      activity.items.forEach((item: any, index: number) => {
        if (item.ai_assessment) {
          aiAssessments[index] = {
            accuracy_score: item.ai_assessment.accuracy_score,
            fluency_score: item.ai_assessment.fluency_score,
            pronunciation_score: item.ai_assessment.pronunciation_score,
            completeness_score: item.ai_assessment.completeness_score || 0,
            prosody_score: item.ai_assessment.prosody_score,
            word_details: item.ai_assessment.word_details || [],
            detailed_words: item.ai_assessment.detailed_words || [],
            reference_text: item.ai_assessment.reference_text || "",
            recognized_text: item.ai_assessment.recognized_text || "",
            analysis_summary: item.ai_assessment.analysis_summary || {},
          };
        }
      });

      const assessmentResults =
        Object.keys(aiAssessments).length > 0
          ? { items: aiAssessments }
          : activity.ai_scores;

      return (
        <GroupedQuestionsTemplate
          items={activity.items}
          currentQuestionIndex={currentSubQuestionIndex}
          isRecording={isRecording}
          recordingTime={recordingTime}
          onStartRecording={startRecording}
          onStopRecording={stopRecording}
          onUpdateItemRecording={(index, url) =>
            handleUpdateItemRecording(activity.id, index, url)
          }
          onFileUpload={handleFileUpload}
          formatTime={formatTime}
          progressIds={
            answer?.progressIds ||
            activity.items
              ?.map((item) => item.progress_id)
              .filter((id): id is number => typeof id === "number") ||
            []
          }
          initialAssessmentResults={assessmentResults}
          readOnly={isReadOnly}
          assignmentId={assignmentId.toString()}
          isPreviewMode={isPreviewMode}
          authToken={authToken}
          itemAnalysisState={itemAnalysisStates.get(
            getItemKey(activity.id, currentSubQuestionIndex),
          )}
          onUploadSuccess={(index, gcsUrl, progressId) => {
            setActivities((prevActivities) => {
              const newActivities = [...prevActivities];
              const activityIndex = newActivities.findIndex(
                (a) => a.id === activity.id,
              );
              if (activityIndex !== -1 && newActivities[activityIndex].items) {
                const newItems = [...newActivities[activityIndex].items!];
                if (newItems[index]) {
                  newItems[index] = {
                    ...newItems[index],
                    recording_url: gcsUrl,
                  };
                }
                newActivities[activityIndex] = {
                  ...newActivities[activityIndex],
                  items: newItems,
                };
              }
              return newActivities;
            });

            setAnswers((prev) => {
              const newAnswers = new Map(prev);
              const answer = newAnswers.get(activity.id);
              if (answer) {
                if (!answer.progressIds) answer.progressIds = [];
                while (answer.progressIds.length <= index) {
                  answer.progressIds.push(0);
                }
                answer.progressIds[index] = progressId;
                answer.status = "completed";
              }
              newAnswers.set(activity.id, answer!);
              return newAnswers;
            });
          }}
          onAssessmentComplete={(index, assessmentResult) => {
            setActivities((prevActivities) => {
              const newActivities = [...prevActivities];
              const activityIndex = newActivities.findIndex(
                (a) => a.id === activity.id,
              );
              // 修正：無論 assessmentResult 是新結果或 null（清除），都要更新 ai_assessment
              // Issue #82: 刪除錄音時需要同步清除前端的分析結果
              if (activityIndex !== -1 && newActivities[activityIndex].items) {
                const newItems = [...newActivities[activityIndex].items!];
                if (newItems[index]) {
                  newItems[index] = {
                    ...newItems[index],
                    ai_assessment: assessmentResult ?? undefined, // 可以是新結果或 undefined（清除）
                  };
                }
                newActivities[activityIndex] = {
                  ...newActivities[activityIndex],
                  items: newItems,
                };
              }
              return newActivities;
            });
          }}
          onAnalyzingStateChange={setIsAnalyzing} // 🔒 接收分析狀態變化
        />
      );
    }

    // 使用 helper functions 來處理類型判斷，避免 switch 遺漏新類型
    // 例句集類型（包含 READING_ASSESSMENT 和 EXAMPLE_SENTENCES）
    if (isExampleSentencesType(activity.type)) {
      // 例句集：根據 practiceMode 決定使用哪種練習模式
      if (practiceMode === "rearrangement") {
        // 例句重組模式
        return (
          <RearrangementActivity
            studentAssignmentId={assignmentId}
            isPreviewMode={isPreviewMode}
            showAnswer={showAnswer}
            currentQuestionIndex={rearrangementQuestionIndex}
            onQuestionIndexChange={setRearrangementQuestionIndex}
            onQuestionsLoaded={(questions, states) => {
              setRearrangementQuestions(questions);
              setRearrangementQuestionStates(states);
            }}
            onQuestionStateChange={setRearrangementQuestionStates}
            onComplete={(totalScore, totalQuestions) => {
              toast.success(
                t("rearrangement.messages.allComplete", {
                  score: totalScore,
                  total: totalQuestions * 100,
                }),
              );
              if (onSubmit) {
                onSubmit({ answers: [] });
              }
            }}
          />
        );
      } else {
        // 預設朗讀模式
        return (
          <ReadingAssessmentTemplate
            content={activity.content}
            targetText={activity.target_text}
            existingAudioUrl={answer?.audioUrl}
            onRecordingComplete={handleRecordingComplete}
            exampleAudioUrl={activity.example_audio_url}
            progressId={activity.id}
            readOnly={isReadOnly}
            timeLimit={activity.duration || 60}
            onSkip={
              currentActivityIndex < activities.length - 1
                ? () => handleActivitySelect(currentActivityIndex + 1)
                : undefined
            }
          />
        );
      }
    }

    // 單字集類型（包含 SENTENCE_MAKING 和 VOCABULARY_SET）
    if (isVocabularySetType(activity.type)) {
      // 造句練習：使用艾賓浩斯記憶曲線系統
      return (
        <SentenceMakingActivity
          assignmentId={assignmentId}
          onComplete={() => {
            toast.success("作業已完成！");
          }}
        />
      );
    }

    // 其他類型使用 switch 處理
    switch (activity.type) {
      case "listening_cloze":
        return (
          <ListeningClozeTemplate
            content={activity.content}
            audioUrl={activity.audio_url || ""}
            blanks={activity.blanks || []}
            userAnswers={answer?.userAnswers || []}
            onAnswerChange={(index, value) => {
              if (isReadOnly) return;

              setAnswers((prev) => {
                const newAnswers = new Map(prev);
                const ans = newAnswers.get(activity.id) || {
                  progressId: activity.id,
                  status: "not_started",
                  startTime: new Date(),
                  userAnswers: [],
                };
                if (!ans.userAnswers) ans.userAnswers = [];
                ans.userAnswers[index] = value;
                ans.status = "in_progress";
                newAnswers.set(activity.id, ans);
                return newAnswers;
              });
            }}
            showAnswers={activity.status === "SUBMITTED"}
          />
        );

      case "speaking_practice":
      case "speaking_scenario":
        return (
          <div className="text-center p-8 text-gray-500">
            <p>此活動類型目前不可用</p>
          </div>
        );

      default:
        console.warn(
          "⚠️ [StudentActivityPageContent] Unknown activity.type, falling back to ReadingAssessmentTemplate",
        );
        console.warn(
          "⚠️ [StudentActivityPageContent] activity.type =",
          activity.type,
        );
        return (
          <ReadingAssessmentTemplate
            content={activity.content}
            targetText={activity.target_text || activity.content}
            existingAudioUrl={answer?.audioUrl}
            onRecordingComplete={handleRecordingComplete}
            progressId={activity.id}
            readOnly={isReadOnly}
            timeLimit={activity.duration || 60}
            onSkip={
              currentActivityIndex < activities.length - 1
                ? () => handleActivitySelect(currentActivityIndex + 1)
                : undefined
            }
          />
        );
    }
  };

  if (activities.length === 0) {
    return (
      <div className="flex items-center justify-center min-h-screen">
        <div className="text-center">
          <p className="text-gray-600 mb-4">此作業尚無題目</p>
          {onBack && <Button onClick={onBack}>返回作業詳情</Button>}
        </div>
      </div>
    );
  }

  const currentActivity = activities[currentActivityIndex];
  const progress = ((currentActivityIndex + 1) / activities.length) * 100;

  return (
    <div className="min-h-screen bg-gradient-to-br from-blue-50 via-white to-purple-50">
      {/* Read-only mode banner */}
      {isReadOnly && !isPreviewMode && (
        <div className="bg-blue-50 border-b border-blue-200 px-2 sm:px-4 py-2">
          <div className="max-w-6xl mx-auto flex items-center gap-2">
            <CheckCircle className="h-4 w-4 sm:h-5 sm:w-5 text-blue-600 flex-shrink-0" />
            <span className="text-xs sm:text-sm text-blue-700 truncate">
              {assignmentStatus === "SUBMITTED"
                ? "作業已提交，目前為檢視模式"
                : assignmentStatus === "GRADED"
                  ? "作業已評分，目前為檢視模式"
                  : "檢視模式"}
            </span>
          </div>
        </div>
      )}

      {/* Header with progress */}
      <div className="sticky top-0 bg-white border-b z-10">
        <div className="max-w-6xl mx-auto px-2 sm:px-4 py-2">
          {/* Mobile header layout */}
          <div className="flex flex-row items-center justify-between gap-2 mb-2">
            <div className="flex items-center gap-2 sm:gap-3 min-w-0 flex-1">
              {onBack && (
                <Button
                  variant="ghost"
                  size="sm"
                  onClick={onBack}
                  className="flex-shrink-0 px-2 sm:px-3"
                >
                  <ChevronLeft className="h-3 w-3 sm:h-4 sm:w-4 mr-1" />
                  <span className="hidden sm:inline">
                    {t("studentActivityPage.buttons.back")}
                  </span>
                  <span className="sm:hidden">
                    {t("studentActivityPage.buttons.backShort")}
                  </span>
                </Button>
              )}
              <div className="h-4 sm:h-6 w-px bg-gray-300 flex-shrink-0" />
              <h1 className="text-sm sm:text-base font-semibold truncate min-w-0">
                {assignmentTitle}
              </h1>
            </div>

            <div className="flex items-center gap-2 sm:gap-3 justify-end flex-shrink-0">
              {saving && (
                <div className="flex items-center gap-1 sm:gap-2 text-xs text-gray-600">
                  <Loader2 className="h-3 w-3 animate-spin" />
                  <span className="hidden sm:inline">
                    {t("studentActivityPage.status.saving")}
                  </span>
                  <span className="sm:hidden">
                    {t("studentActivityPage.status.savingShort")}
                  </span>
                </div>
              )}
              {!isReadOnly && !isPreviewMode && (
                <Button
                  onClick={handleSubmit}
                  disabled={submitting}
                  size="sm"
                  variant="default"
                  className="px-2 sm:px-3"
                >
                  {submitting ? (
                    <>
                      <Loader2 className="h-3 w-3 mr-1 animate-spin" />
                      <span className="hidden sm:inline">
                        {t("studentActivityPage.buttons.submitting")}
                      </span>
                      <span className="sm:hidden">
                        {t("studentActivityPage.buttons.submittingShort")}
                      </span>
                    </>
                  ) : (
                    <>
                      <Send className="h-3 w-3 mr-1" />
                      <span className="hidden sm:inline">
                        {t("studentActivityPage.buttons.submit")}
                      </span>
                      <span className="sm:hidden">
                        {t("studentActivityPage.buttons.submitShort")}
                      </span>
                    </>
                  )}
                </Button>
              )}
            </div>
          </div>

          {/* Activity navigation */}
          <div className="flex gap-2 sm:gap-4 overflow-x-auto pb-2 scrollbar-hide">
            {/* 例句重組模式：所有題目合併顯示，不分 activity */}
            {practiceMode === "rearrangement" &&
            rearrangementQuestions.length > 0 ? (
              <div className="flex gap-0.5 sm:gap-1 flex-wrap">
                {rearrangementQuestions.map((q, qIndex) => {
                  const state = rearrangementQuestionStates.get(
                    q.content_item_id,
                  );
                  const isActiveItem = rearrangementQuestionIndex === qIndex;
                  const isCompleted = state?.completed;
                  const isFailed = state?.challengeFailed;

                  return (
                    <button
                      key={q.content_item_id}
                      onClick={() => setRearrangementQuestionIndex(qIndex)}
                      className={cn(
                        "relative w-8 h-8 sm:w-8 sm:h-8 rounded border transition-all",
                        "flex items-center justify-center text-sm sm:text-xs font-medium",
                        "min-w-[32px] sm:min-w-[32px]",
                        isCompleted
                          ? "bg-green-100 text-green-800 border-green-400"
                          : isFailed
                            ? "bg-red-100 text-red-800 border-red-400"
                            : "bg-white text-gray-600 border-gray-300 hover:border-blue-400",
                        isActiveItem && "border-2 border-blue-600",
                      )}
                      title={
                        isCompleted
                          ? "已完成"
                          : isFailed
                            ? "挑戰失敗"
                            : "未完成"
                      }
                    >
                      {qIndex + 1}
                    </button>
                  );
                })}
              </div>
            ) : (
              /* 其他模式：保持原來的 activities.map 邏輯 */
              activities.map((activity, activityIndex) => {
                const answer = answers.get(activity.id);
                const isActiveActivity = activityIndex === currentActivityIndex;

                if (activity.items && activity.items.length > 0) {
                  return (
                    <div
                      key={activity.id}
                      className="flex items-center gap-1 sm:gap-2 flex-shrink-0"
                    >
                      <div className="flex items-center gap-1">
                        <span className="text-sm sm:text-xs font-medium text-gray-600 whitespace-nowrap max-w-[120px] sm:max-w-none truncate sm:truncate-none">
                          {activity.title}
                        </span>
                        <Badge
                          variant="outline"
                          className="text-sm sm:text-xs px-1.5 sm:px-1 py-0 h-5 sm:h-5 min-w-[35px] sm:min-w-[30px] text-center"
                        >
                          {t("studentActivityPage.labels.itemCount", {
                            count: activity.items.length,
                          })}
                        </Badge>
                      </div>

                      <div className="flex gap-0.5 sm:gap-1">
                        {activity.items.map((item, itemIndex) => {
                          const isActiveItem =
                            isActiveActivity &&
                            currentSubQuestionIndex === itemIndex;

                          const isCompleted =
                            ("recording_url" in item && item.recording_url) ||
                            activity.answers?.[itemIndex];
                          const teacherFeedback =
                            "teacher_feedback" in item
                              ? item.teacher_feedback
                              : undefined;
                          const teacherPassed =
                            "teacher_passed" in item
                              ? item.teacher_passed
                              : undefined;

                          const hasTeacherGraded =
                            teacherFeedback !== undefined &&
                            teacherFeedback !== null;
                          const isTeacherPassed =
                            hasTeacherGraded && teacherPassed === true;
                          const needsCorrection =
                            hasTeacherGraded && teacherPassed === false;

                          return (
                            <button
                              key={itemIndex}
                              onClick={() => {
                                if (isAnalyzing) return; // 🔒 分析中禁止切換
                                if (activityIndex !== currentActivityIndex) {
                                  // 切換 activity
                                  handleActivitySelect(
                                    activityIndex,
                                    itemIndex,
                                  );
                                } else {
                                  // 🎯 Issue #75: 同一 activity 內切換 - 不再觸發背景分析
                                  setCurrentSubQuestionIndex(itemIndex);
                                }
                              }}
                              disabled={isAnalyzing} // 🔒 分析中禁用
                              className={cn(
                                "relative w-8 h-8 sm:w-8 sm:h-8 rounded border transition-all",
                                "flex items-center justify-center text-sm sm:text-xs font-medium",
                                "min-w-[32px] sm:min-w-[32px]",
                                // 保持學生原本的完成狀態樣式
                                isCompleted
                                  ? "bg-green-100 text-green-800 border-green-400"
                                  : "bg-white text-gray-600 border-gray-300 hover:border-blue-400",
                                isActiveItem && "border-2 border-blue-600",
                              )}
                              title={
                                needsCorrection
                                  ? "老師要求訂正"
                                  : isTeacherPassed
                                    ? "老師已通過"
                                    : isCompleted
                                      ? "已完成"
                                      : "未完成"
                              }
                            >
                              {itemIndex + 1}
                              {/* 老師評分圖標 - 右上角圓點徽章 */}
                              {hasTeacherGraded && (
                                <span
                                  className={cn(
                                    "absolute top-0 right-0 w-3 h-3 rounded-full border border-white",
                                    teacherPassed
                                      ? "bg-green-500"
                                      : "bg-red-500",
                                  )}
                                  aria-label={
                                    teacherPassed
                                      ? t("studentActivityPage.feedback.passed")
                                      : t("studentActivityPage.feedback.failed")
                                  }
                                />
                              )}
                            </button>
                          );
                        })}
                      </div>

                      {activityIndex < activities.length - 1 && (
                        <div className="w-px h-8 bg-gray-300 ml-2" />
                      )}
                    </div>
                  );
                }

                return (
                  <Button
                    key={activity.id}
                    variant={isActiveActivity ? "default" : "outline"}
                    size="sm"
                    onClick={() => handleActivitySelect(activityIndex)}
                    disabled={isAnalyzing} // 🔒 分析中禁用
                    className="flex-shrink-0 h-8"
                  >
                    <div className="flex items-center gap-2">
                      {getStatusIcon(activity, answer)}
                      <span className="text-xs">{activity.title}</span>
                    </div>
                  </Button>
                );
              })
            )}
          </div>

          <Progress value={progress} className="h-1 mt-1" />
        </div>
      </div>

      {/* Main content */}
      <div className="w-full px-2 sm:px-4 mt-3">
        <Card>
          <CardHeader className="py-2 sm:py-3">
            <div className="flex flex-col sm:flex-row sm:items-center gap-2 sm:gap-3 min-w-0">
              <CardTitle className="text-base sm:text-lg leading-tight">
                {t("studentActivityPage.labels.questionNumber", {
                  number: currentActivity.order,
                })}{" "}
                {currentActivity.title}
              </CardTitle>
              {getActivityTypeBadge(currentActivity.type)}
            </div>
          </CardHeader>

          <CardContent className="p-2 sm:p-3">
            {renderActivityContent(currentActivity)}

            {/* Navigation buttons */}
            {(() => {
              let isAssessed = false;

              if (currentActivity.items && currentActivity.items.length > 0) {
                const currentItem =
                  currentActivity.items[currentSubQuestionIndex];
                // eslint-disable-next-line @typescript-eslint/no-explicit-any
                isAssessed = !!(currentItem as any)?.ai_assessment;
              } else if (isExampleSentencesType(currentActivity.type)) {
                isAssessed = !!currentActivity.ai_scores;
              } else if (currentActivity.type === "listening_cloze") {
                const answer = answers.get(currentActivity.id);
                isAssessed = !!(
                  answer?.userAnswers && answer.userAnswers.length > 0
                );
              }

              if (!isAssessed && !isPreviewMode) {
                return null;
              }

              // 檢查是否為例句重組模式
              const isRearrangementMode =
                isExampleSentencesType(currentActivity.type) &&
                practiceMode === "rearrangement" &&
                rearrangementQuestions.length > 0;

              // 例句重組模式：檢查是否有未完成的題目
              let hasPrevUnanswered = false;
              let hasNextUnanswered = false;

              if (isRearrangementMode) {
                // 檢查當前題目之前是否有未完成的
                for (let i = 0; i < rearrangementQuestionIndex; i++) {
                  const state = rearrangementQuestionStates.get(
                    rearrangementQuestions[i].content_item_id,
                  );
                  if (state && !state.completed && !state.challengeFailed) {
                    hasPrevUnanswered = true;
                    break;
                  }
                }
                // 檢查當前題目之後是否有未完成的
                for (
                  let i = rearrangementQuestionIndex + 1;
                  i < rearrangementQuestions.length;
                  i++
                ) {
                  const state = rearrangementQuestionStates.get(
                    rearrangementQuestions[i].content_item_id,
                  );
                  if (state && !state.completed && !state.challengeFailed) {
                    hasNextUnanswered = true;
                    break;
                  }
                }
              }

              // 例句重組模式的上一題/下一題處理函數
              const handleRearrangementPrev = () => {
                // 從當前位置向前找第一個未完成的題目
                for (let i = rearrangementQuestionIndex - 1; i >= 0; i--) {
                  const state = rearrangementQuestionStates.get(
                    rearrangementQuestions[i].content_item_id,
                  );
                  if (state && !state.completed && !state.challengeFailed) {
                    setRearrangementQuestionIndex(i);
                    return;
                  }
                }
              };

              const handleRearrangementNext = () => {
                // 從當前位置向後找第一個未完成的題目
                for (
                  let i = rearrangementQuestionIndex + 1;
                  i < rearrangementQuestions.length;
                  i++
                ) {
                  const state = rearrangementQuestionStates.get(
                    rearrangementQuestions[i].content_item_id,
                  );
                  if (state && !state.completed && !state.challengeFailed) {
                    setRearrangementQuestionIndex(i);
                    return;
                  }
                }
              };

              return (
                <div className="flex items-center justify-center gap-2 sm:gap-3 mt-6 pt-4 border-t border-gray-200">
                  <Button
                    variant="outline"
                    size="sm"
                    onClick={
                      isRearrangementMode
                        ? handleRearrangementPrev
                        : handlePreviousActivity
                    }
                    disabled={
                      isAnalyzing || // 🔒 分析中禁用
                      (isRearrangementMode
                        ? !hasPrevUnanswered
                        : currentActivityIndex === 0 &&
                          currentSubQuestionIndex === 0)
                    }
                    className="flex-1 sm:flex-none min-w-0"
                  >
                    <ChevronLeft className="h-3 w-3 sm:h-4 sm:w-4 mr-1" />
                    <span className="hidden sm:inline">
                      {t("studentActivityPage.buttons.previous")}
                    </span>
                    <span className="sm:hidden">
                      {t("studentActivityPage.buttons.previous")}
                    </span>
                  </Button>

                  {(() => {
                    const isLastActivity =
                      currentActivityIndex === activities.length - 1;
                    const isLastSubQuestion = currentActivity.items
                      ? currentSubQuestionIndex ===
                        currentActivity.items.length - 1
                      : true;

                    if (isLastActivity && isLastSubQuestion && !isPreviewMode) {
                      return (
                        <Button
                          variant="default"
                          size="sm"
                          onClick={handleSubmit}
                          disabled={submitting} // 🔒 提交中禁用
                          className="flex-1 sm:flex-none min-w-0"
                        >
                          <span className="hidden sm:inline">
                            {submitting
                              ? t("studentActivityPage.buttons.submitting")
                              : t("studentActivityPage.buttons.submit")}
                          </span>
                          <span className="sm:hidden">
                            {submitting
                              ? t("studentActivityPage.buttons.submittingShort")
                              : t("studentActivityPage.buttons.submitShort")}
                          </span>
                          <Send className="h-3 w-3 sm:h-4 sm:w-4 ml-1" />
                        </Button>
                      );
                    }

                    return (
                      <Button
                        variant="outline"
                        size="sm"
                        onClick={
                          isRearrangementMode
                            ? handleRearrangementNext
                            : handleNextActivity
                        }
                        disabled={
                          isAnalyzing || // 🔒 分析中禁用
                          (isRearrangementMode ? !hasNextUnanswered : false)
                        }
                        className="flex-1 sm:flex-none min-w-0"
                      >
                        <span className="hidden sm:inline">
                          {t("studentActivityPage.buttons.next")}
                        </span>
                        <span className="sm:hidden">
                          {t("studentActivityPage.buttons.next")}
                        </span>
                        <ChevronRight className="h-3 w-3 sm:h-4 sm:w-4 ml-1" />
                      </Button>
                    );
                  })()}
                </div>
              );
            })()}
          </CardContent>
        </Card>

        {/* Status summary */}
        <Card className="mt-4 sm:mt-6">
          <CardContent className="pt-4 sm:pt-6">
            <div className="grid grid-cols-3 gap-2 sm:gap-4 text-center">
              <div>
                <div className="text-xl sm:text-2xl font-bold text-green-600">
                  {
                    Array.from(answers.values()).filter(
                      (a) => a.status === "completed",
                    ).length
                  }
                </div>
                <p className="text-xs sm:text-sm text-gray-600">
                  {t("studentActivityPage.status.completed")}
                </p>
              </div>
              <div>
                <div className="text-xl sm:text-2xl font-bold text-yellow-600">
                  {
                    Array.from(answers.values()).filter(
                      (a) => a.status === "in_progress",
                    ).length
                  }
                </div>
                <p className="text-xs sm:text-sm text-gray-600">
                  {t("studentActivityPage.status.inProgress")}
                </p>
              </div>
              <div>
                <div className="text-xl sm:text-2xl font-bold text-gray-400">
                  {
                    Array.from(answers.values()).filter(
                      (a) => a.status === "not_started",
                    ).length
                  }
                </div>
                <p className="text-xs sm:text-sm text-gray-600">
                  {t("studentActivityPage.status.notStarted")}
                </p>
              </div>
            </div>
          </CardContent>
        </Card>
      </div>

      {/* 提交確認 Dialog */}
      <Dialog open={showSubmitDialog} onOpenChange={setShowSubmitDialog}>
        <DialogContent className="sm:max-w-[500px]">
          <DialogHeader>
            <DialogTitle className="flex items-center gap-2 text-amber-600">
              <AlertTriangle className="h-5 w-5" />
              {t("studentActivityPage.validation.title")}
            </DialogTitle>
            <DialogDescription className="text-base pt-2">
              {t("studentActivityPage.validation.incompleteItems")}
            </DialogDescription>
          </DialogHeader>
          <div className="py-4">
            <div className="bg-amber-50 border border-amber-200 rounded-lg p-4 max-h-[300px] overflow-y-auto">
              <ul className="space-y-2">
                {incompleteItems.map((item, index) => (
                  <li key={index} className="flex items-start gap-2 text-sm">
                    <span className="text-amber-600 mt-0.5">•</span>
                    <span className="text-gray-700">{item}</span>
                  </li>
                ))}
              </ul>
            </div>
          </div>
          <DialogFooter className="gap-2 sm:gap-0">
            <Button
              type="button"
              variant="outline"
              onClick={() => setShowSubmitDialog(false)}
            >
              {t("studentActivityPage.buttons.cancel")}
            </Button>
            <Button
              type="button"
              variant="default"
              onClick={handleConfirmSubmit}
              className="bg-blue-600 hover:bg-blue-700"
            >
              {t("studentActivityPage.buttons.confirm")}
            </Button>
          </DialogFooter>
        </DialogContent>
      </Dialog>

      {/* 🔒 全屏分析遮罩 (GroupedQuestionsTemplate 使用) */}
      {isAnalyzing && (
        <div className="fixed inset-0 bg-black/50 backdrop-blur-sm z-50 flex items-center justify-center">
          <div className="bg-white rounded-2xl p-8 shadow-2xl max-w-md mx-4 text-center">
            <div className="relative w-24 h-24 mx-auto mb-6">
              {/* 外圈脈動動畫 */}
              <div className="absolute inset-0 rounded-full bg-purple-100 animate-ping opacity-75"></div>
              {/* 中圈脈動動畫 */}
              <div className="absolute inset-2 rounded-full bg-purple-200 animate-pulse"></div>
              {/* 大腦圖示 - 旋轉動畫 */}
              <Loader2
                className="w-24 h-24 absolute inset-0 animate-spin text-purple-600"
                style={{ animationDuration: "2s" }}
              />
            </div>
            <h3 className="text-2xl font-bold text-gray-900 mb-2">
              {t("studentActivityPage.messages.analyzingRecording")}
            </h3>
            <p className="text-gray-600 mb-4">
              {t("studentActivityPage.messages.pleaseWait")}
            </p>
            <p className="text-sm text-gray-500">
              {t("studentActivityPage.messages.doNotLeave")}
            </p>
          </div>
        </div>
      )}

      {/* 🔒 提交中遮罩 */}
      {submitting && (
        <div className="fixed inset-0 bg-black/50 backdrop-blur-sm z-50 flex items-center justify-center">
          <div className="bg-white rounded-2xl p-8 shadow-2xl max-w-md mx-4 text-center">
            <div className="relative w-24 h-24 mx-auto mb-6">
              <div className="absolute inset-0 rounded-full bg-blue-100 animate-ping opacity-75"></div>
              <div className="absolute inset-2 rounded-full bg-blue-200 animate-pulse"></div>
              <Loader2
                className="w-24 h-24 absolute inset-0 animate-spin text-blue-600"
                style={{ animationDuration: "1.5s" }}
              />
            </div>
            <h3 className="text-2xl font-bold text-gray-900 mb-2">
              {t("studentActivityPage.messages.submittingAssignment") ||
                "正在提交作業..."}
            </h3>
            <p className="text-gray-600 mb-4">
              {t("studentActivityPage.messages.pleaseWait") || "請稍候"}
            </p>
            <p className="text-sm text-gray-500">
              {t("studentActivityPage.messages.doNotLeave") || "請勿離開此頁面"}
            </p>
          </div>
        </div>
      )}

      {/* 🎯 背景分析進度指示器（輕量版，右下角浮動提示） */}
      {!isAnalyzing && pendingAnalysisCount > 0 && (
        <div className="fixed bottom-4 right-4 bg-blue-600 text-white px-4 py-3 rounded-lg shadow-lg z-40 flex items-center gap-3 max-w-xs">
          <Loader2 className="h-5 w-5 animate-spin flex-shrink-0" />
          <div className="flex-1 min-w-0">
            <p className="text-sm font-medium">
              {t("studentActivityPage.messages.backgroundAnalyzing") ||
                "背景分析中"}
            </p>
            <p className="text-xs text-blue-100">
              {t("studentActivityPage.messages.backgroundAnalyzingCount", {
                count: pendingAnalysisCount,
              }) || `${pendingAnalysisCount} 題進行中...`}
            </p>
          </div>
        </div>
      )}
    </div>
  );
}<|MERGE_RESOLUTION|>--- conflicted
+++ resolved
@@ -898,8 +898,6 @@
       toast.success(t("studentActivity.toast.uploadSuccess"), {
         description: `${file.name}（${duration.toFixed(1)} 秒）`,
       });
-<<<<<<< HEAD
-=======
 
       console.log("✅ File validated successfully, starting upload to GCS...");
 
@@ -1037,7 +1035,6 @@
             });
         }
       }
->>>>>>> 5da1182c
     } catch (error) {
       console.error("❌ File upload failed:", error);
       toast.error(t("studentActivity.toast.validationFailed"), {
