--- conflicted
+++ resolved
@@ -224,12 +224,8 @@
       assignmentTitle={assignmentTitle}
       assignmentId={parseInt(assignmentId!)}
       assignmentStatus={assignmentStatus}
-<<<<<<< HEAD
       practiceMode={practiceMode}
       onBack={() => navigate(`/student/assignment/${assignmentId}/detail`)}
-=======
-      onBack={() => navigate("/student/assignments")}
->>>>>>> 7e405214
       onSubmit={handleSubmit}
     />
   );
