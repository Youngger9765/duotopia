import { useState, useEffect } from "react";
import { useParams, useNavigate, useLocation } from "react-router-dom";
import { useTranslation } from "react-i18next";
import { Button } from "@/components/ui/button";
import { Tabs, TabsContent, TabsList, TabsTrigger } from "@/components/ui/tabs";
import {
  Dialog,
  DialogContent,
  DialogHeader,
  DialogTitle,
} from "@/components/ui/dialog";
import { Card } from "@/components/ui/card";
import { Label } from "@/components/ui/label";
import TeacherLayout from "@/components/TeacherLayout";
import StudentTable, { Student } from "@/components/StudentTable";
import { StudentDialogs } from "@/components/StudentDialogs";
import { ProgramDialog } from "@/components/ProgramDialog";
import { LessonDialog } from "@/components/LessonDialog";
import CreateProgramDialog from "@/components/CreateProgramDialog";
import ContentTypeDialog from "@/components/ContentTypeDialog";
import ReadingAssessmentPanel from "@/components/ReadingAssessmentPanel";
import SentenceMakingPanel from "@/components/SentenceMakingPanel";
import { AssignmentDialog } from "@/components/AssignmentDialog";
import BatchGradingModal from "@/components/BatchGradingModal";
import { StudentCompletionDashboard } from "@/components/StudentCompletionDashboard";
import { RecursiveTreeAccordion } from "@/components/shared/RecursiveTreeAccordion";
import { programTreeConfig } from "@/components/shared/programTreeConfig";
import {
  ArrowLeft,
  Users,
  BookOpen,
  Plus,
  Edit,
  FileText,
  X,
  Save,
  Mic,
  Trash2,
  Sparkles,
} from "lucide-react";
import { apiClient, ApiError } from "@/lib/api";
import { toast } from "sonner";
import {
  Content,
  Assignment,
  Lesson,
  Program,
  ClassroomInfo,
  ContentItem,
  DialogType,
} from "@/types";

// Type compatibility for ReadingAssessmentPanel
interface ReadingAssessmentContent {
  id?: number;
  title?: string;
  items?: Array<{
    id: string | number;
    text: string;
    definition: string;
    audioUrl?: string;
    audio_url?: string;
    translation?: string;
    audioSettings?: {
      accent: string;
      gender: string;
      speed: string;
    };
  }>;
  target_wpm?: number;
  target_accuracy?: number;
  time_limit_seconds?: number;
}

interface ClassroomDetailProps {
  isTemplateMode?: boolean;
}

export default function ClassroomDetail({
  isTemplateMode = false,
}: ClassroomDetailProps) {
  const { t } = useTranslation();
  const { id } = useParams<{ id: string }>();
  const navigate = useNavigate();
  const location = useLocation();
  const [classroom, setClassroom] = useState<ClassroomInfo | null>(null);
  const [templateProgram, setTemplateProgram] = useState<Program | null>(null);
  const [programs, setPrograms] = useState<Program[]>([]);
  const [students, setStudents] = useState<Student[]>([]);
  const [loading, setLoading] = useState(true);
  const [activeTab, setActiveTab] = useState(
    isTemplateMode ? "programs" : "students",
  );

  // Teacher subscription state
  const [canAssignHomework, setCanAssignHomework] = useState<boolean>(false);
  const [teacherData, setTeacherData] = useState<{
    subscription_status?: string;
    days_remaining?: number;
  } | null>(null);
  const [isPanelOpen, setIsPanelOpen] = useState(false);
  const [selectedContent, setSelectedContent] = useState<Content | null>(null);
  const [editingContent, setEditingContent] = useState<Content | null>(null);

  // Student dialog states
  const [selectedStudent, setSelectedStudent] = useState<Student | null>(null);
  const [dialogType, setDialogType] = useState<DialogType>(null);

  // Program dialog states
  const [selectedProgram, setSelectedProgram] = useState<Program | null>(null);
  const [programDialogType, setProgramDialogType] = useState<
    "create" | "edit" | "delete" | null
  >(null);

  // Lesson dialog states
  const [selectedLesson, setSelectedLesson] = useState<Lesson | null>(null);
  const [lessonDialogType, setLessonDialogType] = useState<
    "create" | "edit" | "delete" | null
  >(null);
  const [lessonProgramId, setLessonProgramId] = useState<number | undefined>(
    undefined,
  );

  // Copy program dialog state
  const [showCopyDialog, setShowCopyDialog] = useState(false);

  // Content type dialog state
  const [showContentTypeDialog, setShowContentTypeDialog] = useState(false);
  const [contentLessonInfo, setContentLessonInfo] = useState<{
    programName: string;
    lessonName: string;
    lessonId: number;
  } | null>(null);

  // Reading Assessment Editor state
  const [showReadingEditor, setShowReadingEditor] = useState(false);
  const [editorLessonId, setEditorLessonId] = useState<number | null>(null);
  const [editorContentId, setEditorContentId] = useState<number | null>(null);

  // Sentence Making Editor state
  const [showSentenceMakingEditor, setShowSentenceMakingEditor] =
    useState(false);
  const [sentenceMakingLessonId, setSentenceMakingLessonId] = useState<
    number | null
  >(null);
  const [sentenceMakingContentId, setSentenceMakingContentId] = useState<
    number | null
  >(null);

  // Assignment states
  const [showAssignmentDialog, setShowAssignmentDialog] = useState(false);
  const [assignments, setAssignments] = useState<Assignment[]>([]);
  const [selectedAssignment] = useState<Assignment | null>(null);
  const [showAssignmentDetails, setShowAssignmentDetails] = useState(false);
  const [batchGradingModal, setBatchGradingModal] = useState({
    open: false,
    assignmentId: 0,
    classroomId: 0,
  });

  useEffect(() => {
    if (id) {
      if (isTemplateMode) {
        fetchTemplateProgramData();
      } else {
        fetchClassroomDetail();
        fetchPrograms();
        fetchStudents();
        fetchAssignments();
        fetchTeacherPermissions();
      }
    }
  }, [id, isTemplateMode]);

  useEffect(() => {
    // Check URL parameters for tab switching
    const searchParams = new URLSearchParams(location.search);
    const tab = searchParams.get("tab");
    if (tab === "assignments") {
      setActiveTab("assignments");
    }
  }, [location.search]);

  const fetchClassroomDetail = async (showLoading = true) => {
    try {
      if (showLoading) {
        setLoading(true);
      }
      const classrooms =
        (await apiClient.getTeacherClassrooms()) as ClassroomInfo[];
      const currentClassroom = classrooms.find((c) => c.id === Number(id));

      if (currentClassroom) {
        setClassroom(currentClassroom);
      } else {
        console.error("Classroom not found");
        navigate("/teacher/classrooms");
      }
    } catch (err) {
      console.error("Fetch classroom error:", err);
      navigate("/teacher/classrooms");
    } finally {
      if (showLoading) {
        setLoading(false);
      }
    }
  };

  const refreshPrograms = async () => {
    if (isTemplateMode) {
      await fetchTemplateProgramData();
    } else {
      await fetchPrograms();
    }
  };

  const fetchTemplateProgramData = async () => {
    try {
      setLoading(true);

      const response = (await apiClient.getTemplateProgramDetail(
        Number(id),
      )) as Program;

      if (response) {
        // Convert template program data to match programs structure
        const programWithLessons: Program = {
          id: response.id,
          name: response.name,
          description: response.description,
          level: response.level,
          estimated_hours: response.estimated_hours,
          lessons: response.lessons || [],
        };

        setPrograms([programWithLessons]);
        setTemplateProgram(programWithLessons);

        // Set a mock classroom for UI consistency
        setClassroom({
          id: response.id,
          name: response.name,
          description: response.description,
          level: response.level || "A1",
          student_count: 0,
          students: [],
        });
      }
    } catch (err) {
      console.error("Fetch template program error:", err);
      navigate("/teacher/programs");
    } finally {
      setLoading(false);
    }
  };

  const fetchPrograms = async () => {
    try {
      // Use new API to get programs for this specific classroom
      const classroomPrograms = (await apiClient.getClassroomPrograms(
        Number(id),
      )) as Program[];

      // Fetch detailed info including lessons for each program
      const programsWithLessons = await Promise.all(
        classroomPrograms.map(async (program) => {
          try {
            const detail = (await apiClient.getProgramDetail(
              program.id,
            )) as Program;
            return {
              ...program,
              lessons: detail.lessons
                ? detail.lessons.sort(
                    (a: Lesson, b: Lesson) => a.order_index - b.order_index,
                  )
                : [],
            };
          } catch (err) {
            console.error(
              `Failed to fetch lessons for program ${program.id}:`,
              err,
            );
            return { ...program, lessons: [] };
          }
        }),
      );

      // Sort programs by order_index
      programsWithLessons.sort(
        (a, b) => (a.order_index || 0) - (b.order_index || 0),
      );
      setPrograms(programsWithLessons);
    } catch (err) {
      console.error("Fetch programs error:", err);
    }
  };

  const fetchStudents = async () => {
    try {
      const response = await apiClient.get(
        `/api/teachers/classrooms/${id}/students`,
      );
      setStudents(Array.isArray(response) ? response : []);
    } catch (err) {
      console.error("Failed to fetch students:", err);
      setStudents([]);
    }
  };

  const fetchAssignments = async () => {
    try {
      const response = await apiClient.get(
        `/api/teachers/assignments?classroom_id=${id}`,
      );
      setAssignments(Array.isArray(response) ? response : []);
    } catch (err) {
      console.error("Failed to fetch assignments:", err);
      setAssignments([]);
    }
  };

  const fetchTeacherPermissions = async () => {
    try {
      const dashboardData = (await apiClient.getTeacherDashboard()) as {
        can_assign_homework?: boolean;
        subscription_status?: string;
        days_remaining?: number;
      };
      setCanAssignHomework(dashboardData.can_assign_homework || false);
      setTeacherData({
        subscription_status: dashboardData.subscription_status,
        days_remaining: dashboardData.days_remaining,
      });
    } catch (err) {
      console.error("Failed to fetch teacher permissions:", err);
      setCanAssignHomework(false);
    }
  };

  const handleEditAssignment = (assignment: Assignment) => {
    // TODO: Open edit dialog with assignment data
    toast.info(
      t("classroomDetail.messages.prepareEditAssignment", {
        title: assignment.title,
      }),
    );
    setShowAssignmentDetails(false);
    // In production: open edit dialog
    // setEditingAssignment(assignment);
    // setShowEditAssignmentDialog(true);
  };

  const handleDeleteAssignment = async (assignment: Assignment) => {
    if (
      confirm(
        t("classroomDetail.messages.confirmDeleteAssignment", {
          title: assignment.title,
        }),
      )
    ) {
      try {
        await apiClient.delete(`/api/teachers/assignments/${assignment.id}`);
        toast.success(
          t("classroomDetail.messages.assignmentDeleted", {
            title: assignment.title,
          }),
        );
        setShowAssignmentDetails(false);
        fetchAssignments(); // Refresh the list
      } catch (error) {
        console.error("Failed to delete assignment:", error);
        toast.error(t("classroomDetail.messages.deleteAssignmentFailed"));
      }
    }
  };

  const handleContentClick = (content: Content) => {
    // 如果點擊的是同一個 content，則關閉 panel
    if (isPanelOpen && selectedContent?.id === content.id) {
      setIsPanelOpen(false);
      setSelectedContent(null);
      setEditingContent(null);
      return;
    }

    // 統一轉成小寫比對
    const contentType = content.type?.toLowerCase();

    // For reading_assessment and example_sentences type, use side panel for viewing/editing
    // EXAMPLE_SENTENCES uses the same ReadingAssessmentPanel as READING_ASSESSMENT
    if (
      contentType === "reading_assessment" ||
      contentType === "example_sentences"
    ) {
      setSelectedContent(content);
      setEditingContent({
        id: content.id,
        title: content.title,
        items_count: content.items_count,
        items: content.items || [],
        lesson_id: content.lesson_id,
        type: content.type,
        estimated_time: content.estimated_time,
        target_wpm: content.target_wpm,
        target_accuracy: content.target_accuracy,
        time_limit_seconds: content.time_limit_seconds,
        programName: content.programName,
        lessonName: content.lessonName,
      });
      setIsPanelOpen(true);
    } else if (contentType === "sentence_making") {
      // For SENTENCE_MAKING type, use side panel with SentenceMakingPanel
      setSelectedContent(content);
      setEditingContent({
        id: content.id,
        title: content.title,
        items_count: content.items_count,
        items: content.items || [],
        lesson_id: content.lesson_id,
        type: content.type,
        estimated_time: content.estimated_time,
        target_wpm: content.target_wpm,
        target_accuracy: content.target_accuracy,
        time_limit_seconds: content.time_limit_seconds,
        programName: content.programName,
        lessonName: content.lessonName,
      });
      setIsPanelOpen(true);
    } else {
      // For other content types, use the existing panel
      setSelectedContent(content);
      setEditingContent({
        id: content.id,
        title: content.title,
        items_count: content.items_count,
        items: content.items || [],
        lesson_id: content.lesson_id,
        type: content.type,
        estimated_time: content.estimated_time,
        target_wpm: content.target_wpm || 60,
        target_accuracy: content.target_accuracy || 0.8,
        time_limit_seconds: content.time_limit_seconds || 600,
        programName: content.programName,
        lessonName: content.lessonName,
      });
      setIsPanelOpen(true);
    }
  };

  const closePanel = () => {
    setIsPanelOpen(false);
    setTimeout(() => {
      setSelectedContent(null);
      setEditingContent(null);
    }, 300);
  };

  const handleAddContentItem = () => {
    if (!editingContent) return;

    const newItem = {
      text: "",
      translation: "",
    };

    setEditingContent({
      ...editingContent,
      items: [...(editingContent.items || []), newItem],
    });
  };

  const handleUpdateContentItem = (
    index: number,
    field: "text" | "translation",
    value: string,
  ) => {
    if (!editingContent) return;

    const updatedItems = [...(editingContent.items || [])];
    updatedItems[index] = {
      ...updatedItems[index],
      [field]: value,
    };

    setEditingContent({
      ...editingContent,
      items: updatedItems,
    });
  };

  const handleDeleteContentItem = (index: number) => {
    if (!editingContent) return;

    const updatedItems =
      editingContent.items?.filter(
        (_: ContentItem, i: number) => i !== index,
      ) || [];
    setEditingContent({
      ...editingContent,
      items: updatedItems,
    });
  };

  const handleSaveContent = async () => {
    if (!editingContent || !selectedContent) return;

    try {
      // Update content via API
      await apiClient.updateContent(editingContent.id, {
        title: editingContent.title,
        items: editingContent.items,
        target_wpm: parseInt(String(editingContent.target_wpm || 60)),
        target_accuracy:
          parseFloat(String(editingContent.target_accuracy || 80)) / 100,
        time_limit_seconds: parseInt(
          String(editingContent.time_limit_seconds || 180),
        ),
      });

      toast.success(t("classroomDetail.messages.contentUpdated"));
      await refreshPrograms();
      closePanel();
    } catch (error: unknown) {
      console.error("Failed to update content:", error);
      // 解析 ApiError 的結構化錯誤訊息
      if (error instanceof ApiError) {
        const detail = error.detail;
        const errorMessage =
          typeof detail === "object" && detail?.message
            ? detail.message
            : typeof detail === "string"
              ? detail
              : null;
        toast.error(
          errorMessage || t("classroomDetail.messages.updateContentFailed"),
        );
      } else {
        toast.error(t("classroomDetail.messages.updateContentFailed"));
      }
    }
  };

  // Student CRUD handlers
  const handleCreateStudent = () => {
    setSelectedStudent(null);
    setDialogType("create");
  };

  const handleViewStudent = (student: Student) => {
    setSelectedStudent(student);
    setDialogType("view");
  };

  const handleEditStudent = (student: Student) => {
    setSelectedStudent(student);
    setDialogType("edit");
  };

  const handleResetPassword = async (student: Student) => {
    if (
      !confirm(
        t("classroomDetail.errors.confirmResetPassword", {
          name: student.name,
        }),
      )
    ) {
      return;
    }

    try {
      await apiClient.resetStudentPassword(student.id);
      // Refresh data
      fetchClassroomDetail();
    } catch (error) {
      console.error("Failed to reset password:", error);
      alert(t("classroomDetail.messages.resetPasswordFailed"));
    }
  };

  const handleSaveStudent = async () => {
    // Refresh data after save (parallel requests, no loading spinner)
    await Promise.all([
      fetchStudents(), // 更新學生列表（派作業需要）
      fetchClassroomDetail(false), // 更新班級資訊（學生數統計），不顯示載入畫面
    ]);
  };

  const handleDeleteStudent = async () => {
    // Refresh data after delete (parallel requests, no loading spinner)
    await Promise.all([
      fetchStudents(), // 更新學生列表（派作業需要）
      fetchClassroomDetail(false), // 更新班級資訊（學生數統計），不顯示載入畫面
    ]);
  };

  const handleCloseDialog = () => {
    setSelectedStudent(null);
    setDialogType(null);
  };

  const handleSwitchToEdit = () => {
    // Switch from view to edit mode
    setDialogType("edit");
  };

  const handleAddLesson = (programId: number) => {
    setSelectedLesson(null);
    setLessonProgramId(programId);
    setLessonDialogType("create");
  };

  const handleEditProgram = (programId: number) => {
    const program = programs.find((p) => p.id === programId);
    if (program) {
      setSelectedProgram(program);
      setProgramDialogType("edit");
    }
  };

  const handleEditLesson = (programId: number, lessonId: number) => {
    const program = programs.find((p) => p.id === programId);
    const lesson = program?.lessons?.find((l: Lesson) => l.id === lessonId);
    if (lesson) {
      setSelectedLesson(lesson);
      setLessonProgramId(programId);
      setLessonDialogType("edit");
    }
  };

  const handleDeleteProgram = (programId: number) => {
    const program = programs.find((p) => p.id === programId);
    if (program) {
      setSelectedProgram(program);
      setProgramDialogType("delete");
    }
  };

  const handleDeleteLesson = (programId: number, lessonId: number) => {
    const program = programs.find((p) => p.id === programId);
    const lesson = program?.lessons?.find((l: Lesson) => l.id === lessonId);
    if (lesson) {
      setSelectedLesson(lesson);
      setLessonProgramId(programId);
      setLessonDialogType("delete");
    }
  };

  const handleSaveProgram = (program: Program) => {
    if (programDialogType === "create") {
      setPrograms([...programs, program]);
    } else if (programDialogType === "edit") {
      setPrograms(programs.map((p) => (p.id === program.id ? program : p)));
    }
    fetchPrograms(); // Refresh data
  };

  const handleDeleteProgramConfirm = (programId: number) => {
    setPrograms(programs.filter((p) => p.id !== programId));
    fetchPrograms(); // Refresh data
  };

  // eslint-disable-next-line @typescript-eslint/no-explicit-any
  const handleSaveLesson = (lesson: any) => {
    const savedLesson = lesson;
    // 直接更新 state 而不是重新載入整個頁面
    if (lessonDialogType === "create" && lessonProgramId) {
      // 新增單元：找到對應的 program 並加入新單元
      setPrograms((prevPrograms) =>
        prevPrograms.map((program) => {
          if (program.id === lessonProgramId) {
            return {
              ...program,
              lessons: [...(program.lessons || []), savedLesson],
            };
          }
          return program;
        }),
      );
      toast.success(
        t("teacherTemplatePrograms.messages.lessonAdded", {
          name: savedLesson.name,
        }),
      );
    } else if (lessonDialogType === "edit") {
      // 編輯單元：更新對應的單元
      setPrograms((prevPrograms) =>
        prevPrograms.map((program) => ({
          ...program,
          lessons:
            program.lessons?.map((lesson) =>
              lesson.id === savedLesson.id ? savedLesson : lesson,
            ) || [],
        })),
      );
      toast.success(
        t("teacherTemplatePrograms.messages.lessonUpdated", {
          name: savedLesson.name,
        }),
      );
    }
  };

  const handleDeleteContent = async (
    lessonId: number,
    contentId: number,
    contentTitle: string,
  ) => {
    if (
      !confirm(
        t("classroomDetail.messages.confirmDeleteContent", {
          title: contentTitle,
        }),
      )
    ) {
      return;
    }

    try {
      // 呼叫 API 刪除內容
      await apiClient.deleteContent(contentId);

      // 更新本地狀態 - 從對應的 lesson 中移除該 content
      setPrograms((prevPrograms) =>
        prevPrograms.map((program) => ({
          ...program,
          lessons: program.lessons?.map((lesson: Lesson) => {
            if (lesson.id === lessonId) {
              return {
                ...lesson,
                contents: lesson.contents?.filter((c) => c.id !== contentId),
              };
            }
            return lesson;
          }),
        })),
      );

      toast.success(
        t("classroomDetail.messages.contentDeleted", { title: contentTitle }),
      );
    } catch (error) {
      console.error("Failed to delete content:", error);
      toast.error(t("classroomDetail.messages.deleteContentFailed"));
    }
  };

  const handleDeleteLessonConfirm = async (lessonId: number) => {
    try {
      // 找到包含這個 lesson 的 program
      const programWithLesson = programs.find((p) =>
        p.lessons?.some((l) => l.id === lessonId),
      );

      if (!programWithLesson) {
        toast.error(t("classroomDetail.messages.lessonNotFoundInProgram"));
        return;
      }

      // 公版課程使用不同的 API endpoint
      if (isTemplateMode) {
        // 公版課程直接使用 lesson ID 刪除
        await apiClient.deleteTemplateLesson(lessonId);
      } else {
        // 一般課程使用 lesson ID 刪除
        await apiClient.deleteLesson(lessonId);
      }

      // 更新本地狀態
      const updatedPrograms = programs.map((program) => {
        if (program.lessons) {
          return {
            ...program,
            lessons: program.lessons.filter((l) => l.id !== lessonId),
          };
        }
        return program;
      });
      setPrograms(updatedPrograms);

      toast.success(t("classroomDetail.messages.lessonDeleted"));
    } catch (error) {
      console.error("Failed to delete lesson:", error);
      toast.error(t("classroomDetail.messages.deleteLessonFailed"));
    }
  };

  const handleReorderPrograms = async (
    dragIndex: number,
    dropIndex: number,
  ) => {
    const newPrograms = [...programs];
    const [draggedItem] = newPrograms.splice(dragIndex, 1);
    newPrograms.splice(dropIndex, 0, draggedItem);

    // Update order_index for each program
    const updatedPrograms = newPrograms.map((program, index) => ({
      ...program,
      order_index: index + 1,
    }));

    setPrograms(updatedPrograms);

    // Save new order to backend
    try {
      const orderData = updatedPrograms.map((program, index) => ({
        id: program.id,
        order_index: index + 1,
      }));
      await apiClient.reorderPrograms(orderData);
      console.log("Programs reordered and saved");
    } catch (error) {
      console.error("Failed to save program order:", error);
      // 可選：恢復原始順序
      fetchPrograms();
    }
  };

  const handleReorderLessons = async (
    programId: number,
    dragIndex: number,
    dropIndex: number,
  ) => {
    const programIndex = programs.findIndex((p) => p.id === programId);
    if (programIndex !== -1 && programs[programIndex].lessons) {
      const updatedPrograms = [...programs];
      const lessons = [...updatedPrograms[programIndex].lessons!];

      // Reorder lessons
      const [draggedItem] = lessons.splice(dragIndex, 1);
      lessons.splice(dropIndex, 0, draggedItem);

      // Update order_index for each lesson
      const reorderedLessons = lessons.map((lesson, index) => ({
        ...lesson,
        order_index: index + 1,
      }));

      updatedPrograms[programIndex].lessons = reorderedLessons;
      setPrograms(updatedPrograms);

      // Save new order to backend
      try {
        const orderData = reorderedLessons.map((lesson, index) => ({
          id: lesson.id,
          order_index: index + 1,
        }));
        await apiClient.reorderLessons(programId, orderData);
        console.log(`Lessons reordered and saved for program ${programId}`);
      } catch (error) {
        console.error("Failed to save lesson order:", error);
        // 可選：恢復原始順序
        fetchPrograms();
      }
    }
  };

  const handleReorderContents = async (
    lessonId: number,
    fromIndex: number,
    toIndex: number,
  ) => {
    // Find the lesson
    let targetLesson: Lesson | undefined;
    let targetProgram: Program | undefined;

    for (const program of programs) {
      const lesson = program.lessons?.find((l) => l.id === lessonId);
      if (lesson) {
        targetLesson = lesson;
        targetProgram = program;
        break;
      }
    }

    if (!targetLesson || !targetLesson.contents || !targetProgram) return;

    const originalPrograms = [...programs];

    // Immediate UI update
    const newContents = [...targetLesson.contents];
    const [movedItem] = newContents.splice(fromIndex, 1);
    newContents.splice(toIndex, 0, movedItem);

    setPrograms((prevPrograms) =>
      prevPrograms.map((p) => {
        if (p.id === targetProgram!.id) {
          return {
            ...p,
            lessons: p.lessons?.map((l) =>
              l.id === lessonId ? { ...l, contents: newContents } : l,
            ),
          };
        }
        return p;
      }),
    );

    try {
      // Prepare order data
      const orderData = newContents.map((content, index) => ({
        id: content.id,
        order_index: index,
      }));

      await apiClient.reorderContents(lessonId, orderData);
      toast.success(t("classroomDetail.messages.reorderSuccess"));
    } catch (err) {
      console.error("Failed to reorder contents:", err);
      toast.error(t("classroomDetail.messages.reorderFailed"));
      // Revert on error
      setPrograms(originalPrograms);
    }
  };

  const handleCreateContent = (programId: number, lessonId: number) => {
    const program = programs.find((p) => p.id === programId);
    const lesson = program?.lessons?.find((l) => l.id === lessonId);
    if (lesson && program) {
      setContentLessonInfo({
        programName: program.name,
        lessonName: lesson.name,
        lessonId: lesson.id,
      });
      setShowContentTypeDialog(true);
    }
  };

  const handleContentTypeSelect = async (selection: {
    type: string;
    lessonId: number;
    programName: string;
    lessonName: string;
  }) => {
    // For reading_assessment and example_sentences, use popup for new content creation
    // EXAMPLE_SENTENCES uses the same ReadingAssessmentPanel as READING_ASSESSMENT
    if (
      selection.type === "reading_assessment" ||
      selection.type === "example_sentences" ||
      selection.type === "EXAMPLE_SENTENCES"
    ) {
      setEditorLessonId(selection.lessonId);
      setEditorContentId(null); // null for new content
      setShowReadingEditor(true);
      setShowContentTypeDialog(false);
    } else if (
      selection.type === "SENTENCE_MAKING" ||
      selection.type === "sentence_making" ||
      selection.type === "vocabulary_set" ||
      selection.type === "VOCABULARY_SET"
    ) {
      // For sentence_making/vocabulary_set, use popup for new content creation
      setSentenceMakingLessonId(selection.lessonId);
      setSentenceMakingContentId(null); // null for new content
      setShowSentenceMakingEditor(true);
      setShowContentTypeDialog(false);
    } else {
      // For other content types, create directly
      try {
        const contentTypeNames: Record<string, string> = {
          reading_assessment: t(
            "classroomDetail.contentTypes.readingRecordingPractice",
          ),
        };

        const title =
          contentTypeNames[selection.type] ||
          t("classroomDetail.contentTypes.newContent");
        const items: Array<{ text: string; translation?: string }> = [];

        await apiClient.createContent(selection.lessonId, {
          type: selection.type,
          title: title,
          items: items,
          target_wpm: 60,
          target_accuracy: 0.8,
        });

        toast.success(t("classroomDetail.messages.contentCreated"));
        await refreshPrograms();
      } catch (error) {
        console.error("Failed to create content:", error);
        toast.error(t("classroomDetail.messages.createContentFailed"));
      }
    }
  };

  if (loading) {
    return (
      <TeacherLayout>
        <div className="flex items-center justify-center min-h-[400px]">
          <div className="text-center">
            <div className="animate-spin rounded-full h-32 w-32 border-b-2 border-blue-600 mx-auto"></div>
            <p className="mt-4 text-gray-600">{t("common.loading")}</p>
          </div>
        </div>
      </TeacherLayout>
    );
  }

  if (!classroom && !isTemplateMode) {
    return (
      <TeacherLayout>
        <div className="text-center py-12">
          <p className="text-gray-500">
            {t("classroomDetail.messages.notFound")}
          </p>
          <Button
            className="mt-4"
            onClick={() => navigate("/teacher/classrooms")}
          >
            {t("classroomDetail.buttons.backToList")}
          </Button>
        </div>
      </TeacherLayout>
    );
  }

  if (isTemplateMode && !templateProgram) {
    return (
      <TeacherLayout>
        <div className="text-center py-12">
          <p className="text-gray-500">
            {t("classroomDetail.messages.templateNotFound")}
          </p>
          <Button
            className="mt-4"
            onClick={() => navigate("/teacher/programs")}
          >
            {t("classroomDetail.buttons.backToProgramList")}
          </Button>
        </div>
      </TeacherLayout>
    );
  }

  return (
    <TeacherLayout>
      <div className="relative">
        <div
          className={`transition-all duration-300 ${isPanelOpen ? "mr-[50%]" : ""}`}
        >
          {/* Header */}
          <div className="flex flex-col sm:flex-row items-start sm:items-center justify-between mb-4 sm:mb-6 space-y-4 sm:space-y-0">
            <div className="flex items-center space-x-2 sm:space-x-4 w-full sm:w-auto">
              <Button
                variant="ghost"
                size="sm"
                onClick={() =>
                  navigate(
                    isTemplateMode
                      ? "/teacher/programs"
                      : "/teacher/classrooms",
                  )
                }
                className="flex-shrink-0"
              >
                <ArrowLeft className="h-4 w-4 sm:mr-2" />
                <span className="hidden sm:inline">{t("common.back")}</span>
              </Button>
              <div className="min-w-0 flex-1">
                <h2 className="text-xl sm:text-2xl lg:text-3xl font-bold text-gray-900 truncate">
                  {isTemplateMode ? templateProgram?.name : classroom?.name}
                </h2>
                {(isTemplateMode
                  ? templateProgram?.description
                  : classroom?.description) && (
                  <p className="text-sm sm:text-base text-gray-600 mt-1 truncate">
                    {isTemplateMode
                      ? templateProgram?.description
                      : classroom?.description}
                  </p>
                )}
              </div>
            </div>
          </div>

          {/* Stats - only show for classroom mode */}
          {!isTemplateMode && (
            <div className="grid grid-cols-1 sm:grid-cols-3 gap-3 sm:gap-4 mb-4 sm:mb-6">
              <div className="bg-white p-3 sm:p-4 rounded-lg shadow-sm border">
                <div className="flex items-center justify-between">
                  <div>
                    <p className="text-xs sm:text-sm text-gray-600">
                      {t("classroomDetail.stats.studentCount")}
                    </p>
                    <p className="text-xl sm:text-2xl font-bold">
                      {classroom?.student_count || 0}
                    </p>
                  </div>
                  <Users className="h-6 w-6 sm:h-8 sm:w-8 text-blue-500" />
                </div>
              </div>
              <div className="bg-white p-3 sm:p-4 rounded-lg shadow-sm border">
                <div className="flex items-center justify-between">
                  <div>
                    <p className="text-xs sm:text-sm text-gray-600">
                      {t("classroomDetail.stats.programCount")}
                    </p>
                    <p className="text-xl sm:text-2xl font-bold">
                      {programs.length}
                    </p>
                  </div>
                  <BookOpen className="h-6 w-6 sm:h-8 sm:w-8 text-green-500" />
                </div>
              </div>
              <div className="bg-white p-3 sm:p-4 rounded-lg shadow-sm border">
                <div className="flex items-center justify-between">
                  <div>
                    <p className="text-xs sm:text-sm text-gray-600">
                      {t("classroomDetail.stats.level")}
                    </p>
                    <p className="text-xl sm:text-2xl font-bold">
                      {classroom?.level || "A1"}
                    </p>
                  </div>
                  <div className="h-6 w-6 sm:h-8 sm:w-8 bg-purple-100 rounded-full flex items-center justify-center">
                    <span className="text-purple-600 font-bold text-sm sm:text-base">
                      L
                    </span>
                  </div>
                </div>
              </div>
            </div>
          )}

          {/* Tabs */}
          <div className="bg-white rounded-lg shadow-sm border">
            <Tabs
              value={activeTab}
              onValueChange={setActiveTab}
              className="w-full"
            >
              <div className="border-b bg-gray-50 px-3 sm:px-6 py-3">
                {isTemplateMode ? (
                  /* Template mode - no tabs, just show programs */
                  <div className="h-12" />
                ) : (
                  <TabsList className="grid w-full max-w-[700px] grid-cols-3 h-auto sm:h-12 bg-white dark:bg-gray-800 border dark:border-gray-700 gap-2 p-2">
                    <TabsTrigger
                      value="students"
                      className="data-[state=active]:bg-blue-500 data-[state=active]:text-white dark:data-[state=active]:bg-blue-600 dark:text-gray-300 dark:data-[state=active]:text-white text-xs sm:text-base font-medium py-3 sm:py-2 flex flex-col sm:flex-row items-center justify-center gap-1 sm:gap-2"
                    >
                      <Users className="h-5 w-5 sm:h-5 sm:w-5" />
                      <span className="hidden sm:inline">
                        {t("classroomDetail.tabs.studentList")}
                      </span>
                      <span className="sm:hidden text-[10px]">
                        {t("classroomDetail.tabs.students")}
                      </span>
                    </TabsTrigger>
                    <TabsTrigger
                      value="programs"
                      className="data-[state=active]:bg-blue-500 data-[state=active]:text-white dark:data-[state=active]:bg-blue-600 dark:text-gray-300 dark:data-[state=active]:text-white text-xs sm:text-base font-medium py-3 sm:py-2 flex flex-col sm:flex-row items-center justify-center gap-1 sm:gap-2"
                    >
                      <BookOpen className="h-5 w-5 sm:h-5 sm:w-5" />
                      <span className="hidden sm:inline">
                        {t("classroomDetail.tabs.programList")}
                      </span>
                      <span className="sm:hidden text-[10px]">
                        {t("classroomDetail.tabs.programs")}
                      </span>
                    </TabsTrigger>
                    <TabsTrigger
                      value="assignments"
                      className={`data-[state=active]:bg-blue-500 data-[state=active]:text-white dark:data-[state=active]:bg-blue-600 dark:text-gray-300 dark:data-[state=active]:text-white text-xs sm:text-base font-medium py-3 sm:py-2 flex flex-col sm:flex-row items-center justify-center gap-1 sm:gap-2 ${
                        !canAssignHomework
                          ? "opacity-50 cursor-not-allowed"
                          : ""
                      }`}
                      disabled={!canAssignHomework}
                      onClick={(e) => {
                        if (!canAssignHomework) {
                          e.preventDefault();
                          toast.error(
                            t(
                              "classroomDetail.messages.subscriptionExpiredFeature",
                            ),
                          );
                        }
                      }}
                    >
                      <FileText className="h-5 w-5 sm:h-5 sm:w-5" />
                      <span className="hidden sm:inline">
                        {t("classroomDetail.tabs.assignmentManagement")}
                      </span>
                      <span className="sm:hidden text-[10px]">
                        {t("classroomDetail.tabs.assignments")}
                      </span>
                    </TabsTrigger>
                  </TabsList>
                )}
              </div>

              {/* Students Tab - only show for classroom mode */}
              {!isTemplateMode && (
                <TabsContent value="students" className="p-3 sm:p-6">
                  <div className="flex flex-col sm:flex-row items-start sm:items-center justify-between mb-4 space-y-2 sm:space-y-0">
                    <h3 className="text-base sm:text-lg font-semibold">
                      {t("classroomDetail.sections.classStudents")}
                    </h3>
                    <Button
                      size="sm"
                      onClick={handleCreateStudent}
                      className="w-full sm:w-auto"
                    >
                      <Plus className="h-4 w-4 mr-2" />
                      {t("classroomDetail.buttons.addStudent")}
                    </Button>
                  </div>

                  <StudentTable
                    students={classroom?.students || []}
                    showClassroom={false}
                    onAddStudent={handleCreateStudent}
                    onViewStudent={handleViewStudent}
                    onEditStudent={handleEditStudent}
                    onResetPassword={handleResetPassword}
                    emptyMessage={t("classroomDetail.messages.noStudents")}
                  />
                </TabsContent>
              )}

              {/* Programs Tab */}
              <TabsContent value="programs" className="p-3 sm:p-6">
                <div className="flex flex-col sm:flex-row items-start sm:items-center justify-between mb-4 gap-3">
                  <h3 className="text-base sm:text-lg font-semibold dark:text-gray-100">
                    {isTemplateMode
                      ? t("classroomDetail.sections.templateContent")
                      : t("classroomDetail.sections.classPrograms")}
                  </h3>
                  {!isTemplateMode && (
                    <Button
                      size="sm"
                      onClick={() => setShowCopyDialog(true)}
                      className="w-full sm:w-auto"
                    >
                      <Plus className="h-4 w-4 mr-2" />
                      {t("classroomDetail.buttons.createProgram")}
                    </Button>
                  )}
                </div>

                <RecursiveTreeAccordion
                  data={programs}
                  config={programTreeConfig}
                  title=""
                  showCreateButton={false}
                  onEdit={(item, level, parentId) => {
                    if (level === 0) handleEditProgram(item.id);
                    else if (level === 1)
                      handleEditLesson(parentId as number, item.id);
                  }}
                  onDelete={(item, level, parentId) => {
                    if (level === 0) handleDeleteProgram(item.id);
                    else if (level === 1)
                      handleDeleteLesson(parentId as number, item.id);
                    else if (level === 2)
                      handleDeleteContent(
                        parentId as number,
                        item.id,
                        item.title,
                      );
                  }}
                  onClick={(item, level, parentId) => {
                    if (level === 2) {
                      const program = programs.find((p) =>
                        p.lessons?.some((l) => l.id === parentId),
                      );
                      const lesson = program?.lessons?.find(
                        (l) => l.id === parentId,
                      );
                      handleContentClick({
                        ...item,
                        lesson_id: parentId as number,
                        lessonName: lesson?.name,
                        programName: program?.name,
                      });
                    }
                  }}
                  onCreate={(level, parentId) => {
                    if (level === 1) {
                      handleAddLesson(parentId as number);
                    } else if (level === 2) {
                      const program = programs.find((p) =>
                        p.lessons?.some((l) => l.id === parentId),
                      );
                      if (program) {
                        handleCreateContent(program.id, parentId as number);
                      }
                    }
                  }}
                  onReorder={(fromIndex, toIndex, level, parentId) => {
                    if (level === 0) handleReorderPrograms(fromIndex, toIndex);
                    else if (level === 1)
                      handleReorderLessons(
                        parentId as number,
                        fromIndex,
                        toIndex,
                      );
                    else if (level === 2)
                      handleReorderContents(
                        parentId as number,
                        fromIndex,
                        toIndex,
                      );
                  }}
                />
              </TabsContent>

              {/* Assignments Tab - only show for classroom mode */}
              {!isTemplateMode && (
                <TabsContent value="assignments" className="p-3 sm:p-6">
                  <div className="space-y-4 sm:space-y-6">
                    {/* Header with Create Button */}
                    <div className="flex flex-col sm:flex-row sm:items-center sm:justify-between gap-3">
                      <h3 className="text-base sm:text-lg font-semibold dark:text-gray-100">
                        {t("classroomDetail.sections.assignmentList")}
                      </h3>
                      <div className="flex flex-col sm:flex-row items-stretch sm:items-center gap-2 sm:gap-3">
                        {!canAssignHomework && teacherData && (
                          <div className="text-xs sm:text-sm text-gray-600 dark:text-gray-300 bg-yellow-50 dark:bg-yellow-900/20 px-3 py-2 rounded-lg border border-yellow-200 dark:border-yellow-800">
                            <span className="font-medium">
                              {t(
                                "classroomDetail.labels.subscriptionExpiredWarning",
                              )}
                            </span>
                            <span className="text-xs ml-2">
                              {teacherData.subscription_status === "subscribed"
                                ? t("classroomDetail.labels.daysRemaining", {
                                    days: teacherData.days_remaining || 0,
                                  })
                                : t(
                                    "classroomDetail.labels.requiresSubscription",
                                  )}
                            </span>
                          </div>
                        )}
                        <Button
                          onClick={() => {
                            if (!canAssignHomework) {
                              toast.error(
                                t(
                                  "classroomDetail.messages.subscriptionExpired",
                                ),
                              );
                              return;
                            }
                            setShowAssignmentDialog(true);
                          }}
                          disabled={!canAssignHomework}
                          className={`w-full sm:w-auto h-12 min-h-12 ${
                            canAssignHomework
                              ? "bg-blue-500 hover:bg-blue-600 text-white"
                              : "bg-gray-300 text-gray-500 cursor-not-allowed"
                          }`}
                        >
                          <Plus className="h-4 w-4 mr-2" />
                          {t("classroomDetail.buttons.assignNewHomework")}
                        </Button>
                      </div>
                    </div>

                    {/* Assignment Stats - Using Real Data */}
                    <div className="grid grid-cols-2 sm:grid-cols-4 gap-3 sm:gap-4">
                      <div className="bg-blue-50 dark:bg-blue-900/20 rounded-lg p-3 sm:p-4 border dark:border-blue-800">
                        <div className="text-xs sm:text-sm text-gray-600 dark:text-gray-400">
                          {t("classroomDetail.stats.totalAssignments")}
                        </div>
                        <div className="text-xl sm:text-2xl font-bold text-blue-600 dark:text-blue-400">
                          {assignments.length}
                        </div>
                      </div>
                      <div className="bg-green-50 dark:bg-green-900/20 rounded-lg p-3 sm:p-4 border dark:border-green-800">
                        <div className="text-xs sm:text-sm text-gray-600 dark:text-gray-400">
                          {t("classroomDetail.stats.completedAssignments")}
                        </div>
                        <div className="text-xl sm:text-2xl font-bold text-green-600 dark:text-green-400">
                          {
                            assignments.filter((a) => a.status === "completed")
                              .length
                          }
                        </div>
                      </div>
                      <div className="bg-yellow-50 dark:bg-yellow-900/20 rounded-lg p-3 sm:p-4 border dark:border-yellow-800">
                        <div className="text-xs sm:text-sm text-gray-600 dark:text-gray-400">
                          {t("classroomDetail.stats.inProgressAssignments")}
                        </div>
                        <div className="text-xl sm:text-2xl font-bold text-yellow-600 dark:text-yellow-400">
                          {
                            assignments.filter(
                              (a) =>
                                a.status === "in_progress" ||
                                a.status === "not_started",
                            ).length
                          }
                        </div>
                      </div>
                      <div className="bg-red-50 dark:bg-red-900/20 rounded-lg p-3 sm:p-4 border dark:border-red-800">
                        <div className="text-xs sm:text-sm text-gray-600 dark:text-gray-400">
                          {t("classroomDetail.stats.overdueAssignments")}
                        </div>
                        <div className="text-xl sm:text-2xl font-bold text-red-600 dark:text-red-400">
                          {
                            assignments.filter((a) => a.status === "overdue")
                              .length
                          }
                        </div>
                      </div>
                    </div>

                    {/* Assignment List */}
                    {assignments.length > 0 ? (
                      <>
                        {/* Mobile: Card Layout */}
                        <div className="md:hidden space-y-3">
                          {assignments.map((assignment) => {
                            const completionRate =
                              assignment.completion_rate || 0;
                            const contentTypeLabels: Record<
                              string,
                              { label: string; color: string }
                            > = {
                              READING_ASSESSMENT: {
                                label: t(
                                  "classroomDetail.contentTypes.readingAssessment",
                                ),
                                color:
                                  "bg-blue-100 text-blue-800 dark:bg-blue-900/30 dark:text-blue-300",
                              },
                              SPEAKING_PRACTICE: {
                                label: t(
                                  "classroomDetail.contentTypes.speakingPractice",
                                ),
                                color:
                                  "bg-purple-100 text-purple-800 dark:bg-purple-900/30 dark:text-purple-300",
                              },
                              SPEAKING_SCENARIO: {
                                label: t(
                                  "classroomDetail.contentTypes.speakingScenario",
                                ),
                                color:
                                  "bg-green-100 text-green-800 dark:bg-green-900/30 dark:text-green-300",
                              },
                              LISTENING_CLOZE: {
                                label: t(
                                  "classroomDetail.contentTypes.listeningCloze",
                                ),
                                color:
                                  "bg-orange-100 text-orange-800 dark:bg-orange-900/30 dark:text-orange-300",
                              },
                              SENTENCE_MAKING: {
                                label: t(
                                  "classroomDetail.contentTypes.sentenceMaking",
                                ),
                                color:
                                  "bg-indigo-100 text-indigo-800 dark:bg-indigo-900/30 dark:text-indigo-300",
                              },
                              SPEAKING_QUIZ: {
                                label: t(
                                  "classroomDetail.contentTypes.speakingQuiz",
                                ),
                                color:
                                  "bg-red-100 text-red-800 dark:bg-red-900/30 dark:text-red-300",
                              },
                            };
                            const typeInfo = contentTypeLabels[
                              assignment.content_type || ""
                            ] || {
                              label:
                                assignment.content_type ||
                                t("classroomDetail.labels.unknownType"),
                              color:
                                "bg-gray-100 text-gray-800 dark:bg-gray-700 dark:text-gray-300",
                            };

                            return (
                              <div
                                key={assignment.id}
                                className="bg-white dark:bg-gray-800 border dark:border-gray-700 rounded-lg p-4 space-y-3"
                              >
                                {/* Title & AI Batch Grade Button */}
                                <div className="flex items-start justify-between gap-2">
                                  <div className="flex-1 min-w-0">
                                    <h4 className="font-medium text-gray-900 dark:text-gray-100 truncate">
                                      {assignment.title}
                                    </h4>
                                    <span
                                      className={`inline-flex items-center px-2.5 py-0.5 rounded-full text-xs font-medium whitespace-nowrap ${typeInfo.color} mt-1`}
                                    >
                                      {typeInfo.label}
                                    </span>
                                  </div>
                                  <Button
                                    variant="default"
                                    size="sm"
                                    className="bg-purple-600 hover:bg-purple-700 text-white h-11 px-3 flex-shrink-0 gap-1.5"
                                    onClick={() => {
                                      setBatchGradingModal({
                                        open: true,
                                        assignmentId: assignment.id,
                                        classroomId: Number(id),
                                      });
                                    }}
                                  >
                                    <Sparkles className="w-5 h-5" />
                                    <span className="text-sm font-medium">
                                      {t("assignmentDetail.buttons.batchGrade")}
                                    </span>
                                  </Button>
                                </div>

                                {/* Description */}
                                <p className="text-sm text-gray-500 dark:text-gray-400 truncate">
                                  {assignment.instructions ||
                                    t("classroomDetail.labels.noDescription")}
                                </p>

                                {/* Details Grid */}
                                <div className="grid grid-cols-2 gap-3 text-sm">
                                  <div>
                                    <div className="text-xs text-gray-500 dark:text-gray-400">
                                      {t("classroomDetail.labels.assignedTo")}
                                    </div>
                                    <div className="font-medium text-gray-900 dark:text-gray-100 mt-1">
                                      {assignment.student_count
                                        ? `${assignment.student_count} 人`
                                        : t("classroomDetail.labels.allClass")}
                                    </div>
                                  </div>
                                  <div>
                                    <div className="text-xs text-gray-500 dark:text-gray-400">
                                      {t("classroomDetail.labels.dueDate")}
                                    </div>
                                    <div className="font-medium text-gray-900 dark:text-gray-100 mt-1">
                                      {assignment.due_date
                                        ? new Date(
                                            assignment.due_date,
                                          ).toLocaleDateString("zh-TW")
                                        : t(
                                            "classroomDetail.labels.noDeadline",
                                          )}
                                    </div>
                                  </div>
                                </div>

                                {/* Progress Bar */}
                                <div>
                                  <div className="flex items-center justify-between mb-2">
                                    <span className="text-xs text-gray-500 dark:text-gray-400">
                                      {t(
                                        "classroomDetail.labels.completionProgress",
                                      )}
                                    </span>
                                    <span className="text-sm font-medium text-gray-900 dark:text-gray-100">
                                      {completionRate}%
                                    </span>
                                  </div>
                                  <div className="w-full bg-gray-200 dark:bg-gray-700 rounded-full h-2">
                                    <div
                                      className="bg-green-500 dark:bg-green-600 h-2 rounded-full transition-all"
                                      style={{ width: `${completionRate}%` }}
                                    ></div>
                                  </div>
                                </div>

                                {/* Action Buttons */}
                                <div className="flex gap-2">
                                  <Button
                                    variant="outline"
                                    size="sm"
                                    className="flex-1 h-12 min-h-12 text-blue-600 dark:text-blue-400 border-blue-200 dark:border-blue-800 hover:bg-blue-50 dark:hover:bg-blue-900/20"
                                    onClick={() => {
                                      navigate(
                                        `/teacher/classroom/${id}/assignment/${assignment.id}`,
                                      );
                                    }}
                                  >
                                    {t("classroomDetail.buttons.viewDetails")}
                                  </Button>
                                  <Button
                                    variant="outline"
                                    size="sm"
                                    className="flex-1 h-12 min-h-12 text-green-600 dark:text-green-400 border-green-200 dark:border-green-800 hover:bg-green-50 dark:hover:bg-green-900/20"
                                    onClick={() => {
                                      navigate(
                                        `/teacher/classroom/${id}/assignment/${assignment.id}/preview`,
                                      );
                                    }}
                                  >
                                    {t("classroomDetail.buttons.previewDemo")}
                                  </Button>
                                </div>
                              </div>
                            );
                          })}
                        </div>

                        {/* Desktop: Table Layout */}
                        <div className="hidden md:block border dark:border-gray-700 rounded-lg overflow-hidden">
                          <table className="w-full">
                            <thead className="bg-gray-50 dark:bg-gray-700 border-b dark:border-gray-600">
                              <tr>
                                <th className="text-left px-4 py-3 text-sm font-medium text-gray-700 dark:text-gray-200">
                                  {t("classroomDetail.labels.assignmentTitle")}
                                </th>
                                <th className="text-left px-4 py-3 text-sm font-medium text-gray-700 dark:text-gray-200">
                                  {t("classroomDetail.labels.contentType")}
                                </th>
                                <th className="text-left px-4 py-3 text-sm font-medium text-gray-700 dark:text-gray-200">
                                  {t("classroomDetail.labels.assignedTo")}
                                </th>
                                <th className="text-left px-4 py-3 text-sm font-medium text-gray-700 dark:text-gray-200">
                                  {t("classroomDetail.labels.dueDate")}
                                </th>
                                <th className="text-left px-4 py-3 text-sm font-medium text-gray-700 dark:text-gray-200">
                                  {t(
                                    "classroomDetail.labels.completionProgress",
                                  )}
                                </th>
                                <th className="text-left px-4 py-3 text-sm font-medium text-gray-700 dark:text-gray-200">
                                  {t("common.actions", "操作")}
                                </th>
                              </tr>
                            </thead>
                            <tbody>
                              {assignments.map((assignment) => {
                                const completionRate =
                                  assignment.completion_rate || 0;
                                const contentTypeLabels: Record<
                                  string,
                                  { label: string; color: string }
                                > = {
                                  READING_ASSESSMENT: {
                                    label: t(
                                      "classroomDetail.contentTypes.readingAssessment",
                                    ),
                                    color:
                                      "bg-blue-100 text-blue-800 dark:bg-blue-900/30 dark:text-blue-300",
                                  },
                                  reading_assessment: {
                                    label: t(
                                      "classroomDetail.contentTypes.readingAssessment",
                                    ),
                                    color:
                                      "bg-blue-100 text-blue-800 dark:bg-blue-900/30 dark:text-blue-300",
                                  },
                                  SPEAKING_PRACTICE: {
                                    label: t(
                                      "classroomDetail.contentTypes.speakingPractice",
                                    ),
                                    color:
                                      "bg-purple-100 text-purple-800 dark:bg-purple-900/30 dark:text-purple-300",
                                  },
                                  speaking_practice: {
                                    label: t(
                                      "classroomDetail.contentTypes.speakingPractice",
                                    ),
                                    color:
                                      "bg-purple-100 text-purple-800 dark:bg-purple-900/30 dark:text-purple-300",
                                  },
                                  SPEAKING_SCENARIO: {
                                    label: t(
                                      "classroomDetail.contentTypes.speakingScenario",
                                    ),
                                    color:
                                      "bg-green-100 text-green-800 dark:bg-green-900/30 dark:text-green-300",
                                  },
                                  speaking_scenario: {
                                    label: t(
                                      "classroomDetail.contentTypes.speakingScenario",
                                    ),
                                    color:
                                      "bg-green-100 text-green-800 dark:bg-green-900/30 dark:text-green-300",
                                  },
                                  LISTENING_CLOZE: {
                                    label: t(
                                      "classroomDetail.contentTypes.listeningCloze",
                                    ),
                                    color:
                                      "bg-orange-100 text-orange-800 dark:bg-orange-900/30 dark:text-orange-300",
                                  },
                                  listening_cloze: {
                                    label: t(
                                      "classroomDetail.contentTypes.listeningCloze",
                                    ),
                                    color:
                                      "bg-orange-100 text-orange-800 dark:bg-orange-900/30 dark:text-orange-300",
                                  },
                                  SENTENCE_MAKING: {
                                    label: t(
                                      "classroomDetail.contentTypes.sentenceMaking",
                                    ),
                                    color:
                                      "bg-indigo-100 text-indigo-800 dark:bg-indigo-900/30 dark:text-indigo-300",
                                  },
                                  sentence_making: {
                                    label: t(
                                      "classroomDetail.contentTypes.sentenceMaking",
                                    ),
                                    color:
                                      "bg-indigo-100 text-indigo-800 dark:bg-indigo-900/30 dark:text-indigo-300",
                                  },
                                  SPEAKING_QUIZ: {
                                    label: t(
                                      "classroomDetail.contentTypes.speakingQuiz",
                                    ),
                                    color:
                                      "bg-red-100 text-red-800 dark:bg-red-900/30 dark:text-red-300",
                                  },
                                  speaking_quiz: {
                                    label: t(
                                      "classroomDetail.contentTypes.speakingQuiz",
                                    ),
                                    color:
                                      "bg-red-100 text-red-800 dark:bg-red-900/30 dark:text-red-300",
                                  },
                                };
                                const typeInfo = contentTypeLabels[
                                  assignment.content_type || ""
                                ] || {
                                  label:
                                    assignment.content_type ||
                                    t("classroomDetail.labels.unknownType"),
                                  color:
                                    "bg-gray-100 text-gray-800 dark:bg-gray-700 dark:text-gray-300",
                                };

                                return (
                                  <tr
                                    key={assignment.id}
                                    className="border-b hover:bg-gray-50 dark:hover:bg-gray-700/50 dark:border-gray-600"
                                  >
                                    <td className="px-4 py-3">
                                      <div className="font-medium dark:text-gray-100">
                                        {assignment.title}
                                      </div>
                                      <div className="text-sm text-gray-500 dark:text-gray-400 line-clamp-1">
                                        {assignment.instructions ||
                                          t(
                                            "classroomDetail.labels.noDescription",
                                          )}
                                      </div>
                                    </td>
                                    <td className="px-4 py-3">
                                      <span
                                        className={`inline-flex items-center px-2.5 py-0.5 rounded-full text-xs font-medium ${typeInfo.color}`}
                                      >
                                        {typeInfo.label}
                                      </span>
                                    </td>
                                    <td className="px-4 py-3 text-sm dark:text-gray-300">
                                      {assignment.student_count
                                        ? `${assignment.student_count} 人`
                                        : t("classroomDetail.labels.allClass")}
                                    </td>
                                    <td className="px-4 py-3 text-sm dark:text-gray-300">
                                      {assignment.due_date
                                        ? new Date(
                                            assignment.due_date,
                                          ).toLocaleDateString("zh-TW")
                                        : t(
                                            "classroomDetail.labels.noDeadline",
                                          )}
                                    </td>
                                    <td className="px-4 py-3">
                                      <div className="flex items-center gap-2">
                                        <div className="w-24 bg-gray-200 dark:bg-gray-700 rounded-full h-2">
                                          <div
                                            className="bg-green-500 dark:bg-green-600 h-2 rounded-full"
                                            style={{
                                              width: `${completionRate}%`,
                                            }}
                                          ></div>
                                        </div>
                                        <span className="text-sm text-gray-600 dark:text-gray-400 w-10">
                                          {completionRate}%
                                        </span>
                                      </div>
                                    </td>
                                    <td className="px-4 py-3">
                                      <div className="flex gap-2">
                                        <Button
                                          variant="ghost"
                                          size="sm"
                                          className="text-blue-600 hover:text-blue-700 dark:text-blue-400 h-10 min-h-10"
                                          onClick={() => {
                                            navigate(
                                              `/teacher/classroom/${id}/assignment/${assignment.id}`,
                                            );
                                          }}
                                        >
                                          {t(
                                            "classroomDetail.buttons.viewDetails",
                                          )}
                                        </Button>
                                        <Button
                                          variant="ghost"
                                          size="sm"
                                          className="text-green-600 hover:text-green-700 dark:text-green-400 h-10 min-h-10"
                                          onClick={() => {
                                            navigate(
                                              `/teacher/classroom/${id}/assignment/${assignment.id}/preview`,
                                            );
                                          }}
                                        >
                                          {t(
                                            "classroomDetail.buttons.previewDemo",
                                          )}
                                        </Button>
                                        <Button
                                          variant="default"
                                          size="sm"
                                          className="bg-purple-600 hover:bg-purple-700 text-white h-10 min-h-10"
                                          onClick={() => {
                                            setBatchGradingModal({
                                              open: true,
                                              assignmentId: assignment.id,
                                              classroomId: Number(id),
                                            });
                                          }}
                                        >
                                          <Sparkles className="w-4 h-4 mr-1" />
                                          {t(
                                            "assignmentDetail.buttons.batchGrade",
                                          )}
                                        </Button>
                                      </div>
                                    </td>
                                  </tr>
                                );
                              })}
                            </tbody>
                          </table>
                        </div>
                      </>
                    ) : (
                      <div className="border dark:border-gray-700 rounded-lg p-8 text-center text-gray-500 dark:text-gray-400">
                        {t("classroomDetail.messages.noAssignments")}
                      </div>
                    )}
                  </div>
                </TabsContent>
              )}
            </Tabs>
          </div>
        </div>

        {/* Right Sliding Panel */}
        <div
          className={`fixed right-0 top-0 h-full w-1/2 bg-white shadow-xl border-l transform transition-transform duration-300 z-50 ${
            isPanelOpen ? "translate-x-0" : "translate-x-full"
          }`}
        >
          {selectedContent && (
            <div className="h-full flex flex-col">
              {/* Panel Header */}
              <div className="flex items-center justify-between p-4 border-b bg-gray-50">
                <h2 className="text-lg font-semibold text-gray-900">
                  {t("classroomDetail.labels.editContent")}
                </h2>
                <Button
                  variant="ghost"
                  size="sm"
                  onClick={closePanel}
                  className="hover:bg-gray-200"
                >
                  <X className="h-5 w-5" />
                </Button>
              </div>

              {/* Panel Content */}
              <div className="flex-1 overflow-y-auto p-4">
                {selectedContent.type?.toLowerCase() === "reading_assessment" ||
                selectedContent.type?.toLowerCase() === "example_sentences" ? (
                  /* ReadingAssessmentPanel has its own save button */
                  /* EXAMPLE_SENTENCES uses the same panel as READING_ASSESSMENT */
                  <ReadingAssessmentPanel
                    content={selectedContent as ReadingAssessmentContent}
                    editingContent={
                      editingContent as ReadingAssessmentContent | undefined
                    }
                    onUpdateContent={(
                      updatedContent: Record<string, unknown>,
                    ) => {
                      setEditingContent(updatedContent as unknown as Content);
                    }}
                    onSave={handleSaveContent}
                  />
                ) : selectedContent.type?.toLowerCase() === "sentence_making" ||
                  selectedContent.type?.toLowerCase() === "vocabulary_set" ? (
                  /* SentenceMakingPanel has its own save button */
                  <SentenceMakingPanel
                    content={selectedContent as ReadingAssessmentContent}
                    editingContent={
                      editingContent as ReadingAssessmentContent | undefined
                    }
                    onUpdateContent={(
                      updatedContent: Record<string, unknown>,
                    ) => {
                      setEditingContent(updatedContent as unknown as Content);
                    }}
                    onSave={handleSaveContent}
                  />
                ) : (
                  /* Other Content Types */
                  <div className="space-y-4">
                    {/* Content Info */}
                    <div className="bg-blue-50 p-3 rounded-lg">
                      <p className="text-sm font-medium text-blue-900">
                        {selectedContent.programName}
                      </p>
                      <p className="text-xs text-blue-700 mt-1">
                        {selectedContent.lessonName}
                      </p>
                    </div>

                    {/* Content Type Badge */}
                    <div className="flex items-center space-x-2">
                      <div className="w-8 h-8 bg-purple-100 rounded-lg flex items-center justify-center">
                        <FileText className="h-4 w-4 text-purple-600" />
                      </div>
                      <div>
                        <p className="font-medium">{selectedContent.type}</p>
                        <p className="text-sm text-gray-500">
                          {t("classroomDetail.labels.itemsCount", {
                            count: Array.isArray(selectedContent.items)
                              ? selectedContent.items.length
                              : selectedContent.items_count || 0,
                          })}{" "}
                          •{" "}
                          {t("classroomDetail.labels.estimatedTime", {
                            time: selectedContent.estimated_time || "10",
                          })}
                        </p>
                      </div>
                    </div>

                    {/* Content Items - 真實內容編輯介面 */}
                    <div className="space-y-3">
                      <h4 className="font-medium text-sm">
                        {t("classroomDetail.labels.contentItems")}
                      </h4>
                      {editingContent &&
                      editingContent.items &&
                      editingContent.items.length > 0 ? (
                        editingContent.items.map(
                          (
                            item: {
                              text?: string;
                              translation?: string;
                              question?: string;
                              answer?: string;
                              options?: string[];
                            },
                            index: number,
                          ) => (
                            <div
                              key={index}
                              className="border rounded-lg p-3 space-y-2"
                            >
                              <div className="flex items-center justify-between">
                                <span className="text-sm font-medium">
                                  {t("classroomDetail.labels.item")} {index + 1}
                                </span>
                                <Button
                                  size="sm"
                                  variant="ghost"
                                  onClick={() => handleDeleteContentItem(index)}
                                >
                                  <Trash2 className="h-3 w-3 text-red-500" />
                                </Button>
                              </div>
                              <input
                                type="text"
                                className="w-full px-3 py-2 border rounded-md text-sm"
                                placeholder={t(
                                  "classroomDetail.labels.englishContent",
                                )}
                                value={item.text || ""}
                                onChange={(e) =>
                                  handleUpdateContentItem(
                                    index,
                                    "text",
                                    e.target.value,
                                  )
                                }
                              />
                              <input
                                type="text"
                                className="w-full px-3 py-2 border rounded-md text-sm"
                                placeholder={t(
                                  "classroomDetail.labels.chineseTranslation",
                                )}
                                value={item.translation || ""}
                                onChange={(e) =>
                                  handleUpdateContentItem(
                                    index,
                                    "translation",
                                    e.target.value,
                                  )
                                }
                              />
                              <div className="flex items-center space-x-2">
                                <Button
                                  size="sm"
                                  variant="outline"
                                  className="flex-1"
                                >
                                  <Mic className="h-4 w-4 mr-1" />
                                  {t("classroomDetail.buttons.record")}
                                </Button>
                                <Button
                                  size="sm"
                                  variant="outline"
                                  className="text-red-600"
                                  onClick={() => handleDeleteContentItem(index)}
                                >
                                  {t("common.delete")}
                                </Button>
                              </div>
                            </div>
                          ),
                        )
                      ) : (
                        <div className="text-center py-8 text-gray-500">
                          <p>{t("classroomDetail.labels.noContentItems")}</p>
                          <Button
                            size="sm"
                            variant="outline"
                            className="mt-2"
                            onClick={handleAddContentItem}
                          >
                            <Plus className="h-4 w-4 mr-1" />
                            {t("classroomDetail.buttons.addItem")}
                          </Button>
                        </div>
                      )}
                    </div>

                    {/* Add Item Button - only show if there are items */}
                    {editingContent &&
                      editingContent.items &&
                      editingContent.items.length > 0 && (
                        <Button
                          variant="outline"
                          className="w-full"
                          onClick={handleAddContentItem}
                        >
                          <Plus className="h-4 w-4 mr-2" />
                          {t("classroomDetail.buttons.addItem")}
                        </Button>
                      )}
                  </div>
                )}
              </div>

              {/* Panel Footer - Only show for types that don't have their own save button */}
              {selectedContent.type?.toLowerCase() !== "reading_assessment" &&
                selectedContent.type?.toLowerCase() !== "example_sentences" &&
                selectedContent.type?.toLowerCase() !== "sentence_making" &&
                selectedContent.type?.toLowerCase() !== "vocabulary_set" && (
                  <div className="p-4 border-t bg-gray-50">
                    <div className="flex space-x-2">
                      <Button
                        variant="outline"
                        className="flex-1"
                        onClick={closePanel}
                      >
                        {t("classroomDetail.buttons.cancel")}
                      </Button>
                      <Button className="flex-1" onClick={handleSaveContent}>
                        <Save className="h-4 w-4 mr-2" />
                        {t("classroomDetail.buttons.saveChanges")}
                      </Button>
                    </div>
                  </div>
                )}
            </div>
          )}
        </div>
      </div>

      {/* Student Dialogs */}
      <StudentDialogs
        student={selectedStudent}
        dialogType={dialogType}
        onClose={handleCloseDialog}
        onSave={handleSaveStudent}
        onDelete={handleDeleteStudent}
        onSwitchToEdit={handleSwitchToEdit}
        classrooms={classroom ? [classroom] : []}
      />

      {/* Program Dialog */}
      <ProgramDialog
        program={selectedProgram}
        dialogType={programDialogType}
        classroomId={Number(id)}
        onClose={() => {
          setSelectedProgram(null);
          setProgramDialogType(null);
        }}
        onSave={handleSaveProgram}
        onDelete={handleDeleteProgramConfirm}
      />

      {/* Lesson Dialog */}
      <LessonDialog
        lesson={selectedLesson}
        dialogType={lessonDialogType}
        programId={lessonProgramId}
        currentLessonCount={
          lessonProgramId
            ? programs.find((p) => p.id === lessonProgramId)?.lessons?.length ||
              0
            : 0
        }
        onClose={() => {
          setSelectedLesson(null);
          setLessonDialogType(null);
          setLessonProgramId(undefined);
        }}
        onSave={handleSaveLesson}
        onDelete={handleDeleteLessonConfirm}
      />

      {/* Create Program Dialog - Three Ways */}
      <CreateProgramDialog
        open={showCopyDialog}
        onClose={() => setShowCopyDialog(false)}
        onSuccess={() => {
          fetchPrograms(); // Refresh programs after creating
        }}
        classroomId={Number(id)}
        classroomName={classroom?.name || ""}
      />

      {/* Assignment Dialog */}
      <AssignmentDialog
        open={showAssignmentDialog}
        onClose={() => setShowAssignmentDialog(false)}
        classroomId={Number(id)}
        students={students}
        onSuccess={() => {
          fetchAssignments(); // Refresh assignments after creating
        }}
      />

      {/* Assignment Details Dialog */}
      {showAssignmentDetails && selectedAssignment && (
        <Dialog
          open={showAssignmentDetails}
          onOpenChange={setShowAssignmentDetails}
        >
          <DialogContent className="max-w-6xl max-h-[90vh] overflow-y-auto">
            <DialogHeader>
              <DialogTitle className="text-xl font-bold">
                {t("classroomDetail.dialogs.assignmentDetailTitle", {
                  title: selectedAssignment.title,
                })}
              </DialogTitle>
            </DialogHeader>

            <div className="space-y-6">
              {/* Basic Info */}
              <div className="grid grid-cols-2 gap-4">
                <div>
                  <Label className="text-sm text-gray-600">
                    {t("classroomDetail.labels.contentType")}
                  </Label>
                  <p className="font-medium">
                    {(() => {
                      const contentTypeLabels: Record<string, string> = {
                        READING_ASSESSMENT: t(
                          "classroomDetail.contentTypes.readingAssessment",
                        ),
                        SPEAKING_PRACTICE: t(
                          "classroomDetail.contentTypes.speakingPractice",
                        ),
                        SPEAKING_SCENARIO: t(
                          "classroomDetail.contentTypes.speakingScenario",
                        ),
                        LISTENING_CLOZE: t(
                          "classroomDetail.contentTypes.listeningCloze",
                        ),
                        SENTENCE_MAKING: t(
                          "classroomDetail.contentTypes.sentenceMaking",
                        ),
                        SPEAKING_QUIZ: t(
                          "classroomDetail.contentTypes.speakingQuiz",
                        ),
                      };
                      return (
                        contentTypeLabels[
                          selectedAssignment.content_type || ""
                        ] ||
                        selectedAssignment.content_type ||
                        t("classroomDetail.labels.unknownType")
                      );
                    })()}
                  </p>
                </div>
                <div>
                  <Label className="text-sm text-gray-600">
                    {t("classroomDetail.labels.assignedDate")}
                  </Label>
                  <p className="font-medium">
                    {selectedAssignment.assigned_at
                      ? new Date(
                          selectedAssignment.assigned_at,
                        ).toLocaleDateString("zh-TW")
                      : t("classroomDetail.labels.notSet")}
                  </p>
                </div>
                <div>
                  <Label className="text-sm text-gray-600">
                    {t("classroomDetail.labels.dueDate")}
                  </Label>
                  <p className="font-medium">
                    {selectedAssignment.due_date
                      ? new Date(
                          selectedAssignment.due_date,
                        ).toLocaleDateString("zh-TW")
                      : t("classroomDetail.labels.noDeadline")}
                  </p>
                </div>
                <div>
                  <Label className="text-sm text-gray-600">
                    {t("classroomDetail.labels.assignedStudents")}
                  </Label>
                  <p className="font-medium">
                    {selectedAssignment.student_count || 0} 人
                  </p>
                </div>
              </div>

              {/* Instructions */}
              {selectedAssignment.instructions && (
                <div>
                  <Label className="text-sm text-gray-600">
                    {t("classroomDetail.labels.instructions")}
                  </Label>
                  <Card className="p-4 mt-2 bg-gray-50">
                    <p className="text-sm">{selectedAssignment.instructions}</p>
                  </Card>
                </div>
              )}

              {/* Progress */}
              <div>
                <Label className="text-sm text-gray-600 mb-3 block">
                  {t("classroomDetail.labels.completionProgress")}
                </Label>
                <div className="space-y-3">
                  <div className="flex items-center justify-between">
                    <span className="text-sm font-medium">
                      {t("classroomDetail.labels.overallCompletionRate")}
                    </span>
                    <span className="text-2xl font-bold text-blue-600">
                      {selectedAssignment.completion_rate || 0}%
                    </span>
                  </div>
                  <div className="w-full bg-gray-200 rounded-full h-3">
                    <div
                      className="bg-gradient-to-r from-blue-500 to-green-500 h-3 rounded-full transition-all"
                      style={{
                        width: `${selectedAssignment.completion_rate || 0}%`,
                      }}
                    />
                  </div>
                </div>
              </div>

              {/* Student Completion Dashboard */}
              <div>
                <Label className="text-sm text-gray-600 mb-3 block">
                  {t("classroomDetail.labels.studentList")}
                </Label>
                <StudentCompletionDashboard
                  assignmentId={selectedAssignment.id}
                  classroomId={Number(id)}
                  onRefresh={fetchAssignments}
                />
              </div>

              {/* Action Buttons */}
              <div className="flex justify-end gap-3 pt-4 border-t">
                <Button
                  variant="outline"
                  onClick={() => {
                    // TODO: Implement view student submissions
                    toast.info(
                      t(
                        "classroomDetail.messages.viewSubmissionsInDevelopment",
                      ),
                    );
                  }}
                >
                  <Users className="h-4 w-4 mr-2" />
                  {t("classroomDetail.buttons.viewSubmissions")}
                </Button>
                <Button
                  variant="outline"
                  onClick={() => handleEditAssignment(selectedAssignment)}
                >
                  <Edit className="h-4 w-4 mr-2" />
                  {t("classroomDetail.buttons.editAssignment")}
                </Button>
                <Button
                  variant="destructive"
                  onClick={() => handleDeleteAssignment(selectedAssignment)}
                >
                  <Trash2 className="h-4 w-4 mr-2" />
                  {t("classroomDetail.buttons.deleteAssignment")}
                </Button>
              </div>
            </div>
          </DialogContent>
        </Dialog>
      )}

      {/* Content Type Dialog */}
      {contentLessonInfo && (
        <ContentTypeDialog
          open={showContentTypeDialog}
          onClose={() => {
            setShowContentTypeDialog(false);
            setContentLessonInfo(null);
          }}
          onSelect={handleContentTypeSelect}
          lessonInfo={contentLessonInfo}
        />
      )}

      {/* Reading Assessment Editor */}
      {showReadingEditor && editorLessonId && (
        <div className="fixed inset-0 z-50 bg-black bg-opacity-50 flex items-center justify-center p-4">
          <div className="relative w-full max-w-7xl max-h-[90vh] bg-white rounded-lg p-6 flex flex-col">
            <div className="flex justify-between items-center mb-4">
              <h2 className="text-2xl font-bold">
                {t("classroomDetail.labels.readingAssessmentSettings")}
              </h2>
              <Button
                variant="ghost"
                size="icon"
                onClick={() => {
                  setShowReadingEditor(false);
                  setEditorLessonId(null);
                  setEditorContentId(null);
                }}
              >
                <X className="h-5 w-5" />
              </Button>
            </div>
            <div className="flex-1 overflow-hidden">
              <ReadingAssessmentPanel
                content={undefined}
                editingContent={{ id: editorContentId || undefined }}
                lessonId={editorLessonId}
                onUpdateContent={(updatedContent) => {
                  // Handle content update if needed
                  console.log("Content updated:", updatedContent);
                }}
                onSave={async () => {
                  // ReadingAssessmentPanel handles save internally
                  // Just close the editor on successful save
                  setShowReadingEditor(false);
                  setEditorLessonId(null);
                  setEditorContentId(null);
                  await refreshPrograms();
                  toast.success(t("classroomDetail.messages.contentSaved"));
                }}
                onCancel={() => {
                  setShowReadingEditor(false);
                  setEditorLessonId(null);
                  setEditorContentId(null);
                }}
                isCreating={!editorContentId}
              />
            </div>
          </div>
        </div>
      )}

<<<<<<< HEAD
      {/* Sentence Making Editor */}
      {showSentenceMakingEditor && sentenceMakingLessonId && (
        <div className="fixed inset-0 z-50 bg-black bg-opacity-50 flex items-center justify-center p-4">
          <div className="relative w-full max-w-7xl max-h-[90vh] bg-white rounded-lg p-6 flex flex-col">
            <div className="flex justify-between items-center mb-4">
              <h2 className="text-2xl font-bold">句子模組設定</h2>
              <Button
                variant="ghost"
                size="icon"
                onClick={() => {
                  setShowSentenceMakingEditor(false);
                  setSentenceMakingLessonId(null);
                  setSentenceMakingContentId(null);
                }}
              >
                <X className="h-5 w-5" />
              </Button>
            </div>
            <div className="flex-1 overflow-hidden">
              <SentenceMakingPanel
                content={undefined}
                editingContent={{ id: sentenceMakingContentId || undefined }}
                lessonId={sentenceMakingLessonId}
                onUpdateContent={(updatedContent) => {
                  // Handle content update if needed
                  console.log("Content updated:", updatedContent);
                }}
                onSave={async () => {
                  // SentenceMakingPanel handles save internally
                  // Just close the editor on successful save
                  setShowSentenceMakingEditor(false);
                  setSentenceMakingLessonId(null);
                  setSentenceMakingContentId(null);
                  await refreshPrograms();
                  toast.success("內容已成功儲存");
                }}
                onCancel={() => {
                  setShowSentenceMakingEditor(false);
                  setSentenceMakingLessonId(null);
                  setSentenceMakingContentId(null);
                }}
                isCreating={!sentenceMakingContentId}
              />
            </div>
          </div>
        </div>
      )}
=======
      {/* Batch Grading Modal */}
      <BatchGradingModal
        open={batchGradingModal.open}
        onOpenChange={(open) =>
          setBatchGradingModal({ ...batchGradingModal, open })
        }
        assignmentId={batchGradingModal.assignmentId}
        classroomId={batchGradingModal.classroomId}
        onComplete={() => {
          setBatchGradingModal({
            open: false,
            assignmentId: 0,
            classroomId: 0,
          });
          fetchAssignments();
        }}
      />
>>>>>>> 7e405214
    </TeacherLayout>
  );
}<|MERGE_RESOLUTION|>--- conflicted
+++ resolved
@@ -2383,7 +2383,6 @@
         </div>
       )}
 
-<<<<<<< HEAD
       {/* Sentence Making Editor */}
       {showSentenceMakingEditor && sentenceMakingLessonId && (
         <div className="fixed inset-0 z-50 bg-black bg-opacity-50 flex items-center justify-center p-4">
@@ -2405,7 +2404,7 @@
             <div className="flex-1 overflow-hidden">
               <SentenceMakingPanel
                 content={undefined}
-                editingContent={{ id: sentenceMakingContentId || undefined }}
+                editingContent={{ id: sentenceMakingContentId ?? undefined }}
                 lessonId={sentenceMakingLessonId}
                 onUpdateContent={(updatedContent) => {
                   // Handle content update if needed
@@ -2431,7 +2430,7 @@
           </div>
         </div>
       )}
-=======
+
       {/* Batch Grading Modal */}
       <BatchGradingModal
         open={batchGradingModal.open}
@@ -2449,7 +2448,6 @@
           fetchAssignments();
         }}
       />
->>>>>>> 7e405214
     </TeacherLayout>
   );
 }