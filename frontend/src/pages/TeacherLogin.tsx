--- conflicted
+++ resolved
@@ -64,13 +64,9 @@
       // Check if error is related to email verification
       if (err instanceof ApiError) {
         const errorDetail =
-<<<<<<< HEAD
-          typeof err.detail === "string" ? err.detail.toLowerCase() : "";
-=======
           typeof err.detail === "string"
             ? err.detail.toLowerCase()
             : err.detail.message?.toLowerCase() || "";
->>>>>>> f6ca548b
         if (
           errorDetail.includes("verified") ||
           errorDetail.includes("驗證") ||
