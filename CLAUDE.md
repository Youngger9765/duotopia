--- conflicted
+++ resolved
@@ -1,107 +1,3 @@
-<<<<<<< HEAD
-# CLAUDE.md
-
-This file provides guidance to Claude Code (claude.ai/code) when working with code in this repository.
-
-## 🚨 最高指導原則
-
-### 1. 修完要自己去測試過！
-
-### 2. **GitHub Issue 處理必須使用 @agent-git-issue-pr-flow**
-
-⚠️ **當用戶提到以下關鍵字時，自動使用 agent**：
-- 「修復 issue」、「處理 issue #N」
-- 「有什麼 issue」、「巡邏 issues」
-- 「部署到 staging」、「準備 release」
-- 「檢查 approval」、「查看批准狀態」
-- 任何提到 GitHub Issue 編號（#15, #7 等）
-
-**Agent 功能**：
-- 🔍 完整 PDCA 流程（Plan → Do → Check → Act）
-- 🧪 TDD 測試驅動開發
-- 🌐 Per-Issue Test Environment 管理
-- ✅ AI 智能批准偵測
-- 🛡️ Schema 變更保護
-
-**詳細說明**: `.claude/agents/git-issue-pr-flow.md`
-
----
-
-## 🎯 Issue vs PR 職責分工（重要）
-
-### 核心原則：業務層 vs 技術層
-
-| 維度 | **Issue（業務層）** | **PR（技術層）** |
-|------|-------------------|-----------------|
-| **受眾** | 👔 案主（非技術） | 💻 工程師（技術） |
-| **目的** | 追蹤業務價值 | 追蹤技術品質 |
-| **內容** | 問題、測試連結、批准 | 完整工程研發測試報告 |
-| **通過標準** | ✅ **業務通過**（案主 OK） | ✅ **系統通過**（CI/CD OK） |
-| **Template** | `.github/ISSUE_TEMPLATE/` | `.github/pull_request_template.md` |
-
-### Issue 的內容（給案主看）
-- ✅ 問題描述（業務語言）
-- ✅ Per-Issue Test Environment 連結
-- ✅ Staging 測試連結
-- ✅ 案主測試結果和批准
-- ❌ 不要放技術細節（根因分析、code diff 等）
-
-### PR 的內容（給工程師看）
-- ✅ 完整工程研發測試報告
-- ✅ 根因分析（5 Why）
-- ✅ 技術決策說明
-- ✅ 測試覆蓋率（Unit/Integration/E2E）
-- ✅ CI/CD 狀態檢查
-- ✅ 影響範圍評估
-- ❌ 不要放案主批准（這在 Issue 中）
-
-### 為什麼需要 PR？
-1. 💻 **Code Review 平台** - 逐行評論、建議修改
-2. 🤖 **CI/CD 檢查點** - Merge 前必須通過測試
-3. 📝 **技術決策紀錄** - 為什麼這樣實作？
-4. 🔒 **品質保證** - 防止壞代碼進入 staging
-5. 📊 **完整工程報告** - 一個 feature/fix = 一個 PR
-
-**Per-Issue Test Environment ≠ PR**：
-- Per-Issue Test Environment：給**案主**測試功能（業務驗證）
-- PR：給**工程師** code review 和 CI/CD（技術驗證）
-
-### Schema 變更紅線
-- ❌ **絕對禁止**自動處理涉及 DB schema 變更的 issue
-- ✅ 必須在 PR 中標記「需要 DB schema 變更」
-- ✅ 必須等待人工審查批准
-- ✅ 提供完整的 migration 計畫
-
----
-
-## 🚨 GitHub Issue 處理規則
-
-**⚠️ 使用 @agent-git-issue-pr-flow 處理所有 GitHub Issues**
-
-### 適用範圍
-- ✅ 修復 issue bug、實作 feature request、任何有 issue number 的工作
-- ℹ️ 其他情況可彈性處理（緊急 hotfix、實驗性功能、文件更新）
-
-### Agent 自動處理的流程
-1. **PDCA 完整循環**: Plan → Do → Check → Act
-2. **避免意外關閉 Issue**: Feature branch 使用 `Related to #N`，只在 Release PR 使用 `Fixes #N`
-3. **雙重批准**: CI/CD 系統通過 + 案主批准（AI 智能偵測）
-4. **Per-Issue Test Environment**: 每個 issue 獨立測試環境，測試完自動清理
-
----
-
-## 🔐 資安鐵則：絕對禁止 Hardcode Secrets！
-
-**絕對不要在任何會被 commit 的檔案中硬編碼 secrets！**
-
-### Secret 管理規則：
-- ❌ 不要在 `.sh`, `.py`, `.ts`, `.yml` 中硬編碼 secrets
-- ✅ 本機開發：使用 `.env` 檔案（gitignore）
-- ✅ CI/CD：使用 GitHub Secrets (`gh secret set`)
-- ✅ 生產環境：使用 Cloud Run 環境變數或 Secret Manager
-- ✅ 程式碼：從環境變數讀取 (`os.getenv()`, `import.meta.env`)
-- ⚠️ 洩漏後：立即重新生成並清除 git 歷史
-=======
 # CLAUDE.md - Duotopia Project Configuration
 
 ## 🚨 CRITICAL MANDATORY RULES - READ FIRST
@@ -300,7 +196,6 @@
 - **Issue will be rejected** if @claude creates timestamped branches
 - **User will manually delete** all timestamped branches and request re-work
 - **Only fixed format branches** will be reviewed and merged
->>>>>>> e1af9d8c
 
 ---
 
@@ -386,15 +281,6 @@
 
 当 Issue 关闭时，cleanup workflow 会自动删除所有相关分支。
 
-<<<<<<< HEAD
-## 📚 相關文件
-
-- **產品需求**: [PRD.md](./PRD.md)
-- **部署與 CI/CD**: [CICD.md](./CICD.md)
-- **測試指南**: [docs/TESTING_GUIDE.md](./docs/TESTING_GUIDE.md)
-- **部署狀態**: [docs/DEPLOYMENT_STATUS.md](./docs/DEPLOYMENT_STATUS.md)
-- **Git Issue PR Flow Agent**: [.claude/agents/git-issue-pr-flow.md](./.claude/agents/git-issue-pr-flow.md)
-=======
 ### 最佳实践示例
 
 #### 初次修复
@@ -467,5 +353,4 @@
 | Code review | @code-reviewer | review, quality |
 | Testing | @test-runner | test, pytest |
 | Deployment | @general-purpose → git-issue-pr-flow | deploy, staging |
-| Error reflection | @error-reflection | /reflect, /weekly-review |
->>>>>>> e1af9d8c
+| Error reflection | @error-reflection | /reflect, /weekly-review |